--- conflicted
+++ resolved
@@ -1,8 +1,4 @@
 {
     "name": "com.android.ipsec",
-<<<<<<< HEAD
-    "version": 330426000
-=======
-    "version": 330090000
->>>>>>> f81cec7d
+    "version": 330427000
 }