--- conflicted
+++ resolved
@@ -1,8 +1,4 @@
 {
     "name": "com.android.ipsec",
-<<<<<<< HEAD
-    "version": 330200000
-=======
-    "version": 339999900
->>>>>>> 08a0b2d9
+    "version": 330210000
 }