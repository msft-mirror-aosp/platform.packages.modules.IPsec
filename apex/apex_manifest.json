{
    "name": "com.android.ipsec",
<<<<<<< HEAD
    "version": 302200100
=======
    "version": 319999900
>>>>>>> 6a249e21
}<|MERGE_RESOLUTION|>--- conflicted
+++ resolved
@@ -1,8 +1,4 @@
 {
     "name": "com.android.ipsec",
-<<<<<<< HEAD
-    "version": 302200100
-=======
-    "version": 319999900
->>>>>>> 6a249e21
+    "version": 311010000
 }