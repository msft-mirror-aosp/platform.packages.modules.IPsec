--- conflicted
+++ resolved
@@ -1,8 +1,4 @@
 {
     "name": "com.android.ipsec",
-<<<<<<< HEAD
-    "version": 310724000
-=======
-    "version": 319999900
->>>>>>> 72c89086
+    "version": 310725000
 }