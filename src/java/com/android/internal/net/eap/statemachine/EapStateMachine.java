--- conflicted
+++ resolved
@@ -262,18 +262,10 @@
         @VisibleForTesting
         byte[] getEapIdentity() {
             if (mEapSessionConfig.getEapAkaConfig() != null
-<<<<<<< HEAD
-                    && mEapSessionConfig.getEapAkaConfig().getEapAkaOption() != null
-                    && mEapSessionConfig.getEapAkaConfig().getEapAkaOption()
-                    .getReauthId() != null) {
-                byte[] reauthIdBytes =
-                        mEapSessionConfig.getEapAkaConfig().getEapAkaOption().getReauthId();
-=======
                     && mEapSessionConfig.getEapAkaConfig().getOptions() != null
                     && mEapSessionConfig.getEapAkaConfig().getOptions().getReauthId() != null) {
                 byte[] reauthIdBytes =
                         mEapSessionConfig.getEapAkaConfig().getOptions().getReauthId();
->>>>>>> 4a1fab8a
                 String reauthId = new String(reauthIdBytes, StandardCharsets.UTF_8);
                 String permanentId =
                         new String(mEapSessionConfig.getEapIdentity(), StandardCharsets.UTF_8);
