--- conflicted
+++ resolved
@@ -160,14 +160,8 @@
 
     private byte[] getReauthIdentity() {
         EapAkaConfig akaConfig = (EapAkaConfig) mEapUiccConfig;
-<<<<<<< HEAD
-        if (akaConfig.getEapAkaOption() != null
-                && akaConfig.getEapAkaOption().getReauthId() != null) {
-            return akaConfig.getEapAkaOption().getReauthId();
-=======
         if (akaConfig.getOptions() != null && akaConfig.getOptions().getReauthId() != null) {
             return akaConfig.getOptions().getReauthId();
->>>>>>> 4a1fab8a
         }
         return null;
     }
@@ -933,13 +927,9 @@
                     new EapSuccess(
                             mMsk,
                             mEmsk,
-<<<<<<< HEAD
-                            new EapAkaInfo.Builder().setReauthId(nextReauthId).build());
-=======
                             new EapAkaInfo.Builder(EAP_TYPE_AKA)
                                     .setReauthId(nextReauthId)
                                     .build());
->>>>>>> 4a1fab8a
         } else {
             eapSuccess = new EapSuccess(mMsk, mEmsk);
         }
