/*
 * Copyright (C) 2019 The Android Open Source Project
 *
 * Licensed under the Apache License, Version 2.0 (the "License");
 * you may not use this file except in compliance with the License.
 * You may obtain a copy of the License at
 *
 *      http://www.apache.org/licenses/LICENSE-2.0
 *
 * Unless required by applicable law or agreed to in writing, software
 * distributed under the License is distributed on an "AS IS" BASIS,
 * WITHOUT WARRANTIES OR CONDITIONS OF ANY KIND, either express or implied.
 * See the License for the specific language governing permissions and
 * limitations under the License.
 */
package com.android.internal.net.ipsec.ike;

import static android.net.ipsec.ike.IkeSessionConfiguration.EXTENSION_TYPE_FRAGMENTATION;
import static android.net.ipsec.ike.IkeSessionParams.IKE_OPTION_EAP_ONLY_AUTH;
import static android.net.ipsec.ike.exceptions.IkeProtocolException.ERROR_TYPE_CHILD_SA_NOT_FOUND;
import static android.net.ipsec.ike.exceptions.IkeProtocolException.ERROR_TYPE_INVALID_SYNTAX;
import static android.net.ipsec.ike.exceptions.IkeProtocolException.ERROR_TYPE_NO_ADDITIONAL_SAS;
import static android.net.ipsec.ike.exceptions.IkeProtocolException.ERROR_TYPE_TEMPORARY_FAILURE;
import static android.net.ipsec.ike.exceptions.IkeProtocolException.ErrorType;

import static com.android.internal.net.ipsec.ike.message.IkeConfigPayload.CONFIG_TYPE_REPLY;
import static com.android.internal.net.ipsec.ike.message.IkeHeader.EXCHANGE_TYPE_INFORMATIONAL;
import static com.android.internal.net.ipsec.ike.message.IkeMessage.DECODE_STATUS_OK;
import static com.android.internal.net.ipsec.ike.message.IkeMessage.DECODE_STATUS_PARTIAL;
import static com.android.internal.net.ipsec.ike.message.IkeMessage.DECODE_STATUS_PROTECTED_ERROR;
import static com.android.internal.net.ipsec.ike.message.IkeMessage.DECODE_STATUS_UNPROTECTED_ERROR;
import static com.android.internal.net.ipsec.ike.message.IkeNotifyPayload.NOTIFY_TYPE_EAP_ONLY_AUTHENTICATION;
import static com.android.internal.net.ipsec.ike.message.IkeNotifyPayload.NOTIFY_TYPE_IKEV2_FRAGMENTATION_SUPPORTED;
import static com.android.internal.net.ipsec.ike.message.IkeNotifyPayload.NOTIFY_TYPE_NAT_DETECTION_DESTINATION_IP;
import static com.android.internal.net.ipsec.ike.message.IkeNotifyPayload.NOTIFY_TYPE_NAT_DETECTION_SOURCE_IP;
import static com.android.internal.net.ipsec.ike.message.IkeNotifyPayload.NOTIFY_TYPE_REKEY_SA;
import static com.android.internal.net.ipsec.ike.message.IkePayload.PAYLOAD_TYPE_CP;
import static com.android.internal.net.ipsec.ike.message.IkePayload.PAYLOAD_TYPE_DELETE;
import static com.android.internal.net.ipsec.ike.message.IkePayload.PAYLOAD_TYPE_NOTIFY;
import static com.android.internal.net.ipsec.ike.message.IkePayload.PAYLOAD_TYPE_VENDOR;
import static com.android.internal.net.ipsec.ike.utils.IkeAlarmReceiver.ACTION_DELETE_CHILD;
import static com.android.internal.net.ipsec.ike.utils.IkeAlarmReceiver.ACTION_DELETE_IKE;
import static com.android.internal.net.ipsec.ike.utils.IkeAlarmReceiver.ACTION_DPD;
import static com.android.internal.net.ipsec.ike.utils.IkeAlarmReceiver.ACTION_KEEPALIVE;
import static com.android.internal.net.ipsec.ike.utils.IkeAlarmReceiver.ACTION_REKEY_CHILD;
import static com.android.internal.net.ipsec.ike.utils.IkeAlarmReceiver.ACTION_REKEY_IKE;

import android.annotation.IntDef;
import android.app.AlarmManager;
import android.app.PendingIntent;
import android.content.Context;
import android.content.Intent;
import android.content.IntentFilter;
import android.net.IpSecManager;
import android.net.IpSecManager.ResourceUnavailableException;
import android.net.IpSecManager.SpiUnavailableException;
import android.net.IpSecManager.UdpEncapsulationSocket;
import android.net.Network;
import android.net.ipsec.ike.ChildSessionCallback;
import android.net.ipsec.ike.ChildSessionParams;
import android.net.ipsec.ike.IkeSaProposal;
import android.net.ipsec.ike.IkeSessionCallback;
import android.net.ipsec.ike.IkeSessionConfiguration;
import android.net.ipsec.ike.IkeSessionConnectionInfo;
import android.net.ipsec.ike.IkeSessionParams;
import android.net.ipsec.ike.IkeSessionParams.IkeAuthConfig;
import android.net.ipsec.ike.IkeSessionParams.IkeAuthDigitalSignLocalConfig;
import android.net.ipsec.ike.IkeSessionParams.IkeAuthDigitalSignRemoteConfig;
import android.net.ipsec.ike.IkeSessionParams.IkeAuthPskConfig;
import android.net.ipsec.ike.exceptions.IkeException;
import android.net.ipsec.ike.exceptions.IkeInternalException;
import android.net.ipsec.ike.exceptions.IkeProtocolException;
import android.os.Bundle;
import android.os.Handler;
import android.os.Looper;
import android.os.Message;
import android.os.SystemClock;
import android.system.ErrnoException;
import android.system.Os;
import android.system.OsConstants;
import android.util.LongSparseArray;
import android.util.Pair;
import android.util.SparseArray;

import com.android.internal.annotations.GuardedBy;
import com.android.internal.annotations.VisibleForTesting;
import com.android.internal.net.eap.EapAuthenticator;
import com.android.internal.net.eap.IEapCallback;
import com.android.internal.net.ipsec.ike.ChildSessionStateMachine.CreateChildSaHelper;
import com.android.internal.net.ipsec.ike.IkeLocalRequestScheduler.ChildLocalRequest;
import com.android.internal.net.ipsec.ike.IkeLocalRequestScheduler.IkeLocalRequest;
import com.android.internal.net.ipsec.ike.IkeLocalRequestScheduler.LocalRequest;
import com.android.internal.net.ipsec.ike.SaRecord.IkeSaRecord;
import com.android.internal.net.ipsec.ike.SaRecord.SaLifetimeAlarmScheduler;
import com.android.internal.net.ipsec.ike.crypto.IkeCipher;
import com.android.internal.net.ipsec.ike.crypto.IkeMacIntegrity;
import com.android.internal.net.ipsec.ike.crypto.IkeMacPrf;
import com.android.internal.net.ipsec.ike.exceptions.AuthenticationFailedException;
import com.android.internal.net.ipsec.ike.exceptions.InvalidKeException;
import com.android.internal.net.ipsec.ike.exceptions.InvalidSyntaxException;
import com.android.internal.net.ipsec.ike.exceptions.NoValidProposalChosenException;
import com.android.internal.net.ipsec.ike.keepalive.IkeNattKeepalive;
import com.android.internal.net.ipsec.ike.message.IkeAuthDigitalSignPayload;
import com.android.internal.net.ipsec.ike.message.IkeAuthPayload;
import com.android.internal.net.ipsec.ike.message.IkeAuthPskPayload;
import com.android.internal.net.ipsec.ike.message.IkeCertPayload;
import com.android.internal.net.ipsec.ike.message.IkeCertX509CertPayload;
import com.android.internal.net.ipsec.ike.message.IkeConfigPayload;
import com.android.internal.net.ipsec.ike.message.IkeConfigPayload.ConfigAttribute;
import com.android.internal.net.ipsec.ike.message.IkeDeletePayload;
import com.android.internal.net.ipsec.ike.message.IkeEapPayload;
import com.android.internal.net.ipsec.ike.message.IkeHeader;
import com.android.internal.net.ipsec.ike.message.IkeHeader.ExchangeType;
import com.android.internal.net.ipsec.ike.message.IkeIdPayload;
import com.android.internal.net.ipsec.ike.message.IkeInformationalPayload;
import com.android.internal.net.ipsec.ike.message.IkeKePayload;
import com.android.internal.net.ipsec.ike.message.IkeMessage;
import com.android.internal.net.ipsec.ike.message.IkeMessage.DecodeResult;
import com.android.internal.net.ipsec.ike.message.IkeMessage.DecodeResultError;
import com.android.internal.net.ipsec.ike.message.IkeMessage.DecodeResultOk;
import com.android.internal.net.ipsec.ike.message.IkeMessage.DecodeResultPartial;
import com.android.internal.net.ipsec.ike.message.IkeMessage.DecodeResultProtectedError;
import com.android.internal.net.ipsec.ike.message.IkeNoncePayload;
import com.android.internal.net.ipsec.ike.message.IkeNotifyPayload;
import com.android.internal.net.ipsec.ike.message.IkePayload;
import com.android.internal.net.ipsec.ike.message.IkeSaPayload;
import com.android.internal.net.ipsec.ike.message.IkeSaPayload.IkeProposal;
import com.android.internal.net.ipsec.ike.message.IkeTsPayload;
import com.android.internal.net.ipsec.ike.message.IkeVendorPayload;
import com.android.internal.net.ipsec.ike.utils.IkeAlarmReceiver;
import com.android.internal.net.ipsec.ike.utils.IkeSecurityParameterIndex;
import com.android.internal.net.ipsec.ike.utils.IkeSpiGenerator;
import com.android.internal.net.ipsec.ike.utils.IpSecSpiGenerator;
import com.android.internal.net.ipsec.ike.utils.RandomnessFactory;
import com.android.internal.net.ipsec.ike.utils.Retransmitter;
import com.android.internal.util.State;

import java.io.FileDescriptor;
import java.io.IOException;
import java.lang.annotation.Retention;
import java.lang.annotation.RetentionPolicy;
import java.net.Inet4Address;
import java.net.InetAddress;
import java.net.InetSocketAddress;
import java.nio.ByteBuffer;
import java.security.GeneralSecurityException;
import java.security.cert.TrustAnchor;
import java.security.cert.X509Certificate;
import java.util.ArrayList;
import java.util.Arrays;
import java.util.Collections;
import java.util.HashMap;
import java.util.HashSet;
import java.util.LinkedList;
import java.util.List;
import java.util.Set;
import java.util.concurrent.Executor;
import java.util.concurrent.TimeUnit;
import java.util.concurrent.atomic.AtomicInteger;

/**
 * IkeSessionStateMachine tracks states and manages exchanges of this IKE session.
 *
 * <p>IkeSessionStateMachine has two types of states. One type are states where there is no ongoing
 * procedure affecting IKE session (non-procedure state), including Initial, Idle and Receiving. All
 * other states are "procedure" states which are named as follows:
 *
 * <pre>
 * State Name = [Procedure Type] + [Exchange Initiator] + [Exchange Type].
 * - An IKE procedure consists of one or two IKE exchanges:
 *      Procedure Type = {CreateIke | DeleteIke | Info | RekeyIke | SimulRekeyIke}.
 * - Exchange Initiator indicates whether local or remote peer is the exchange initiator:
 *      Exchange Initiator = {Local | Remote}
 * - Exchange type defines the function of this exchange. To make it more descriptive, we separate
 *      Delete Exchange from generic Informational Exchange:
 *      Exchange Type = {IkeInit | IkeAuth | Create | Delete | Info}
 * </pre>
 */
public class IkeSessionStateMachine extends AbstractSessionStateMachine {
    // Package private
    static final String TAG = "IkeSessionStateMachine";

    // TODO: b/140579254 Allow users to configure fragment size.

    private static final Object IKE_SESSION_LOCK = new Object();

    @GuardedBy("IKE_SESSION_LOCK")
    private static final HashMap<Context, Set<IkeSessionStateMachine>> sContextToIkeSmMap =
            new HashMap<>();

    /** Alarm receiver that will be shared by all IkeSessionStateMachine */
    private static final IkeAlarmReceiver sIkeAlarmReceiver = new IkeAlarmReceiver();

    /** Intent filter for all Intents that should be received by sIkeAlarmReceiver */
    private static final IntentFilter sIntentFilter = new IntentFilter();

    static {
        sIntentFilter.addAction(ACTION_DELETE_CHILD);
        sIntentFilter.addAction(ACTION_DELETE_IKE);
        sIntentFilter.addAction(ACTION_DPD);
        sIntentFilter.addAction(ACTION_REKEY_CHILD);
        sIntentFilter.addAction(ACTION_REKEY_IKE);
        sIntentFilter.addAction(ACTION_KEEPALIVE);
    }

    private static final AtomicInteger sIkeSessionIdGenerator = new AtomicInteger();

    // Bundle key for remote IKE SPI. Package private
    @VisibleForTesting static final String BUNDLE_KEY_IKE_REMOTE_SPI = "BUNDLE_KEY_IKE_REMOTE_SPI";
    // Bundle key for remote Child SPI. Package private
    @VisibleForTesting
    static final String BUNDLE_KEY_CHILD_REMOTE_SPI = "BUNDLE_KEY_CHILD_REMOTE_SPI";

    // Default fragment size in bytes.
    @VisibleForTesting static final int DEFAULT_FRAGMENT_SIZE = 1280;

    // Default delay time for retrying a request
    @VisibleForTesting static final long RETRY_INTERVAL_MS = TimeUnit.SECONDS.toMillis(15L);

    // Close IKE Session when all responses during this time were TEMPORARY_FAILURE(s). This
    // indicates that something has gone wrong, and we are out of sync.
    @VisibleForTesting
    static final long TEMP_FAILURE_RETRY_TIMEOUT_MS = TimeUnit.MINUTES.toMillis(5L);

    @VisibleForTesting static final int NATT_KEEPALIVE_DELAY_SECONDS = 10;

    // Package private IKE exchange subtypes describe the specific function of a IKE
    // request/response exchange. It helps IkeSessionStateMachine to do message validation according
    // to the subtype specific rules.
    @Retention(RetentionPolicy.SOURCE)
    @IntDef({
        IKE_EXCHANGE_SUBTYPE_INVALID,
        IKE_EXCHANGE_SUBTYPE_IKE_INIT,
        IKE_EXCHANGE_SUBTYPE_IKE_AUTH,
        IKE_EXCHANGE_SUBTYPE_DELETE_IKE,
        IKE_EXCHANGE_SUBTYPE_DELETE_CHILD,
        IKE_EXCHANGE_SUBTYPE_REKEY_IKE,
        IKE_EXCHANGE_SUBTYPE_REKEY_CHILD,
        IKE_EXCHANGE_SUBTYPE_GENERIC_INFO
    })
    @interface IkeExchangeSubType {}

    static final int IKE_EXCHANGE_SUBTYPE_INVALID = 0;
    static final int IKE_EXCHANGE_SUBTYPE_IKE_INIT = 1;
    static final int IKE_EXCHANGE_SUBTYPE_IKE_AUTH = 2;
    static final int IKE_EXCHANGE_SUBTYPE_CREATE_CHILD = 3;
    static final int IKE_EXCHANGE_SUBTYPE_DELETE_IKE = 4;
    static final int IKE_EXCHANGE_SUBTYPE_DELETE_CHILD = 5;
    static final int IKE_EXCHANGE_SUBTYPE_REKEY_IKE = 6;
    static final int IKE_EXCHANGE_SUBTYPE_REKEY_CHILD = 7;
    static final int IKE_EXCHANGE_SUBTYPE_GENERIC_INFO = 8;

    private static final SparseArray<String> EXCHANGE_SUBTYPE_TO_STRING;

    static {
        EXCHANGE_SUBTYPE_TO_STRING = new SparseArray<>();
        EXCHANGE_SUBTYPE_TO_STRING.put(IKE_EXCHANGE_SUBTYPE_INVALID, "Invalid");
        EXCHANGE_SUBTYPE_TO_STRING.put(IKE_EXCHANGE_SUBTYPE_IKE_INIT, "IKE INIT");
        EXCHANGE_SUBTYPE_TO_STRING.put(IKE_EXCHANGE_SUBTYPE_IKE_AUTH, "IKE AUTH");
        EXCHANGE_SUBTYPE_TO_STRING.put(IKE_EXCHANGE_SUBTYPE_CREATE_CHILD, "Create Child");
        EXCHANGE_SUBTYPE_TO_STRING.put(IKE_EXCHANGE_SUBTYPE_DELETE_IKE, "Delete IKE");
        EXCHANGE_SUBTYPE_TO_STRING.put(IKE_EXCHANGE_SUBTYPE_DELETE_CHILD, "Delete Child");
        EXCHANGE_SUBTYPE_TO_STRING.put(IKE_EXCHANGE_SUBTYPE_REKEY_IKE, "Rekey IKE");
        EXCHANGE_SUBTYPE_TO_STRING.put(IKE_EXCHANGE_SUBTYPE_REKEY_CHILD, "Rekey Child");
        EXCHANGE_SUBTYPE_TO_STRING.put(IKE_EXCHANGE_SUBTYPE_GENERIC_INFO, "Generic Info");
    }

    /** Package private signals accessible for testing code. */
    private static final int CMD_GENERAL_BASE = CMD_PRIVATE_BASE;

    /** Receive encoded IKE packet on IkeSessionStateMachine. */
    static final int CMD_RECEIVE_IKE_PACKET = CMD_GENERAL_BASE + 1;
    /** Receive encoded IKE packet with unrecognized IKE SPI on IkeSessionStateMachine. */
    static final int CMD_RECEIVE_PACKET_INVALID_IKE_SPI = CMD_GENERAL_BASE + 2;
    /** Receive an remote request for a Child procedure. */
    static final int CMD_RECEIVE_REQUEST_FOR_CHILD = CMD_GENERAL_BASE + 3;
    /** Receive payloads from Child Session for building an outbound IKE message. */
    static final int CMD_OUTBOUND_CHILD_PAYLOADS_READY = CMD_GENERAL_BASE + 4;
    /** A Child Session has finished its procedure. */
    static final int CMD_CHILD_PROCEDURE_FINISHED = CMD_GENERAL_BASE + 5;
    /** Send request/response payloads to ChildSessionStateMachine for further processing. */
    static final int CMD_HANDLE_FIRST_CHILD_NEGOTIATION = CMD_GENERAL_BASE + 6;
    /** Receive a local request to execute from the scheduler */
    static final int CMD_EXECUTE_LOCAL_REQ = CMD_GENERAL_BASE + 7;
    /** Trigger a retransmission. */
    public static final int CMD_RETRANSMIT = CMD_GENERAL_BASE + 8;
    /** Send EAP request payloads to EapAuthenticator for further processing. */
    static final int CMD_EAP_START_EAP_AUTH = CMD_GENERAL_BASE + 9;
    /** Send the outbound IKE-wrapped EAP-Response message. */
    static final int CMD_EAP_OUTBOUND_MSG_READY = CMD_GENERAL_BASE + 10;
    /** Proxy to IkeSessionStateMachine handler to notify of errors */
    static final int CMD_EAP_ERRORED = CMD_GENERAL_BASE + 11;
    /** Proxy to IkeSessionStateMachine handler to notify of failures */
    static final int CMD_EAP_FAILED = CMD_GENERAL_BASE + 12;
    /** Proxy to IkeSessionStateMachine handler to notify of success, to continue to post-auth */
    static final int CMD_EAP_FINISH_EAP_AUTH = CMD_GENERAL_BASE + 14;
    /** Alarm goes off for a scheduled event, check {@link Message.arg2} for event type */
    static final int CMD_ALARM_FIRED = CMD_GENERAL_BASE + 15;
    /** Send keepalive packet */
    static final int CMD_SEND_KEEPALIVE = CMD_GENERAL_BASE + 16;
    /** Force state machine to a target state for testing purposes. */
    static final int CMD_FORCE_TRANSITION = CMD_GENERAL_BASE + 99;

    static final int CMD_IKE_LOCAL_REQUEST_BASE = CMD_GENERAL_BASE + CMD_CATEGORY_SIZE;
    static final int CMD_LOCAL_REQUEST_CREATE_IKE = CMD_IKE_LOCAL_REQUEST_BASE + 1;
    static final int CMD_LOCAL_REQUEST_DELETE_IKE = CMD_IKE_LOCAL_REQUEST_BASE + 2;
    static final int CMD_LOCAL_REQUEST_REKEY_IKE = CMD_IKE_LOCAL_REQUEST_BASE + 3;
    static final int CMD_LOCAL_REQUEST_INFO = CMD_IKE_LOCAL_REQUEST_BASE + 4;
    static final int CMD_LOCAL_REQUEST_DPD = CMD_IKE_LOCAL_REQUEST_BASE + 5;

    private static final SparseArray<String> CMD_TO_STR;

    static {
        CMD_TO_STR = new SparseArray<>();
        CMD_TO_STR.put(CMD_RECEIVE_IKE_PACKET, "Rcv packet");
        CMD_TO_STR.put(CMD_RECEIVE_PACKET_INVALID_IKE_SPI, "Rcv invalid IKE SPI");
        CMD_TO_STR.put(CMD_RECEIVE_REQUEST_FOR_CHILD, "Rcv Child request");
        CMD_TO_STR.put(CMD_OUTBOUND_CHILD_PAYLOADS_READY, "Out child payloads ready");
        CMD_TO_STR.put(CMD_CHILD_PROCEDURE_FINISHED, "Child procedure finished");
        CMD_TO_STR.put(CMD_HANDLE_FIRST_CHILD_NEGOTIATION, "Negotiate first Child");
        CMD_TO_STR.put(CMD_EXECUTE_LOCAL_REQ, "Execute local request");
        CMD_TO_STR.put(CMD_RETRANSMIT, "Retransmit");
        CMD_TO_STR.put(CMD_EAP_START_EAP_AUTH, "Start EAP");
        CMD_TO_STR.put(CMD_EAP_OUTBOUND_MSG_READY, "EAP outbound msg ready");
        CMD_TO_STR.put(CMD_EAP_ERRORED, "EAP errored");
        CMD_TO_STR.put(CMD_EAP_FAILED, "EAP failed");
        CMD_TO_STR.put(CMD_EAP_FINISH_EAP_AUTH, "Finish EAP");
        CMD_TO_STR.put(CMD_ALARM_FIRED, "Alarm Fired");
        CMD_TO_STR.put(CMD_LOCAL_REQUEST_CREATE_IKE, "Create IKE");
        CMD_TO_STR.put(CMD_LOCAL_REQUEST_DELETE_IKE, "Delete IKE");
        CMD_TO_STR.put(CMD_LOCAL_REQUEST_REKEY_IKE, "Rekey IKE");
        CMD_TO_STR.put(CMD_LOCAL_REQUEST_INFO, "Info");
        CMD_TO_STR.put(CMD_LOCAL_REQUEST_DPD, "DPD");
    }

    /** Package */
    @VisibleForTesting final IkeSessionParams mIkeSessionParams;

    /** Map that stores all IkeSaRecords, keyed by locally generated IKE SPI. */
    private final LongSparseArray<IkeSaRecord> mLocalSpiToIkeSaRecordMap;
    /**
     * Map that stores all ChildSessionStateMachines, keyed by remotely generated Child SPI for
     * sending IPsec packet. Different SPIs may point to the same ChildSessionStateMachine if this
     * Child Session is doing Rekey.
     */
    private final SparseArray<ChildSessionStateMachine> mRemoteSpiToChildSessionMap;

    private final int mIkeSessionId;
    private final Context mContext;
    private final IpSecManager mIpSecManager;
    private final AlarmManager mAlarmManager;
    private final IkeLocalRequestScheduler mScheduler;
    private final IkeSessionCallback mIkeSessionCallback;
    private final IkeEapAuthenticatorFactory mEapAuthenticatorFactory;
    private final TempFailureHandler mTempFailHandler;

    /** Package private */
    @VisibleForTesting final RandomnessFactory mRandomFactory;

    /**
     * mIkeSpiGenerator will be used by all IKE SA creations in this IKE Session to avoid SPI
     * collision in test mode.
     */
    private final IkeSpiGenerator mIkeSpiGenerator;
    /**
     * mIpSecSpiGenerator will be shared by all Child Sessions under this IKE Session to avoid SPI
     * collision in test mode.
     */
    private final IpSecSpiGenerator mIpSecSpiGenerator;

    @VisibleForTesting
    @GuardedBy("mChildCbToSessions")
    final HashMap<ChildSessionCallback, ChildSessionStateMachine> mChildCbToSessions =
            new HashMap<>();

    /** Peer-selected DH group to use. Defaults to first proposed DH group in first SA proposal. */
    @VisibleForTesting int mPeerSelectedDhGroup;

    /**
     * Package private socket that sends and receives encoded IKE message. Initialized in Initial
     * State.
     */
    @VisibleForTesting IkeSocket mIkeSocket;

    /** Local address assigned on device. Initialized in Initial State. */
    @VisibleForTesting InetAddress mLocalAddress;
    /** Remote address configured by users. Initialized in Initial State. */
    @VisibleForTesting InetAddress mRemoteAddress;
    /** Local port assigned on device. Initialized in Initial State. */
    @VisibleForTesting int mLocalPort;

    /** Indicates if local node is behind a NAT. */
    @VisibleForTesting boolean mIsLocalBehindNat;
    /** Indicates if remote node is behind a NAT. */
    @VisibleForTesting boolean mIsRemoteBehindNat;
    /** NATT keepalive scheduler. Initialized when a NAT is detected */
    @VisibleForTesting IkeNattKeepalive mIkeNattKeepalive;

    /** Indicates if both sides support fragmentation. Set in IKE INIT */
    @VisibleForTesting boolean mSupportFragment;

    /** Package private IkeSaProposal that represents the negotiated IKE SA proposal. */
    @VisibleForTesting IkeSaProposal mSaProposal;

    @VisibleForTesting IkeCipher mIkeCipher;
    @VisibleForTesting IkeMacIntegrity mIkeIntegrity;
    @VisibleForTesting IkeMacPrf mIkePrf;

    // FIXME: b/131265898 Pass these parameters from CreateIkeLocalIkeInit to CreateIkeLocalIkeAuth
    // as entry data when Android StateMachine can support that.
    @VisibleForTesting byte[] mIkeInitRequestBytes;
    @VisibleForTesting byte[] mIkeInitResponseBytes;
    @VisibleForTesting IkeNoncePayload mIkeInitNoncePayload;
    @VisibleForTesting IkeNoncePayload mIkeRespNoncePayload;
    @VisibleForTesting List<byte[]> mRemoteVendorIds = new ArrayList<>();
    @VisibleForTesting List<Integer> mEnabledExtensions = new ArrayList<>();

    // FIXME: b/131265898 Pass these parameters from CreateIkeLocalIkeAuth through to
    // CreateIkeLocalIkeAuthPostEap as entry data when Android StateMachine can support that.
    @VisibleForTesting IkeIdPayload mInitIdPayload;
    @VisibleForTesting IkeIdPayload mRespIdPayload;
    @VisibleForTesting List<IkePayload> mFirstChildReqList;

    // FIXME: b/131265898 Move into CreateIkeLocalIkeAuth, and pass through to
    // CreateIkeLocalIkeAuthPostEap once passing entry data is supported
    private ChildSessionParams mFirstChildSessionParams;
    private ChildSessionCallback mFirstChildCallbacks;

    /** Package */
    @VisibleForTesting IkeSaRecord mCurrentIkeSaRecord;
    /** Package */
    @VisibleForTesting IkeSaRecord mLocalInitNewIkeSaRecord;
    /** Package */
    @VisibleForTesting IkeSaRecord mRemoteInitNewIkeSaRecord;

    /** Package */
    @VisibleForTesting IkeSaRecord mIkeSaRecordSurviving;
    /** Package */
    @VisibleForTesting IkeSaRecord mIkeSaRecordAwaitingLocalDel;
    /** Package */
    @VisibleForTesting IkeSaRecord mIkeSaRecordAwaitingRemoteDel;

    // States
    @VisibleForTesting final State mInitial = new Initial();
    @VisibleForTesting final State mIdle = new Idle();
    @VisibleForTesting final State mChildProcedureOngoing = new ChildProcedureOngoing();
    @VisibleForTesting final State mReceiving = new Receiving();
    @VisibleForTesting final State mCreateIkeLocalIkeInit = new CreateIkeLocalIkeInit();
    @VisibleForTesting final State mCreateIkeLocalIkeAuth = new CreateIkeLocalIkeAuth();
    @VisibleForTesting final State mCreateIkeLocalIkeAuthInEap = new CreateIkeLocalIkeAuthInEap();

    @VisibleForTesting
    final State mCreateIkeLocalIkeAuthPostEap = new CreateIkeLocalIkeAuthPostEap();

    @VisibleForTesting final State mRekeyIkeLocalCreate = new RekeyIkeLocalCreate();
    @VisibleForTesting final State mSimulRekeyIkeLocalCreate = new SimulRekeyIkeLocalCreate();

    @VisibleForTesting
    final State mSimulRekeyIkeLocalDeleteRemoteDelete = new SimulRekeyIkeLocalDeleteRemoteDelete();

    @VisibleForTesting final State mSimulRekeyIkeLocalDelete = new SimulRekeyIkeLocalDelete();
    @VisibleForTesting final State mSimulRekeyIkeRemoteDelete = new SimulRekeyIkeRemoteDelete();
    @VisibleForTesting final State mRekeyIkeLocalDelete = new RekeyIkeLocalDelete();
    @VisibleForTesting final State mRekeyIkeRemoteDelete = new RekeyIkeRemoteDelete();
    @VisibleForTesting final State mDeleteIkeLocalDelete = new DeleteIkeLocalDelete();
    @VisibleForTesting final State mDpdIkeLocalInfo = new DpdIkeLocalInfo();

    /** Constructor for testing. */
    @VisibleForTesting
    public IkeSessionStateMachine(
            Looper looper,
            Context context,
            IpSecManager ipSecManager,
            IkeSessionParams ikeParams,
            ChildSessionParams firstChildParams,
            Executor userCbExecutor,
            IkeSessionCallback ikeSessionCallback,
            ChildSessionCallback firstChildSessionCallback,
            IkeEapAuthenticatorFactory eapAuthenticatorFactory) {
        super(TAG, looper, userCbExecutor);

        synchronized (IKE_SESSION_LOCK) {
            if (!sContextToIkeSmMap.containsKey(context)) {
                // Pass in a Handler so #onReceive will run on the StateMachine thread
                context.registerReceiver(
                        sIkeAlarmReceiver,
                        sIntentFilter,
                        null /*broadcastPermission*/,
                        new Handler(looper));
                sContextToIkeSmMap.put(context, new HashSet<IkeSessionStateMachine>());
            }
            sContextToIkeSmMap.get(context).add(this);

            // TODO: Statically store the ikeSessionCallback to prevent user from providing the same
            // callback instance in the future
        }

        mIkeSessionId = sIkeSessionIdGenerator.getAndIncrement();
        sIkeAlarmReceiver.registerIkeSession(mIkeSessionId, getHandler());

        mIkeSessionParams = ikeParams;
        mEapAuthenticatorFactory = eapAuthenticatorFactory;

        // SaProposals.Builder guarantees there is at least one SA proposal, and each SA proposal
        // has at least one DH group.
        mPeerSelectedDhGroup =
                mIkeSessionParams.getSaProposals().get(0).getDhGroupTransforms()[0].id;

        mTempFailHandler = new TempFailureHandler(looper);

        // There are at most three IkeSaRecords co-existing during simultaneous rekeying.
        mLocalSpiToIkeSaRecordMap = new LongSparseArray<>(3);
        mRemoteSpiToChildSessionMap = new SparseArray<>();

        mContext = context;
        mIpSecManager = ipSecManager;
        mAlarmManager = (AlarmManager) context.getSystemService(Context.ALARM_SERVICE);

        mRandomFactory = new RandomnessFactory(mContext, mIkeSessionParams.getNetwork());
        mIkeSpiGenerator = new IkeSpiGenerator(mRandomFactory);
        mIpSecSpiGenerator = new IpSecSpiGenerator(mIpSecManager, mRandomFactory);

        mIkeSessionCallback = ikeSessionCallback;

        mFirstChildSessionParams = firstChildParams;
        mFirstChildCallbacks = firstChildSessionCallback;
        registerChildSessionCallback(firstChildParams, firstChildSessionCallback, true);

        addState(mInitial);
        addState(mCreateIkeLocalIkeInit);
        addState(mCreateIkeLocalIkeAuth);
        addState(mCreateIkeLocalIkeAuthInEap);
        addState(mCreateIkeLocalIkeAuthPostEap);
        addState(mIdle);
        addState(mChildProcedureOngoing);
        addState(mReceiving);
        addState(mRekeyIkeLocalCreate);
        addState(mSimulRekeyIkeLocalCreate, mRekeyIkeLocalCreate);
        addState(mSimulRekeyIkeLocalDeleteRemoteDelete);
        addState(mSimulRekeyIkeLocalDelete, mSimulRekeyIkeLocalDeleteRemoteDelete);
        addState(mSimulRekeyIkeRemoteDelete, mSimulRekeyIkeLocalDeleteRemoteDelete);
        addState(mRekeyIkeLocalDelete);
        addState(mRekeyIkeRemoteDelete);
        addState(mDeleteIkeLocalDelete);
        addState(mDpdIkeLocalInfo);

        setInitialState(mInitial);
        mScheduler =
                new IkeLocalRequestScheduler(
                        localReq -> {
                            sendMessageAtFrontOfQueue(CMD_EXECUTE_LOCAL_REQ, localReq);
                        });

        start();
    }

    /** Construct an instance of IkeSessionStateMachine. */
    public IkeSessionStateMachine(
            Looper looper,
            Context context,
            IpSecManager ipSecManager,
            IkeSessionParams ikeParams,
            ChildSessionParams firstChildParams,
            Executor userCbExecutor,
            IkeSessionCallback ikeSessionCallback,
            ChildSessionCallback firstChildSessionCallback) {
        this(
                looper,
                context,
                ipSecManager,
                ikeParams,
                firstChildParams,
                userCbExecutor,
                ikeSessionCallback,
                firstChildSessionCallback,
                new IkeEapAuthenticatorFactory());
    }

    private boolean hasChildSessionCallback(ChildSessionCallback callback) {
        synchronized (mChildCbToSessions) {
            return mChildCbToSessions.containsKey(callback);
        }
    }

    /**
     * Synchronously builds and registers a child session.
     *
     * <p>Setup of the child state machines MUST be done in two stages to ensure that if an external
     * caller calls openChildSession and then calls closeChildSession before the state machine has
     * gotten a chance to negotiate the sessions, a valid callback mapping exists (and does not
     * throw an exception that the callback was not found).
     *
     * <p>In the edge case where a child creation fails, and deletes itself, all pending requests
     * will no longer find the session in the map. Assume it has errored/failed, and skip/ignore.
     * This is safe, as closeChildSession() (previously) validated that the callback was registered.
     */
    @VisibleForTesting
    void registerChildSessionCallback(
            ChildSessionParams childParams, ChildSessionCallback callbacks, boolean isFirstChild) {
        synchronized (mChildCbToSessions) {
            if (!isFirstChild && getCurrentState() == null) {
                throw new IllegalStateException(
                        "Request rejected because IKE Session is being closed. ");
            }

            mChildCbToSessions.put(
                    callbacks,
                    ChildSessionStateMachineFactory.makeChildSessionStateMachine(
                            getHandler().getLooper(),
                            mContext,
                            mIkeSessionId,
                            mAlarmManager,
<<<<<<< HEAD
=======
                            mRandomFactory,
>>>>>>> f07adba0
                            mIpSecSpiGenerator,
                            childParams,
                            mUserCbExecutor,
                            callbacks,
                            new ChildSessionSmCallback()));
        }
    }

    /** Initiates IKE setup procedure. */
    public void openSession() {
        sendMessage(
                CMD_LOCAL_REQUEST_CREATE_IKE, new IkeLocalRequest(CMD_LOCAL_REQUEST_CREATE_IKE));
    }

    /** Schedules a Create Child procedure. */
    public void openChildSession(
            ChildSessionParams childSessionParams, ChildSessionCallback childSessionCallback) {
        if (childSessionCallback == null) {
            throw new IllegalArgumentException("Child Session Callback must be provided");
        }

        if (hasChildSessionCallback(childSessionCallback)) {
            throw new IllegalArgumentException("Child Session Callback handle already registered");
        }

        registerChildSessionCallback(
                childSessionParams, childSessionCallback, false /*isFirstChild*/);
        sendMessage(
                CMD_LOCAL_REQUEST_CREATE_CHILD,
                new ChildLocalRequest(
                        CMD_LOCAL_REQUEST_CREATE_CHILD, childSessionCallback, childSessionParams));
    }

    /** Schedules a Delete Child procedure. */
    public void closeChildSession(ChildSessionCallback childSessionCallback) {
        if (childSessionCallback == null) {
            throw new IllegalArgumentException("Child Session Callback must be provided");
        }

        if (!hasChildSessionCallback(childSessionCallback)) {
            throw new IllegalArgumentException("Child Session Callback handle not registered");
        }

        sendMessage(
                CMD_LOCAL_REQUEST_DELETE_CHILD,
                new ChildLocalRequest(CMD_LOCAL_REQUEST_DELETE_CHILD, childSessionCallback, null));
    }

    /** Initiates Delete IKE procedure. */
    public void closeSession() {
        sendMessage(
                CMD_LOCAL_REQUEST_DELETE_IKE, new IkeLocalRequest(CMD_LOCAL_REQUEST_DELETE_IKE));
    }

    /** Forcibly close IKE Session. */
    public void killSession() {
        // TODO(b/150327466): Notify remote serve when there is no outstanding request

        closeAllSaRecords(false /*expectSaClosed*/);
        executeUserCallback(
                () -> {
                    mIkeSessionCallback.onClosed();
                });

        quitNow();
    }

    private void scheduleRekeySession(LocalRequest rekeyRequest) {
        // TODO: Make rekey timeout fuzzy
        sendMessageDelayed(
                CMD_LOCAL_REQUEST_REKEY_IKE,
                rekeyRequest,
                mIkeSessionParams.getSoftLifetimeMsInternal());
    }

    private void scheduleRetry(LocalRequest localRequest) {
        sendMessageDelayed(localRequest.procedureType, localRequest, RETRY_INTERVAL_MS);
    }

    // TODO: Support initiating Delete IKE exchange when IKE SA expires

    // TODO: Add interfaces to initiate IKE exchanges.

    /**
     * This class is for handling temporary failure.
     *
     * <p>Receiving a TEMPORARY_FAILURE is caused by a temporary condition. IKE Session should be
     * closed if it continues to receive this error after several minutes.
     */
    @VisibleForTesting
    class TempFailureHandler extends Handler {
        private static final int TEMP_FAILURE_RETRY_TIMEOUT = 1;

        private boolean mTempFailureReceived = false;

        TempFailureHandler(Looper looper) {
            super(looper);
        }

        @Override
        public void handleMessage(Message msg) {
            if (msg.what == TEMP_FAILURE_RETRY_TIMEOUT) {
                IOException error =
                        new IOException(
                                "Kept receiving TEMPORARY_FAILURE error. State information is out"
                                        + " of sync.");
                executeUserCallback(
                        () -> {
                            mIkeSessionCallback.onClosedExceptionally(
                                    new IkeInternalException(error));
                        });
                loge("Fatal error", error);

                closeAllSaRecords(false /*expectSaClosed*/);
                quitNow();
            } else {
                logWtf("Unknown message.what: " + msg.what);
            }
        }

        /** Schedule retry when a request got rejected by TEMPORARY_FAILURE. */
        public void handleTempFailure(LocalRequest localRequest) {
            logd(
                    "TempFailureHandler: Receive TEMPORARY FAILURE. Reschedule request: "
                            + localRequest.procedureType);

            // TODO: Support customized delay time when this is a rekey request and SA is going to
            // expire soon.
            scheduleRetry(localRequest);

            if (!mTempFailureReceived) {
                sendEmptyMessageDelayed(TEMP_FAILURE_RETRY_TIMEOUT, TEMP_FAILURE_RETRY_TIMEOUT_MS);
                mTempFailureReceived = true;
            }
        }

        /** Stop tracking temporary condition when request was not rejected by TEMPORARY_FAILURE. */
        public void reset() {
            logd("TempFailureHandler: Reset Temporary failure retry timeout");
            removeMessages(TEMP_FAILURE_RETRY_TIMEOUT);
            mTempFailureReceived = false;
        }
    }

    // TODO: Add methods for building and validating general Informational packet.

    /** Switch to a new IKE socket due to NAT detection, or an underlying network change. */
    private void switchToIkeSocket(long localSpi, IkeSocket newSocket) {
        newSocket.registerIke(localSpi, this);
        mIkeSocket.unregisterIke(localSpi);
        mIkeSocket.releaseReference(this);
        mIkeSocket = newSocket;
    }

    @VisibleForTesting
    void addIkeSaRecord(IkeSaRecord record) {
        mLocalSpiToIkeSaRecordMap.put(record.getLocalSpi(), record);

        // In IKE_INIT exchange, local SPI was registered with this IkeSessionStateMachine before
        // IkeSaRecord is created. Calling this method at the end of exchange will double-register
        // the SPI but it is safe because the key and value are not changed.
        mIkeSocket.registerIke(record.getLocalSpi(), this);

        scheduleRekeySession(record.getFutureRekeyEvent());
    }

    @VisibleForTesting
    void removeIkeSaRecord(IkeSaRecord record) {
        mIkeSocket.unregisterIke(record.getLocalSpi());
        mLocalSpiToIkeSaRecordMap.remove(record.getLocalSpi());
    }

    /**
     * Receive IKE packet from remote server.
     *
     * <p>This method is called synchronously from IkeSocket. It proxies the synchronous call as an
     * asynchronous job to the IkeSessionStateMachine handler.
     *
     * @param ikeHeader the decoded IKE header.
     * @param ikePacketBytes the byte array of the entire received IKE packet.
     */
    public void receiveIkePacket(IkeHeader ikeHeader, byte[] ikePacketBytes) {
        sendMessage(CMD_RECEIVE_IKE_PACKET, new ReceivedIkePacket(ikeHeader, ikePacketBytes));
    }

    /**
     * ReceivedIkePacket is a package private data container consists of decoded IkeHeader and
     * encoded IKE packet in a byte array.
     */
    static class ReceivedIkePacket {
        /** Decoded IKE header */
        public final IkeHeader ikeHeader;
        /** Entire encoded IKE message including IKE header */
        public final byte[] ikePacketBytes;

        ReceivedIkePacket(IkeHeader ikeHeader, byte[] ikePacketBytes) {
            this.ikeHeader = ikeHeader;
            this.ikePacketBytes = ikePacketBytes;
        }
    }

    /** Class to group parameters for negotiating the first Child SA. */
    private static class FirstChildNegotiationData {
        public final ChildSessionParams childSessionParams;
        public final ChildSessionCallback childSessionCallback;
        public final List<IkePayload> reqPayloads;
        public final List<IkePayload> respPayloads;

        FirstChildNegotiationData(
                ChildSessionParams childSessionParams,
                ChildSessionCallback childSessionCallback,
                List<IkePayload> reqPayloads,
                List<IkePayload> respPayloads) {
            this.childSessionParams = childSessionParams;
            this.childSessionCallback = childSessionCallback;
            this.reqPayloads = reqPayloads;
            this.respPayloads = respPayloads;
        }
    }

    /** Class to group parameters for building an outbound message for ChildSessions. */
    private static class ChildOutboundData {
        @ExchangeType public final int exchangeType;
        public final boolean isResp;
        public final List<IkePayload> payloadList;
        public final ChildSessionStateMachine childSession;

        ChildOutboundData(
                @ExchangeType int exchangeType,
                boolean isResp,
                List<IkePayload> payloadList,
                ChildSessionStateMachine childSession) {
            this.exchangeType = exchangeType;
            this.isResp = isResp;
            this.payloadList = payloadList;
            this.childSession = childSession;
        }
    }

    /** Callback for ChildSessionStateMachine to notify IkeSessionStateMachine. */
    @VisibleForTesting
    class ChildSessionSmCallback implements ChildSessionStateMachine.IChildSessionSmCallback {
        @Override
        public void onChildSaCreated(int remoteSpi, ChildSessionStateMachine childSession) {
            mRemoteSpiToChildSessionMap.put(remoteSpi, childSession);
        }

        @Override
        public void onChildSaDeleted(int remoteSpi) {
            mRemoteSpiToChildSessionMap.remove(remoteSpi);
        }

        @Override
        public void scheduleLocalRequest(ChildLocalRequest futureRequest, long delayedTime) {
            sendMessageDelayed(futureRequest.procedureType, futureRequest, delayedTime);
        }

        @Override
        public void scheduleRetryLocalRequest(ChildLocalRequest childRequest) {
            scheduleRetry(childRequest);
        }

        @Override
        public void onOutboundPayloadsReady(
                @ExchangeType int exchangeType,
                boolean isResp,
                List<IkePayload> payloadList,
                ChildSessionStateMachine childSession) {
            sendMessage(
                    CMD_OUTBOUND_CHILD_PAYLOADS_READY,
                    new ChildOutboundData(exchangeType, isResp, payloadList, childSession));
        }

        @Override
        public void onProcedureFinished(ChildSessionStateMachine childSession) {
            if (getHandler() == null) {
                // If the state machine has quit (because IKE Session is being closed), do not send
                // any message.
                return;
            }

            sendMessage(CMD_CHILD_PROCEDURE_FINISHED, childSession);
        }

        @Override
        public void onChildSessionClosed(ChildSessionCallback userCallbacks) {
            synchronized (mChildCbToSessions) {
                mChildCbToSessions.remove(userCallbacks);
            }
        }

        @Override
        public void onFatalIkeSessionError(boolean needsNotifyRemote) {
            // TODO: If needsNotifyRemote is true, send a Delete IKE request and then kill the IKE
            // Session. Otherwise, directly kill the IKE Session.
        }
    }

    /** Top level state for handling uncaught exceptions for all subclasses. */
    abstract class ExceptionHandler extends ExceptionHandlerBase {
        @Override
        protected void cleanUpAndQuit(RuntimeException e) {
            // Clean up all SaRecords.
            closeAllSaRecords(false /*expectSaClosed*/);

            executeUserCallback(
                    () -> {
                        mIkeSessionCallback.onClosedExceptionally(new IkeInternalException(e));
                    });
            logWtf("Unexpected exception in " + getCurrentState().getName(), e);
            quitNow();
        }

        @Override
        protected String getCmdString(int cmd) {
            return CMD_TO_STR.get(cmd);
        }
    }

    /** Called when this StateMachine quits. */
    @Override
    protected void onQuitting() {
        // Clean up all SaRecords.
        closeAllSaRecords(true /*expectSaClosed*/);

        synchronized (mChildCbToSessions) {
            for (ChildSessionStateMachine child : mChildCbToSessions.values()) {
                // Fire asynchronous call for Child Sessions to do cleanup and remove itself
                // from the map.
                child.killSession();
            }
        }

        if (mIkeNattKeepalive != null) {
            mIkeNattKeepalive.stop();
        }

        if (mIkeSocket != null) {
            mIkeSocket.releaseReference(this);
        }

        sIkeAlarmReceiver.unregisterIkeSession(mIkeSessionId);

        synchronized (IKE_SESSION_LOCK) {
            Set<IkeSessionStateMachine> ikeSet = sContextToIkeSmMap.get(mContext);
            ikeSet.remove(this);
            if (ikeSet.isEmpty()) {
                mContext.unregisterReceiver(sIkeAlarmReceiver);
                sContextToIkeSmMap.remove(mContext);
            }
            // TODO: Remove the stored ikeSessionCallback
        }
    }

    private void closeAllSaRecords(boolean expectSaClosed) {
        closeIkeSaRecord(mCurrentIkeSaRecord, expectSaClosed);
        closeIkeSaRecord(mLocalInitNewIkeSaRecord, expectSaClosed);
        closeIkeSaRecord(mRemoteInitNewIkeSaRecord, expectSaClosed);

        mCurrentIkeSaRecord = null;
        mLocalInitNewIkeSaRecord = null;
        mRemoteInitNewIkeSaRecord = null;
    }

    private void closeIkeSaRecord(IkeSaRecord ikeSaRecord, boolean expectSaClosed) {
        if (ikeSaRecord == null) return;

        removeIkeSaRecord(ikeSaRecord);
        ikeSaRecord.close();

        if (!expectSaClosed) return;

        logWtf(
                "IkeSaRecord with local SPI: "
                        + ikeSaRecord.getLocalSpi()
                        + " is not correctly closed.");
    }

    private void handleIkeFatalError(Exception error) {
        IkeException ikeException =
                error instanceof IkeException
                        ? (IkeException) error
                        : new IkeInternalException(error);

        // Clean up all SaRecords.
        closeAllSaRecords(false /*expectSaClosed*/);
        executeUserCallback(
                () -> {
                    mIkeSessionCallback.onClosedExceptionally(ikeException);
                });
        loge("IKE Session fatal error in " + getCurrentState().getName(), ikeException);

        quitNow();
    }

    /** Initial state of IkeSessionStateMachine. */
    class Initial extends ExceptionHandler {
        @Override
        public void enterState() {
            try {
                Network network = mIkeSessionParams.getNetwork();

                // TODO(b/149954916): Do DNS resolution asynchronously and support resolving
                // multiple addresses.
                mRemoteAddress = network.getByName(mIkeSessionParams.getServerHostname());

                boolean isIpv4 = mRemoteAddress instanceof Inet4Address;
                if (isIpv4) {
                    mIkeSocket = IkeUdp4Socket.getInstance(network, IkeSessionStateMachine.this);
                } else {
                    mIkeSocket = IkeUdp6Socket.getInstance(network, IkeSessionStateMachine.this);
                }

                FileDescriptor sock =
                        Os.socket(
                                isIpv4 ? OsConstants.AF_INET : OsConstants.AF_INET6,
                                OsConstants.SOCK_DGRAM,
                                OsConstants.IPPROTO_UDP);
                network.bindSocket(sock);
                Os.connect(sock, mRemoteAddress, mIkeSocket.getIkeServerPort());
                InetSocketAddress localAddr = (InetSocketAddress) Os.getsockname(sock);
                mLocalAddress = localAddr.getAddress();
                mLocalPort = mIkeSocket.getLocalPort();
                Os.close(sock);
            } catch (ErrnoException | IOException e) {
                handleIkeFatalError(e);
            }
        }

        @Override
        public boolean processStateMessage(Message message) {
            switch (message.what) {
                case CMD_LOCAL_REQUEST_CREATE_IKE:
                    transitionTo(mCreateIkeLocalIkeInit);
                    return HANDLED;
                case CMD_FORCE_TRANSITION:
                    transitionTo((State) message.obj);
                    return HANDLED;
                default:
                    return NOT_HANDLED;
            }
        }
    }

    /**
     * Idle represents a state when there is no ongoing IKE exchange affecting established IKE SA.
     */
    class Idle extends LocalRequestQueuer {
        private PendingIntent mDpdIntent;

        // TODO (b/152236790): Add wakelock for awaiting LocalRequests and ongoing procedures.

        @Override
        public void enterState() {
            mScheduler.readyForNextProcedure();

            if (mDpdIntent == null) {
                long remoteIkeSpi = mCurrentIkeSaRecord.getRemoteSpi();
                mDpdIntent =
                        buildIkeAlarmIntent(
                                mContext,
                                ACTION_DPD,
                                getIntentIdentifier(remoteIkeSpi),
                                getIntentIkeSmMsg(CMD_LOCAL_REQUEST_DPD, remoteIkeSpi));
            }
            long dpdDelayMs = TimeUnit.SECONDS.toMillis(mIkeSessionParams.getDpdDelaySeconds());

            // Initiating DPD is a way to detect the aliveness of the remote server and also a
            // way to assert the aliveness of IKE library. Considering this, the alarm to trigger
            // DPD needs to go off even when device is in doze mode to decrease the chance the
            // remote server thinks IKE library is dead. Also, since DPD initiation is
            // time-critical, we need to use "setExact" to avoid the batching alarm delay which can
            // be at most 75% for the alarm timeout (@see AlarmManagerService#maxTriggerTime).
            // Please check AlarmManager#setExactAndAllowWhileIdle for more details.
            mAlarmManager.setExactAndAllowWhileIdle(
                    AlarmManager.ELAPSED_REALTIME_WAKEUP,
                    SystemClock.elapsedRealtime() + dpdDelayMs,
                    mDpdIntent);
            logd("DPD Alarm scheduled with DPD delay: " + dpdDelayMs + "ms");
        }

        @Override
        protected void exitState() {
            // #exitState is guaranteed to be invoked when quit() or quitNow() is called
            mAlarmManager.cancel(mDpdIntent);
            logd("DPD Alarm canceled");
        }

        @Override
        public boolean processStateMessage(Message message) {
            switch (message.what) {
                case CMD_RECEIVE_IKE_PACKET:
                    deferMessage(message);
                    transitionTo(mReceiving);
                    return HANDLED;

                case CMD_ALARM_FIRED:
                    handleFiredAlarm(message);
                    return HANDLED;

                case CMD_FORCE_TRANSITION: // Testing command
                    transitionTo((State) message.obj);
                    return HANDLED;

                case CMD_EXECUTE_LOCAL_REQ:
                    executeLocalRequest((LocalRequest) message.obj, message);
                    return HANDLED;

                default:
                    // Queue local requests, and trigger next procedure
                    if (isLocalRequest(message.what)) {
                        handleLocalRequest(message.what, (LocalRequest) message.obj);

                        // Synchronously calls through to the scheduler callback, which will
                        // post the CMD_EXECUTE_LOCAL_REQ to the front of the queue, ensuring
                        // it is always the next request processed.
                        mScheduler.readyForNextProcedure();
                        return HANDLED;
                    }
                    return NOT_HANDLED;
            }
        }

        private void executeLocalRequest(LocalRequest req, Message message) {
            if (!isRequestForCurrentSa(req)) {
                logd("Request is for a deleted SA. Ignore it.");
                mScheduler.readyForNextProcedure();
                return;
            }

            switch (req.procedureType) {
                case CMD_LOCAL_REQUEST_REKEY_IKE:
                    transitionTo(mRekeyIkeLocalCreate);
                    break;
                case CMD_LOCAL_REQUEST_DELETE_IKE:
                    transitionTo(mDeleteIkeLocalDelete);
                    break;
                case CMD_LOCAL_REQUEST_DPD:
                    transitionTo(mDpdIkeLocalInfo);
                    break;
                case CMD_LOCAL_REQUEST_CREATE_CHILD: // fallthrough
                case CMD_LOCAL_REQUEST_REKEY_CHILD: // fallthrough
                case CMD_LOCAL_REQUEST_DELETE_CHILD:
                    deferMessage(message);
                    transitionTo(mChildProcedureOngoing);
                    break;
                default:
                    cleanUpAndQuit(
                            new IllegalStateException(
                                    "Invalid local request procedure type: " + req.procedureType));
            }
        }

        // When in Idle state, this IkeSessionStateMachine and all its ChildSessionStateMachines
        // only have one alive IKE/Child SA respectively. Returns true if this local request is for
        // the current IKE/Child SA, or false if the request is for a deleted SA.
        private boolean isRequestForCurrentSa(LocalRequest localRequest) {
            if (localRequest.isChildRequest()) {
                ChildLocalRequest req = (ChildLocalRequest) localRequest;
                if (req.remoteSpi == IkeLocalRequestScheduler.SPI_NOT_INCLUDED
                        || mRemoteSpiToChildSessionMap.get(req.remoteSpi) != null) {
                    return true;
                }
            } else {
                IkeLocalRequest req = (IkeLocalRequest) localRequest;
                if (req.remoteSpi == IkeLocalRequestScheduler.SPI_NOT_INCLUDED
                        || req.remoteSpi == mCurrentIkeSaRecord.getRemoteSpi()) {
                    return true;
                }
            }
            return false;
        }
    }

    private String getIntentIdentifier() {
        return TAG + "_" + mIkeSessionId;
    }

    private String getIntentIdentifier(long remoteIkeSpi) {
        return TAG + "_" + mIkeSessionId + "_" + remoteIkeSpi;
    }

    private Message getIntentIkeSmMsg(int localRequestType, long remoteIkeSpi) {
        Bundle spiBundle = new Bundle();
        spiBundle.putLong(BUNDLE_KEY_IKE_REMOTE_SPI, remoteIkeSpi);

        return obtainMessage(CMD_ALARM_FIRED, mIkeSessionId, localRequestType, spiBundle);
    }

    private SaLifetimeAlarmScheduler buildSaLifetimeAlarmScheduler(long remoteSpi) {
        PendingIntent deleteSaIntent =
                buildIkeAlarmIntent(
                        mContext,
                        ACTION_DELETE_IKE,
                        getIntentIdentifier(remoteSpi),
                        getIntentIkeSmMsg(CMD_LOCAL_REQUEST_DELETE_IKE, remoteSpi));
        PendingIntent rekeySaIntent =
                buildIkeAlarmIntent(
                        mContext,
                        ACTION_REKEY_IKE,
                        getIntentIdentifier(remoteSpi),
                        getIntentIkeSmMsg(CMD_LOCAL_REQUEST_REKEY_IKE, remoteSpi));

        return new SaLifetimeAlarmScheduler(
                mIkeSessionParams.getHardLifetimeMsInternal(),
                mIkeSessionParams.getSoftLifetimeMsInternal(),
                deleteSaIntent,
                rekeySaIntent,
                mAlarmManager);
    }

    // Package private. Accessible to ChildSessionStateMachine
    static PendingIntent buildIkeAlarmIntent(
            Context context, String intentAction, String intentId, Message ikeSmMsg) {
        Intent intent = new Intent(intentAction);
        intent.setIdentifier(intentId);
        intent.setPackage(context.getPackageName());

        Bundle bundle = new Bundle();
        bundle.putParcelable(IkeAlarmReceiver.PARCELABLE_NAME_IKE_SESSION_MSG, ikeSmMsg);
        intent.putExtras(bundle);

        return PendingIntent.getBroadcast(
                context, 0 /*requestCode unused*/, intent, 0 /*default flags*/);
    }

    /**
     * Gets IKE exchange subtype of a inbound IKE request message.
     *
     * <p>Knowing IKE exchange subtype of a inbound IKE request message helps IkeSessionStateMachine
     * to validate this request using the specific rule.
     *
     * <p>It is not allowed to obtain exchange subtype from a inbound response message for two
     * reasons. Firstly, the exchange subtype of a response message is the same with its
     * corresponding request message. Secondly, trying to get the exchange subtype from a response
     * message will easily fail when the response message contains only error notification payloads.
     *
     * @param ikeMessage inbound request IKE message to check.
     * @return IKE exchange subtype.
     */
    @IkeExchangeSubType
    private static int getIkeExchangeSubType(IkeMessage ikeMessage) {
        IkeHeader ikeHeader = ikeMessage.ikeHeader;
        if (ikeHeader.isResponseMsg) {
            throw new IllegalStateException("IKE Exchange subtype invalid for response messages.");
        }

        switch (ikeHeader.exchangeType) {
                // DPD omitted - should never be handled via handleRequestIkeMessage()
            case IkeHeader.EXCHANGE_TYPE_IKE_SA_INIT:
                return IKE_EXCHANGE_SUBTYPE_IKE_INIT;
            case IkeHeader.EXCHANGE_TYPE_IKE_AUTH:
                return IKE_EXCHANGE_SUBTYPE_IKE_AUTH;
            case IkeHeader.EXCHANGE_TYPE_CREATE_CHILD_SA:
                // It is guaranteed in the decoding process that SA Payload has at least one SA
                // Proposal. Since Rekey IKE and Create Child (both initial creation and rekey
                // creation) will cause a collision, although the RFC 7296 does not prohibit one SA
                // Payload to contain both IKE proposals and Child proposals, containing two types
                // does not make sense. IKE libary will reply according to the first SA Proposal
                // type and ignore the other type.
                IkeSaPayload saPayload =
                        ikeMessage.getPayloadForType(
                                IkePayload.PAYLOAD_TYPE_SA, IkeSaPayload.class);
                if (saPayload == null) {
                    return IKE_EXCHANGE_SUBTYPE_INVALID;
                }

                // If the received message has both SA(IKE) Payload and Notify-Rekey Payload, IKE
                // library will treat it as a Rekey IKE request and ignore the Notify-Rekey
                // Payload to provide better interoperability.
                if (saPayload.proposalList.get(0).protocolId == IkePayload.PROTOCOL_ID_IKE) {
                    return IKE_EXCHANGE_SUBTYPE_REKEY_IKE;
                }

                // If a Notify-Rekey Payload is found, this message is for rekeying a Child SA.
                List<IkeNotifyPayload> notifyPayloads =
                        ikeMessage.getPayloadListForType(
                                IkePayload.PAYLOAD_TYPE_NOTIFY, IkeNotifyPayload.class);

                // It is checked during decoding that there is at most one Rekey notification
                // payload.
                for (IkeNotifyPayload notifyPayload : notifyPayloads) {
                    if (notifyPayload.notifyType == IkeNotifyPayload.NOTIFY_TYPE_REKEY_SA) {
                        return IKE_EXCHANGE_SUBTYPE_REKEY_CHILD;
                    }
                }

                return IKE_EXCHANGE_SUBTYPE_CREATE_CHILD;
            case IkeHeader.EXCHANGE_TYPE_INFORMATIONAL:
                List<IkeDeletePayload> deletePayloads =
                        ikeMessage.getPayloadListForType(
                                IkePayload.PAYLOAD_TYPE_DELETE, IkeDeletePayload.class);

                // If no Delete payload was found, this request is a generic informational request.
                if (deletePayloads.isEmpty()) return IKE_EXCHANGE_SUBTYPE_GENERIC_INFO;

                // IKEv2 protocol does not clearly disallow to have both a Delete IKE payload and a
                // Delete Child payload in one IKE message. In this case, IKE library will only
                // respond to the Delete IKE payload.
                for (IkeDeletePayload deletePayload : deletePayloads) {
                    if (deletePayload.protocolId == IkePayload.PROTOCOL_ID_IKE) {
                        return IKE_EXCHANGE_SUBTYPE_DELETE_IKE;
                    }
                }
                return IKE_EXCHANGE_SUBTYPE_DELETE_CHILD;
            default:
                throw new IllegalStateException(
                        "Unrecognized exchange type in the validated IKE header: "
                                + ikeHeader.exchangeType);
        }
    }

    // Sends the provided IkeMessage using the current IKE SA record
    @VisibleForTesting
    void sendEncryptedIkeMessage(IkeMessage msg) {
        sendEncryptedIkeMessage(mCurrentIkeSaRecord, msg);
    }

    // Sends the provided IkeMessage using the provided IKE SA record
    @VisibleForTesting
    void sendEncryptedIkeMessage(IkeSaRecord ikeSaRecord, IkeMessage msg) {
        byte[][] packetList =
                msg.encryptAndEncode(
                        mIkeIntegrity,
                        mIkeCipher,
                        ikeSaRecord,
                        mSupportFragment,
                        DEFAULT_FRAGMENT_SIZE);
        for (byte[] packet : packetList) {
            mIkeSocket.sendIkePacket(packet, mRemoteAddress);
        }
        if (msg.ikeHeader.isResponseMsg) {
            ikeSaRecord.updateLastSentRespAllPackets(Arrays.asList(packetList));
        }
    }

    // Builds and sends IKE-level error notification response on the provided IKE SA record
    @VisibleForTesting
    void buildAndSendErrorNotificationResponse(
            IkeSaRecord ikeSaRecord, int messageId, @ErrorType int errorType) {
        IkeNotifyPayload error = new IkeNotifyPayload(errorType);
        buildAndSendNotificationResponse(ikeSaRecord, messageId, error);
    }

    // Builds and sends error notification response on the provided IKE SA record
    @VisibleForTesting
    void buildAndSendNotificationResponse(
            IkeSaRecord ikeSaRecord, int messageId, IkeNotifyPayload notifyPayload) {
        IkeMessage msg =
                buildEncryptedNotificationMessage(
                        ikeSaRecord,
                        new IkeInformationalPayload[] {notifyPayload},
                        EXCHANGE_TYPE_INFORMATIONAL,
                        true /*isResponse*/,
                        messageId);

        sendEncryptedIkeMessage(ikeSaRecord, msg);
    }

    // Builds an Encrypted IKE Informational Message for the given IkeInformationalPayload using the
    // current IKE SA record.
    @VisibleForTesting
    IkeMessage buildEncryptedInformationalMessage(
            IkeInformationalPayload[] payloads, boolean isResponse, int messageId) {
        return buildEncryptedInformationalMessage(
                mCurrentIkeSaRecord, payloads, isResponse, messageId);
    }

    // Builds an Encrypted IKE Informational Message for the given IkeInformationalPayload using the
    // provided IKE SA record.
    @VisibleForTesting
    IkeMessage buildEncryptedInformationalMessage(
            IkeSaRecord saRecord,
            IkeInformationalPayload[] payloads,
            boolean isResponse,
            int messageId) {
        return buildEncryptedNotificationMessage(
                saRecord, payloads, IkeHeader.EXCHANGE_TYPE_INFORMATIONAL, isResponse, messageId);
    }

    // Builds an Encrypted IKE Message for the given IkeInformationalPayload using the provided IKE
    // SA record and exchange type.
    @VisibleForTesting
    IkeMessage buildEncryptedNotificationMessage(
            IkeSaRecord saRecord,
            IkeInformationalPayload[] payloads,
            @ExchangeType int exchangeType,
            boolean isResponse,
            int messageId) {
        IkeHeader header =
                new IkeHeader(
                        saRecord.getInitiatorSpi(),
                        saRecord.getResponderSpi(),
                        IkePayload.PAYLOAD_TYPE_SK,
                        exchangeType,
                        isResponse /*isResponseMsg*/,
                        saRecord.isLocalInit /*fromIkeInitiator*/,
                        messageId);

        return new IkeMessage(header, Arrays.asList(payloads));
    }

    private abstract class LocalRequestQueuer extends ExceptionHandler {
        /**
         * Reroutes all local requests to the scheduler
         *
         * @param requestVal The command value of the request
         * @param req The instance of the LocalRequest to be queued.
         */
        protected void handleLocalRequest(int requestVal, LocalRequest req) {
            if (req.isCancelled()) return;

            switch (requestVal) {
                case CMD_LOCAL_REQUEST_DELETE_IKE:
                    mScheduler.addRequestAtFront(req);
                    return;

                case CMD_LOCAL_REQUEST_REKEY_IKE: // Fallthrough
                case CMD_LOCAL_REQUEST_INFO: // Fallthrough
                case CMD_LOCAL_REQUEST_DPD:
                    mScheduler.addRequest(req);
                    return;

                case CMD_LOCAL_REQUEST_CREATE_CHILD: // Fallthrough
                case CMD_LOCAL_REQUEST_REKEY_CHILD: // Fallthrough
                case CMD_LOCAL_REQUEST_DELETE_CHILD:
                    ChildLocalRequest childReq = (ChildLocalRequest) req;
                    if (childReq.procedureType != requestVal) {
                        cleanUpAndQuit(
                                new IllegalArgumentException(
                                        "ChildLocalRequest procedure type was invalid"));
                    }
                    mScheduler.addRequest(childReq);
                    return;

                default:
                    cleanUpAndQuit(
                            new IllegalStateException(
                                    "Unknown local request passed to handleLocalRequest"));
            }
        }

        /** Check if received signal is a local request. */
        protected boolean isLocalRequest(int msgWhat) {
            if ((msgWhat >= CMD_IKE_LOCAL_REQUEST_BASE
                            && msgWhat < CMD_IKE_LOCAL_REQUEST_BASE + CMD_CATEGORY_SIZE)
                    || (msgWhat >= CMD_CHILD_LOCAL_REQUEST_BASE
                            && msgWhat < CMD_CHILD_LOCAL_REQUEST_BASE + CMD_CATEGORY_SIZE)) {
                return true;
            }
            return false;
        }

        protected void handleFiredAlarm(Message message) {
            switch (message.arg2) {
                case CMD_SEND_KEEPALIVE:
                    // Software keepalive alarm is fired
                    mIkeNattKeepalive.onAlarmFired();
                    return;
                case CMD_LOCAL_REQUEST_DELETE_CHILD:
                    // Child SA (identified by remoteChildSpi) has hit its hard lifetime
                    enqueueChildLocalRequest(message);
                    return;
                case CMD_LOCAL_REQUEST_DELETE_IKE:
                    // IKE SA hits its hard lifetime
                    enqueueIkeLocalRequest(message);
                    return;
                case CMD_LOCAL_REQUEST_DPD:
                    // IKE Session has not received any protectd IKE packet for the whole DPD delay
                    enqueueIkeLocalRequest(message);

                    // TODO(b/152442041): Cancel the scheduled DPD request if IKE Session starts any
                    // procedure before DPD get executed.
                    return;
                default:
                    logWtf("Invalid alarm action: " + message.arg2);
            }
            // TODO: Handle rekey IKE/Child SA
        }

        private void enqueueIkeLocalRequest(Message message) {
            long remoteIkeSpi = ((Bundle) message.obj).getLong(BUNDLE_KEY_IKE_REMOTE_SPI);
            sendMessage(message.arg2, new IkeLocalRequest(message.arg2, remoteIkeSpi));
        }

        private void enqueueChildLocalRequest(Message message) {
            int remoteChildSpi = ((Bundle) message.obj).getInt(BUNDLE_KEY_CHILD_REMOTE_SPI);
            sendMessage(message.arg2, new ChildLocalRequest(message.arg2, remoteChildSpi));
        }
    }

    /**
     * Base state defines common behaviours when receiving an IKE packet.
     *
     * <p>State that represents an ongoing IKE procedure MUST extend BusyState to handle received
     * IKE packet. Idle state will defer the received packet to a BusyState to process it.
     */
    private abstract class BusyState extends LocalRequestQueuer {
        @Override
        public boolean processStateMessage(Message message) {
            switch (message.what) {
                case CMD_RECEIVE_IKE_PACKET:
                    handleReceivedIkePacket(message);
                    return HANDLED;
                case CMD_ALARM_FIRED:
                    handleFiredAlarm(message);
                    return HANDLED;
                case CMD_FORCE_TRANSITION:
                    transitionTo((State) message.obj);
                    return HANDLED;

                case CMD_EXECUTE_LOCAL_REQ:
                    logWtf("Invalid execute local request command in non-idle state");
                    return NOT_HANDLED;

                case CMD_RETRANSMIT:
                    triggerRetransmit();
                    return HANDLED;

                default:
                    // Queue local requests, and trigger next procedure
                    if (isLocalRequest(message.what)) {
                        handleLocalRequest(message.what, (LocalRequest) message.obj);
                        return HANDLED;
                    }
                    return NOT_HANDLED;
            }
        }

        /**
         * Handler for retransmission timer firing
         *
         * <p>By default, the trigger is logged and dropped. States that have a retransmitter should
         * override this function, and proxy the call to Retransmitter.retransmit()
         */
        protected void triggerRetransmit() {
            logWtf("Retransmission trigger dropped in state: " + this.getClass().getSimpleName());
        }

        protected IkeSaRecord getIkeSaRecordForPacket(IkeHeader ikeHeader) {
            if (ikeHeader.fromIkeInitiator) {
                return mLocalSpiToIkeSaRecordMap.get(ikeHeader.ikeResponderSpi);
            } else {
                return mLocalSpiToIkeSaRecordMap.get(ikeHeader.ikeInitiatorSpi);
            }
        }

        protected void handleReceivedIkePacket(Message message) {
            // TODO: b/138411550 Notify subclasses when discarding a received packet. Receiving MUST
            // go back to Idle state in this case.

            String methodTag = "handleReceivedIkePacket: ";

            ReceivedIkePacket receivedIkePacket = (ReceivedIkePacket) message.obj;
            IkeHeader ikeHeader = receivedIkePacket.ikeHeader;
            byte[] ikePacketBytes = receivedIkePacket.ikePacketBytes;
            IkeSaRecord ikeSaRecord = getIkeSaRecordForPacket(ikeHeader);

            String msgDirection = ikeHeader.isResponseMsg ? "response" : "request";

            // Drop packets that we don't have an SA for:
            if (ikeSaRecord == null) {
                // TODO: Print a summary of the IKE message (perhaps the IKE header)
                cleanUpAndQuit(
                        new IllegalStateException(
                                "Received an IKE "
                                        + msgDirection
                                        + "but found no matching SA for it"));
                return;
            }

            logd(
                    methodTag
                            + "Received an "
                            + ikeHeader.getBasicInfoString()
                            + " on IKE SA with local SPI: "
                            + ikeSaRecord.getLocalSpi()
                            + ". Packet size: "
                            + ikePacketBytes.length);

            if (ikeHeader.isResponseMsg) {
                int expectedMsgId = ikeSaRecord.getLocalRequestMessageId();
                if (expectedMsgId - 1 == ikeHeader.messageId) {
                    logd(methodTag + "Received re-transmitted response. Discard it.");
                    return;
                }

                DecodeResult decodeResult =
                        IkeMessage.decode(
                                expectedMsgId,
                                mIkeIntegrity,
                                mIkeCipher,
                                ikeSaRecord,
                                ikeHeader,
                                ikePacketBytes,
                                ikeSaRecord.getCollectedFragments(true /*isResp*/));
                switch (decodeResult.status) {
                    case DECODE_STATUS_OK:
                        ikeSaRecord.incrementLocalRequestMessageId();
                        ikeSaRecord.resetCollectedFragments(true /*isResp*/);

                        DecodeResultOk resultOk = (DecodeResultOk) decodeResult;
                        if (isTempFailure(resultOk.ikeMessage)) {
                            handleTempFailure();
                        } else {
                            mTempFailHandler.reset();
                        }

                        handleResponseIkeMessage(resultOk.ikeMessage);
                        break;
                    case DECODE_STATUS_PARTIAL:
                        ikeSaRecord.updateCollectedFragments(
                                (DecodeResultPartial) decodeResult, true /*isResp*/);
                        break;
                    case DECODE_STATUS_PROTECTED_ERROR:
                        IkeException ikeException = ((DecodeResultError) decodeResult).ikeException;
                        logi(methodTag + "Protected error", ikeException);

                        ikeSaRecord.incrementLocalRequestMessageId();
                        ikeSaRecord.resetCollectedFragments(true /*isResp*/);

                        handleResponseGenericProcessError(
                                ikeSaRecord,
                                new InvalidSyntaxException(
                                        "Generic processing error in the received response",
                                        ikeException));
                        break;
                    case DECODE_STATUS_UNPROTECTED_ERROR:
                        logi(
                                methodTag
                                        + "Message authentication or decryption failed on received"
                                        + " response. Discard it",
                                ((DecodeResultError) decodeResult).ikeException);
                        break;
                    default:
                        cleanUpAndQuit(
                                new IllegalStateException(
                                        "Unrecognized decoding status: " + decodeResult.status));
                }

            } else {
                int expectedMsgId = ikeSaRecord.getRemoteRequestMessageId();
                if (expectedMsgId - 1 == ikeHeader.messageId) {

                    if (ikeSaRecord.isRetransmittedRequest(ikePacketBytes)) {
                        logd("Received re-transmitted request. Retransmitting response");

                        for (byte[] packet : ikeSaRecord.getLastSentRespAllPackets()) {
                            mIkeSocket.sendIkePacket(packet, mRemoteAddress);
                        }

                        // TODO:Support resetting remote rekey delete timer.
                    } else {
                        logi(methodTag + "Received response with invalid message ID. Discard it.");
                    }
                } else {
                    DecodeResult decodeResult =
                            IkeMessage.decode(
                                    expectedMsgId,
                                    mIkeIntegrity,
                                    mIkeCipher,
                                    ikeSaRecord,
                                    ikeHeader,
                                    ikePacketBytes,
                                    ikeSaRecord.getCollectedFragments(false /*isResp*/));
                    switch (decodeResult.status) {
                        case DECODE_STATUS_OK:
                            ikeSaRecord.incrementRemoteRequestMessageId();
                            ikeSaRecord.resetCollectedFragments(false /*isResp*/);

                            DecodeResultOk resultOk = (DecodeResultOk) decodeResult;
                            IkeMessage ikeMessage = resultOk.ikeMessage;
                            ikeSaRecord.updateLastReceivedReqFirstPacket(resultOk.firstPacket);

                            // Handle DPD here.
                            if (ikeMessage.isDpdRequest()) {
                                logd(methodTag + "Received DPD request");
                                IkeMessage dpdResponse =
                                        buildEncryptedInformationalMessage(
                                                ikeSaRecord,
                                                new IkeInformationalPayload[] {},
                                                true,
                                                ikeHeader.messageId);
                                sendEncryptedIkeMessage(ikeSaRecord, dpdResponse);
                                break;
                            }

                            int ikeExchangeSubType = getIkeExchangeSubType(ikeMessage);
                            logd(
                                    methodTag
                                            + "Request exchange subtype: "
                                            + EXCHANGE_SUBTYPE_TO_STRING.get(ikeExchangeSubType));

                            if (ikeExchangeSubType == IKE_EXCHANGE_SUBTYPE_INVALID
                                    || ikeExchangeSubType == IKE_EXCHANGE_SUBTYPE_IKE_INIT
                                    || ikeExchangeSubType == IKE_EXCHANGE_SUBTYPE_IKE_AUTH) {

                                // Reply with INVALID_SYNTAX and close IKE Session.
                                buildAndSendErrorNotificationResponse(
                                        mCurrentIkeSaRecord,
                                        ikeHeader.messageId,
                                        ERROR_TYPE_INVALID_SYNTAX);
                                handleIkeFatalError(
                                        new InvalidSyntaxException(
                                                "Cannot handle message with invalid or unexpected"
                                                        + " IkeExchangeSubType: "
                                                        + ikeExchangeSubType));
                                return;
                            }
                            handleRequestIkeMessage(ikeMessage, ikeExchangeSubType, message);
                            break;
                        case DECODE_STATUS_PARTIAL:
                            ikeSaRecord.updateCollectedFragments(
                                    (DecodeResultPartial) decodeResult, false /*isResp*/);
                            break;
                        case DECODE_STATUS_PROTECTED_ERROR:
                            DecodeResultProtectedError resultError =
                                    (DecodeResultProtectedError) decodeResult;

                            IkeException ikeException = resultError.ikeException;
                            logi(methodTag + "Protected error", resultError.ikeException);

                            ikeSaRecord.incrementRemoteRequestMessageId();
                            ikeSaRecord.resetCollectedFragments(false /*isResp*/);

                            ikeSaRecord.updateLastReceivedReqFirstPacket(resultError.firstPacket);

                            // IkeException MUST be already wrapped into an IkeProtocolException
                            handleRequestGenericProcessError(
                                    ikeSaRecord,
                                    ikeHeader.messageId,
                                    (IkeProtocolException) ikeException);
                            break;
                        case DECODE_STATUS_UNPROTECTED_ERROR:
                            logi(
                                    methodTag
                                            + "Message authentication or decryption failed on"
                                            + " received request. Discard it",
                                    ((DecodeResultError) decodeResult).ikeException);
                            break;
                        default:
                            cleanUpAndQuit(
                                    new IllegalStateException(
                                            "Unrecognized decoding status: "
                                                    + decodeResult.status));
                    }
                }
            }
        }

        private boolean isTempFailure(IkeMessage message) {
            List<IkeNotifyPayload> notifyPayloads =
                    message.getPayloadListForType(PAYLOAD_TYPE_NOTIFY, IkeNotifyPayload.class);

            for (IkeNotifyPayload notify : notifyPayloads) {
                if (notify.notifyType == ERROR_TYPE_TEMPORARY_FAILURE) {
                    return true;
                }
            }
            return false;
        }

        protected void handleTempFailure() {
            // Log and close IKE Session due to unexpected TEMPORARY_FAILURE. This error should
            // only occur during CREATE_CHILD_SA exchange.
            handleIkeFatalError(
                    new InvalidSyntaxException("Received unexpected TEMPORARY_FAILURE"));

            // States that accept a TEMPORARY MUST override this method to schedule a retry.
        }

        protected void handleRequestIkeMessage(
                IkeMessage ikeMessage, int ikeExchangeSubType, Message message) {
            // Subclasses MUST override it if they care
            cleanUpAndQuit(
                    new IllegalStateException(
                            "Do not support handling an encrypted request: " + ikeExchangeSubType));
        }

        protected void handleResponseIkeMessage(IkeMessage ikeMessage) {
            // Subclasses MUST override it if they care
            cleanUpAndQuit(
                    new IllegalStateException("Do not support handling an encrypted response"));
        }

        /**
         * Method for handling generic processing error of a request.
         *
         * <p>A generic processing error is usally syntax error, unsupported critical payload error
         * and major version error. IKE SA that should reply with corresponding error notifications
         */
        protected void handleRequestGenericProcessError(
                IkeSaRecord ikeSaRecord, int messageId, IkeProtocolException exception) {
            IkeNotifyPayload errNotify = exception.buildNotifyPayload();
            sendEncryptedIkeMessage(
                    ikeSaRecord,
                    buildEncryptedInformationalMessage(
                            ikeSaRecord,
                            new IkeInformationalPayload[] {errNotify},
                            true /*isResponse*/,
                            messageId));

            // Receiver of INVALID_SYNTAX error notification should delete the IKE SA
            if (exception.getErrorType() == ERROR_TYPE_INVALID_SYNTAX) {
                handleIkeFatalError(exception);
            }
        }

        /**
         * Method for handling generic processing error of a response.
         *
         * <p>Detailed error is wrapped in the InvalidSyntaxException, which is usally syntax error,
         * unsupported critical payload error and major version error. IKE SA that receives a
         * response with these errors should be closed.
         */
        protected void handleResponseGenericProcessError(
                IkeSaRecord ikeSaRecord, InvalidSyntaxException ikeException) {
            // Subclasses MUST override it if they care
            cleanUpAndQuit(
                    new IllegalStateException(
                            "Do not support handling generic processing error of encrypted"
                                    + " response"));
        }
    }

    /**
     * Retransmitter represents a RAII class to send the initial request, and retransmit as needed.
     *
     * <p>The Retransmitter class will automatically start transmission upon creation.
     */
    @VisibleForTesting
    class EncryptedRetransmitter extends Retransmitter {
        private final IkeSaRecord mIkeSaRecord;

        @VisibleForTesting
        EncryptedRetransmitter(IkeMessage msg) {
            this(mCurrentIkeSaRecord, msg);
        }

        private EncryptedRetransmitter(IkeSaRecord ikeSaRecord, IkeMessage msg) {
            super(getHandler(), msg, mIkeSessionParams.getRetransmissionTimeoutsMillis());

            mIkeSaRecord = ikeSaRecord;

            retransmit();
        }

        @Override
        public void send(IkeMessage msg) {
            sendEncryptedIkeMessage(mIkeSaRecord, msg);
        }

        @Override
        public void handleRetransmissionFailure() {
            handleIkeFatalError(new IOException("Retransmitting failure"));
        }
    }

    /**
     * DeleteResponderBase represents all states after IKE_INIT and IKE_AUTH.
     *
     * <p>All post-init states share common functionality of being able to respond to IKE_DELETE
     * requests.
     */
    private abstract class DeleteResponderBase extends BusyState {
        /** Builds a IKE Delete Response for the given IKE SA and request. */
        protected IkeMessage buildIkeDeleteResp(IkeMessage req, IkeSaRecord ikeSaRecord) {
            IkeInformationalPayload[] payloads = new IkeInformationalPayload[] {};
            return buildEncryptedInformationalMessage(
                    ikeSaRecord, payloads, true /* isResp */, req.ikeHeader.messageId);
        }

        /**
         * Validates that the delete request is acceptable.
         *
         * <p>The request message must be guaranteed by previous checks to be of SUBTYPE_DELETE_IKE,
         * and therefore contains an IkeDeletePayload. This is checked in getIkeExchangeSubType.
         */
        protected void validateIkeDeleteReq(IkeMessage req, IkeSaRecord expectedRecord)
                throws InvalidSyntaxException {
            if (expectedRecord != getIkeSaRecordForPacket(req.ikeHeader)) {
                throw new InvalidSyntaxException("Delete request received in wrong SA");
            }
        }

        /**
         * Helper method for responding to a session deletion request
         *
         * <p>Note that this method expects that the session is keyed on the current IKE SA session,
         * and closing the IKE SA indicates that the remote wishes to end the session as a whole. As
         * such, this should not be used in rekey cases where there is any ambiguity as to which IKE
         * SA the session is reliant upon.
         *
         * <p>Note that this method will also quit the state machine.
         *
         * @param ikeMessage The received session deletion request
         */
        protected void handleDeleteSessionRequest(IkeMessage ikeMessage) {
            try {
                validateIkeDeleteReq(ikeMessage, mCurrentIkeSaRecord);
                IkeMessage resp = buildIkeDeleteResp(ikeMessage, mCurrentIkeSaRecord);

                executeUserCallback(
                        () -> {
                            mIkeSessionCallback.onClosed();
                        });

                sendEncryptedIkeMessage(mCurrentIkeSaRecord, resp);

                removeIkeSaRecord(mCurrentIkeSaRecord);
                mCurrentIkeSaRecord.close();
                mCurrentIkeSaRecord = null;

                quitNow();
            } catch (InvalidSyntaxException e) {
                // Got deletion of a non-Current IKE SA. Program error.
                cleanUpAndQuit(new IllegalStateException(e));
            }
        }
    }

    /**
     * DeleteBase abstracts deletion handling for all states initiating a delete exchange
     *
     * <p>All subclasses of this state share common functionality that a deletion request is sent,
     * and the response is received.
     */
    private abstract class DeleteBase extends DeleteResponderBase {
        /** Builds a IKE Delete Request for the given IKE SA. */
        protected IkeMessage buildIkeDeleteReq(IkeSaRecord ikeSaRecord) {
            IkeInformationalPayload[] payloads =
                    new IkeInformationalPayload[] {new IkeDeletePayload()};
            return buildEncryptedInformationalMessage(
                    ikeSaRecord,
                    payloads,
                    false /* isResp */,
                    ikeSaRecord.getLocalRequestMessageId());
        }

        protected void validateIkeDeleteResp(IkeMessage resp, IkeSaRecord expectedSaRecord)
                throws InvalidSyntaxException {
            if (expectedSaRecord != getIkeSaRecordForPacket(resp.ikeHeader)) {
                throw new IllegalStateException("Response received on incorrect SA");
            }

            if (resp.ikeHeader.exchangeType != IkeHeader.EXCHANGE_TYPE_INFORMATIONAL) {
                throw new InvalidSyntaxException(
                        "Invalid exchange type; expected INFORMATIONAL, but got: "
                                + resp.ikeHeader.exchangeType);
            }

            if (!resp.ikePayloadList.isEmpty()) {
                throw new InvalidSyntaxException(
                        "Unexpected payloads - IKE Delete response should be empty.");
            }
        }
    }

    /**
     * Receiving represents a state when idle IkeSessionStateMachine receives an incoming packet.
     *
     * <p>If this incoming packet is fully handled by Receiving state and does not trigger any
     * further state transition or deletion of whole IKE Session, IkeSessionStateMachine MUST
     * transition back to Idle.
     */
    class Receiving extends RekeyIkeHandlerBase {
        private boolean mProcedureFinished = true;

        @Override
        public void enterState() {
            mProcedureFinished = true;
        }

        @Override
        protected void handleReceivedIkePacket(Message message) {
            super.handleReceivedIkePacket(message);

            // If the received packet does not trigger a state transition or the packet causes this
            // state machine to quit, transition back to Idle State. In the second case, state
            // machine will first go back to Idle and then quit.
            if (mProcedureFinished) transitionTo(mIdle);
        }

        @Override
        protected void handleRequestIkeMessage(
                IkeMessage ikeMessage, int ikeExchangeSubType, Message message) {
            switch (ikeExchangeSubType) {
                case IKE_EXCHANGE_SUBTYPE_REKEY_IKE:
                    // Errors in this exchange with no specific protocol error code will all be
                    // classified to use NO_PROPOSAL_CHOSEN. The reason that we don't use
                    // NO_ADDITIONAL_SAS is because it indicates "responder is unwilling to accept
                    // any more Child SAs on this IKE SA.", according to RFC 7296. Sending this
                    // error may mislead the remote peer.
                    try {
                        validateIkeRekeyReq(ikeMessage);

                        // TODO: Add support for limited re-negotiation of parameters

                        // Build a rekey response payload with our previously selected proposal,
                        // against which we will validate the received proposals.
                        IkeSaPayload reqSaPayload =
                                ikeMessage.getPayloadForType(
                                        IkePayload.PAYLOAD_TYPE_SA, IkeSaPayload.class);
                        byte respProposalNumber =
                                reqSaPayload.getNegotiatedProposalNumber(mSaProposal);

                        List<IkePayload> payloadList =
                                CreateIkeSaHelper.getRekeyIkeSaResponsePayloads(
                                        respProposalNumber,
                                        mSaProposal,
                                        mIkeSpiGenerator,
<<<<<<< HEAD
                                        mLocalAddress);
=======
                                        mLocalAddress,
                                        mRandomFactory);
>>>>>>> f07adba0

                        // Build IKE header
                        IkeHeader ikeHeader =
                                new IkeHeader(
                                        mCurrentIkeSaRecord.getInitiatorSpi(),
                                        mCurrentIkeSaRecord.getResponderSpi(),
                                        IkePayload.PAYLOAD_TYPE_SK,
                                        IkeHeader.EXCHANGE_TYPE_CREATE_CHILD_SA,
                                        true /*isResponseMsg*/,
                                        mCurrentIkeSaRecord.isLocalInit,
                                        ikeMessage.ikeHeader.messageId);

                        IkeMessage responseIkeMessage = new IkeMessage(ikeHeader, payloadList);

                        // Build new SA first to ensure that we can find a valid proposal.
                        mRemoteInitNewIkeSaRecord =
                                validateAndBuildIkeSa(
                                        ikeMessage, responseIkeMessage, false /*isLocalInit*/);

                        sendEncryptedIkeMessage(responseIkeMessage);

                        transitionTo(mRekeyIkeRemoteDelete);
                        mProcedureFinished = false;
                    } catch (IkeProtocolException e) {
                        handleRekeyCreationFailure(ikeMessage.ikeHeader.messageId, e);
                    } catch (GeneralSecurityException e) {
                        handleRekeyCreationFailure(
                                ikeMessage.ikeHeader.messageId,
                                new NoValidProposalChosenException(
                                        "Error in building new IKE SA", e));
                    } catch (IOException e) {
                        handleRekeyCreationFailure(
                                ikeMessage.ikeHeader.messageId,
                                new NoValidProposalChosenException(
                                        "IKE SPI allocation collided - they reused an SPI.", e));
                    }
                    return;
                case IKE_EXCHANGE_SUBTYPE_DELETE_IKE:
                    handleDeleteSessionRequest(ikeMessage);
                    return;
                case IKE_EXCHANGE_SUBTYPE_CREATE_CHILD: // Fall through
                case IKE_EXCHANGE_SUBTYPE_DELETE_CHILD: // Fall through
                case IKE_EXCHANGE_SUBTYPE_REKEY_CHILD:
                    deferMessage(
                            obtainMessage(
                                    CMD_RECEIVE_REQUEST_FOR_CHILD,
                                    ikeExchangeSubType,
                                    0 /*placeHolder*/,
                                    ikeMessage));
                    transitionTo(mChildProcedureOngoing);
                    mProcedureFinished = false;
                    return;
                case IKE_EXCHANGE_SUBTYPE_GENERIC_INFO:
                    // TODO(b/150327849): Respond with vendor ID or config payload responses.

                    IkeMessage responseIkeMessage =
                            buildEncryptedInformationalMessage(
                                    new IkeInformationalPayload[0],
                                    true /*isResponse*/,
                                    ikeMessage.ikeHeader.messageId);
                    sendEncryptedIkeMessage(responseIkeMessage);
                    return;
                default:
            }
        }

        private void handleRekeyCreationFailure(int messageId, IkeProtocolException e) {
            loge("Received invalid Rekey IKE request. Reject with error notification", e);

            buildAndSendNotificationResponse(
                    mCurrentIkeSaRecord, messageId, e.buildNotifyPayload());
        }
    }

    /**
     * This class represents a state when there is at least one ongoing Child procedure
     * (Create/Rekey/Delete Child)
     *
     * <p>For a locally initiated Child procedure, this state is responsible for notifying Child
     * Session to initiate the exchange, building outbound request IkeMessage with Child Session
     * provided payload list and redirecting the inbound response to Child Session for validation.
     *
     * <p>For a remotely initiated Child procedure, this state is responsible for redirecting the
     * inbound request to Child Session(s) and building outbound response IkeMessage with Child
     * Session provided payload list. Exchange collision on a Child Session will be resolved inside
     * the Child Session.
     *
     * <p>For a remotely initiated IKE procedure, this state will only accept a Delete IKE request
     * and reject other types with TEMPORARY_FAILURE, since it causes conflict with the ongoing
     * Child procedure.
     *
     * <p>For most inbound request/response, this state will first pick out and handle IKE related
     * payloads and then send the rest of the payloads to Child Session for further validation. It
     * is the Child Session's responsibility to check required payloads (and verify the exchange
     * type) according to its procedure type. Only when receiving an inbound delete Child request,
     * as the only case where multiple Child Sessions will be affected by one IkeMessage, this state
     * will only send Delete Payload(s) to Child Session.
     */
    class ChildProcedureOngoing extends DeleteBase {
        // It is possible that mChildInLocalProcedure is also in mChildInRemoteProcedures when both
        // sides initiated exchange for the same Child Session.
        private ChildSessionStateMachine mChildInLocalProcedure;
        private Set<ChildSessionStateMachine> mChildInRemoteProcedures;

        private ChildLocalRequest mLocalRequestOngoing;

        private int mLastInboundRequestMsgId;
        private List<IkePayload> mOutboundRespPayloads;
        private Set<ChildSessionStateMachine> mAwaitingChildResponse;

        private EncryptedRetransmitter mRetransmitter;

        @Override
        public void enterState() {
            mChildInLocalProcedure = null;
            mChildInRemoteProcedures = new HashSet<>();

            mLocalRequestOngoing = null;

            mLastInboundRequestMsgId = 0;
            mOutboundRespPayloads = new LinkedList<>();
            mAwaitingChildResponse = new HashSet<>();
        }

        @Override
        protected void triggerRetransmit() {
            mRetransmitter.retransmit();
        }

        @Override
        public boolean processStateMessage(Message message) {
            switch (message.what) {
                case CMD_RECEIVE_REQUEST_FOR_CHILD:
                    // Handle remote request (and do state transition)
                    handleRequestIkeMessage(
                            (IkeMessage) message.obj,
                            message.arg1 /*ikeExchangeSubType*/,
                            null /*ReceivedIkePacket*/);
                    return HANDLED;
                case CMD_OUTBOUND_CHILD_PAYLOADS_READY:
                    ChildOutboundData outboundData = (ChildOutboundData) message.obj;
                    int exchangeType = outboundData.exchangeType;
                    List<IkePayload> outboundPayloads = outboundData.payloadList;

                    if (outboundData.isResp) {
                        handleOutboundResponse(
                                exchangeType, outboundPayloads, outboundData.childSession);
                    } else {
                        handleOutboundRequest(exchangeType, outboundPayloads);
                    }

                    return HANDLED;
                case CMD_CHILD_PROCEDURE_FINISHED:
                    ChildSessionStateMachine childSession = (ChildSessionStateMachine) message.obj;

                    if (mChildInLocalProcedure == childSession) {
                        mChildInLocalProcedure = null;
                        mLocalRequestOngoing = null;
                    }
                    mChildInRemoteProcedures.remove(childSession);

                    transitionToIdleIfAllProceduresDone();
                    return HANDLED;
                case CMD_HANDLE_FIRST_CHILD_NEGOTIATION:
                    FirstChildNegotiationData childData = (FirstChildNegotiationData) message.obj;

                    mChildInLocalProcedure = getChildSession(childData.childSessionCallback);
                    if (mChildInLocalProcedure == null) {
                        cleanUpAndQuit(new IllegalStateException("First child not found."));
                        return HANDLED;
                    }

                    mChildInLocalProcedure.handleFirstChildExchange(
                            childData.reqPayloads,
                            childData.respPayloads,
                            mLocalAddress,
                            mRemoteAddress,
                            getEncapSocketIfNatDetected(),
                            mIkePrf,
                            mCurrentIkeSaRecord.getSkD());
                    return HANDLED;
                case CMD_EXECUTE_LOCAL_REQ:
                    executeLocalRequest((ChildLocalRequest) message.obj);
                    return HANDLED;
                default:
                    return super.processStateMessage(message);
            }
        }

        @Override
        protected void handleTempFailure() {
            mTempFailHandler.handleTempFailure(mLocalRequestOngoing);
        }

        private void transitionToIdleIfAllProceduresDone() {
            if (mChildInLocalProcedure == null && mChildInRemoteProcedures.isEmpty()) {
                transitionTo(mIdle);
            }
        }

        private ChildSessionStateMachine getChildSession(ChildLocalRequest req) {
            if (req.childSessionCallback == null) {
                return mRemoteSpiToChildSessionMap.get(req.remoteSpi);
            }
            return getChildSession(req.childSessionCallback);
        }

        private ChildSessionStateMachine getChildSession(ChildSessionCallback callback) {
            synchronized (mChildCbToSessions) {
                return mChildCbToSessions.get(callback);
            }
        }

        // Returns the UDP-Encapsulation socket to the newly created ChildSessionStateMachine if
        // a NAT is detected. It allows the ChildSessionStateMachine to build IPsec transforms that
        // can send and receive IPsec traffic through a NAT.
        private UdpEncapsulationSocket getEncapSocketIfNatDetected() {
            boolean isNatDetected = mIsLocalBehindNat || mIsRemoteBehindNat;

            if (!isNatDetected) return null;

            if (!(mIkeSocket instanceof IkeUdpEncapSocket)) {
                throw new IllegalStateException(
                        "NAT is detected but IKE packet is not UDP-Encapsulated.");
            }
            return ((IkeUdpEncapSocket) mIkeSocket).getUdpEncapsulationSocket();
        }

        private void executeLocalRequest(ChildLocalRequest req) {
            mChildInLocalProcedure = getChildSession(req);
            mLocalRequestOngoing = req;

            if (mChildInLocalProcedure == null) {
                // This request has been validated to have a recognized target Child Session when
                // it was sent to IKE Session at the begginnig. Failing to find this Child Session
                // now means the Child creation has failed.
                logd(
                        "Child state machine not found for local request: "
                                + req.procedureType
                                + " Creation of Child Session may have been failed.");

                transitionToIdleIfAllProceduresDone();
                return;
            }
            switch (req.procedureType) {
                case CMD_LOCAL_REQUEST_CREATE_CHILD:
                    mChildInLocalProcedure.createChildSession(
                            mLocalAddress,
                            mRemoteAddress,
                            getEncapSocketIfNatDetected(),
                            mIkePrf,
                            mCurrentIkeSaRecord.getSkD());
                    break;
                case CMD_LOCAL_REQUEST_REKEY_CHILD:
                    mChildInLocalProcedure.rekeyChildSession();
                    break;
                case CMD_LOCAL_REQUEST_DELETE_CHILD:
                    mChildInLocalProcedure.deleteChildSession();
                    break;
                default:
                    cleanUpAndQuit(
                            new IllegalStateException(
                                    "Invalid Child procedure type: " + req.procedureType));
                    break;
            }
        }

        /**
         * This method is called when this state receives an inbound request or when mReceiving
         * received an inbound Child request and deferred it to this state.
         */
        @Override
        protected void handleRequestIkeMessage(
                IkeMessage ikeMessage, int ikeExchangeSubType, Message message) {
            // TODO: Grab a remote lock and hand payloads to the Child Session

            mLastInboundRequestMsgId = ikeMessage.ikeHeader.messageId;
            switch (ikeExchangeSubType) {
                case IKE_EXCHANGE_SUBTYPE_CREATE_CHILD:
                    buildAndSendErrorNotificationResponse(
                            mCurrentIkeSaRecord,
                            ikeMessage.ikeHeader.messageId,
                            ERROR_TYPE_NO_ADDITIONAL_SAS);
                    break;
                case IKE_EXCHANGE_SUBTYPE_DELETE_IKE:
                    // Send response and quit state machine
                    handleDeleteSessionRequest(ikeMessage);

                    // Return immediately to avoid transitioning to mIdle
                    return;
                case IKE_EXCHANGE_SUBTYPE_DELETE_CHILD:
                    handleInboundDeleteChildRequest(ikeMessage);
                    break;
                case IKE_EXCHANGE_SUBTYPE_REKEY_IKE:
                    buildAndSendErrorNotificationResponse(
                            mCurrentIkeSaRecord,
                            ikeMessage.ikeHeader.messageId,
                            ERROR_TYPE_TEMPORARY_FAILURE);
                    break;
                case IKE_EXCHANGE_SUBTYPE_REKEY_CHILD:
                    handleInboundRekeyChildRequest(ikeMessage);
                    break;
                case IKE_EXCHANGE_SUBTYPE_GENERIC_INFO:
                    // TODO(b/150327849): Respond with vendor ID or config payload responses.

                    IkeMessage responseIkeMessage =
                            buildEncryptedInformationalMessage(
                                    new IkeInformationalPayload[0],
                                    true /*isResponse*/,
                                    ikeMessage.ikeHeader.messageId);
                    sendEncryptedIkeMessage(responseIkeMessage);
                    break;
                default:
                    cleanUpAndQuit(
                            new IllegalStateException(
                                    "Invalid IKE exchange subtype: " + ikeExchangeSubType));
                    return;
            }
            transitionToIdleIfAllProceduresDone();
        }

        @Override
        protected void handleResponseIkeMessage(IkeMessage ikeMessage) {
            mRetransmitter.stopRetransmitting();

            List<IkePayload> handledPayloads = new LinkedList<>();

            for (IkePayload payload : ikeMessage.ikePayloadList) {
                switch (payload.payloadType) {
                    case PAYLOAD_TYPE_NOTIFY:
                        // TODO: Handle fatal IKE error notification and IKE status notification.
                        break;
                    case PAYLOAD_TYPE_VENDOR:
                        // TODO: Handle Vendor ID Payload
                        handledPayloads.add(payload);
                        break;
                    case PAYLOAD_TYPE_CP:
                        // TODO: Handle IKE related configuration attributes and pass the payload to
                        // Child to further handle internal IP address attributes.
                        break;
                    default:
                        break;
                }
            }

            List<IkePayload> payloads = new LinkedList<>();
            payloads.addAll(ikeMessage.ikePayloadList);
            payloads.removeAll(handledPayloads);

            mChildInLocalProcedure.receiveResponse(ikeMessage.ikeHeader.exchangeType, payloads);
        }

        @Override
        protected void handleResponseGenericProcessError(
                IkeSaRecord ikeSaRecord, InvalidSyntaxException ikeException) {
            mRetransmitter.stopRetransmitting();

            sendEncryptedIkeMessage(buildIkeDeleteReq(mCurrentIkeSaRecord));
            handleIkeFatalError(ikeException);
        }

        private void handleInboundDeleteChildRequest(IkeMessage ikeMessage) {
            // It is guaranteed in #getIkeExchangeSubType that at least one Delete Child Payload
            // exists.

            HashMap<ChildSessionStateMachine, List<IkePayload>> childToDelPayloadsMap =
                    new HashMap<>();
            Set<Integer> spiHandled = new HashSet<>();

            for (IkePayload payload : ikeMessage.ikePayloadList) {
                switch (payload.payloadType) {
                    case PAYLOAD_TYPE_VENDOR:
                        // TODO: Investigate if Vendor ID Payload can be in an INFORMATIONAL
                        // message.
                        break;
                    case PAYLOAD_TYPE_NOTIFY:
                        logw(
                                "Unexpected or unknown notification: "
                                        + ((IkeNotifyPayload) payload).notifyType);
                        break;
                    case PAYLOAD_TYPE_DELETE:
                        IkeDeletePayload delPayload = (IkeDeletePayload) payload;

                        for (int spi : delPayload.spisToDelete) {
                            ChildSessionStateMachine child = mRemoteSpiToChildSessionMap.get(spi);
                            if (child == null) {
                                // TODO: Investigate how other implementations handle that.
                                logw("Child SA not found with received SPI: " + spi);
                            } else if (!spiHandled.add(spi)) {
                                logw("Received repeated Child SPI: " + spi);
                            } else {
                                // Store Delete Payload with its target ChildSession
                                if (!childToDelPayloadsMap.containsKey(child)) {
                                    childToDelPayloadsMap.put(child, new LinkedList<>());
                                }
                                List<IkePayload> delPayloads = childToDelPayloadsMap.get(child);

                                // Avoid storing repeated Delete Payload
                                if (!delPayloads.contains(delPayload)) delPayloads.add(delPayload);
                            }
                        }

                        break;
                    case PAYLOAD_TYPE_CP:
                        // TODO: Handle it
                        break;
                    default:
                        logw("Unexpected payload types found: " + payload.payloadType);
                }
            }

            // If no Child SA is found, only reply with IKE related payloads or an empty
            // message
            if (childToDelPayloadsMap.isEmpty()) {
                logd("No Child SA is found for this request.");
                sendEncryptedIkeMessage(
                        buildEncryptedInformationalMessage(
                                new IkeInformationalPayload[0],
                                true /*isResp*/,
                                ikeMessage.ikeHeader.messageId));
                return;
            }

            // Send Delete Payloads to Child Sessions
            for (ChildSessionStateMachine child : childToDelPayloadsMap.keySet()) {
                child.receiveRequest(
                        IKE_EXCHANGE_SUBTYPE_DELETE_CHILD,
                        EXCHANGE_TYPE_INFORMATIONAL,
                        childToDelPayloadsMap.get(child));
                mAwaitingChildResponse.add(child);
                mChildInRemoteProcedures.add(child);
            }
        }

        private void handleInboundRekeyChildRequest(IkeMessage ikeMessage) {
            // It is guaranteed in #getIkeExchangeSubType that at least one Notify-Rekey Child
            // Payload exists.
            List<IkePayload> handledPayloads = new LinkedList<>();
            ChildSessionStateMachine targetChild = null;
            Set<Integer> unrecognizedSpis = new HashSet<>();

            for (IkePayload payload : ikeMessage.ikePayloadList) {
                switch (payload.payloadType) {
                    case PAYLOAD_TYPE_VENDOR:
                        // TODO: Handle it.
                        handledPayloads.add(payload);
                        break;
                    case PAYLOAD_TYPE_NOTIFY:
                        IkeNotifyPayload notifyPayload = (IkeNotifyPayload) payload;
                        if (NOTIFY_TYPE_REKEY_SA != notifyPayload.notifyType) break;

                        int childSpi = notifyPayload.spi;
                        ChildSessionStateMachine child = mRemoteSpiToChildSessionMap.get(childSpi);

                        if (child == null) {
                            // Remember unrecognized SPIs and reply error notification if no
                            // recognized SPI found.
                            unrecognizedSpis.add(childSpi);
                            logw("Child SA not found with received SPI: " + childSpi);
                        } else if (targetChild == null) {
                            // Each message should have only one Notify-Rekey Payload. If there are
                            // multiple of them, we only process the first valid one and ignore
                            // others.
                            targetChild = mRemoteSpiToChildSessionMap.get(childSpi);
                        } else {
                            logw("More than one Notify-Rekey Payload found with SPI: " + childSpi);
                            handledPayloads.add(notifyPayload);
                        }
                        break;
                    case PAYLOAD_TYPE_CP:
                        // TODO: Handle IKE related configuration attributes and pass the payload to
                        // Child to further handle internal IP address attributes.
                        break;
                    default:
                        break;
                }
            }

            // Reject request with error notification.
            if (targetChild == null) {
                IkeInformationalPayload[] errorPayloads =
                        new IkeInformationalPayload[unrecognizedSpis.size()];
                int i = 0;
                for (Integer spi : unrecognizedSpis) {
                    errorPayloads[i++] =
                            new IkeNotifyPayload(
                                    IkePayload.PROTOCOL_ID_ESP,
                                    spi,
                                    ERROR_TYPE_CHILD_SA_NOT_FOUND,
                                    new byte[0]);
                }

                IkeMessage msg =
                        buildEncryptedNotificationMessage(
                                mCurrentIkeSaRecord,
                                errorPayloads,
                                EXCHANGE_TYPE_INFORMATIONAL,
                                true /*isResponse*/,
                                ikeMessage.ikeHeader.messageId);

                sendEncryptedIkeMessage(mCurrentIkeSaRecord, msg);
                return;
            }

            // Normal path
            List<IkePayload> payloads = new LinkedList<>();
            payloads.addAll(ikeMessage.ikePayloadList);
            payloads.removeAll(handledPayloads);

            mAwaitingChildResponse.add(targetChild);
            mChildInRemoteProcedures.add(targetChild);

            targetChild.receiveRequest(
                    IKE_EXCHANGE_SUBTYPE_REKEY_CHILD, ikeMessage.ikeHeader.exchangeType, payloads);
        }

        private void handleOutboundRequest(int exchangeType, List<IkePayload> outboundPayloads) {
            IkeHeader ikeHeader =
                    new IkeHeader(
                            mCurrentIkeSaRecord.getInitiatorSpi(),
                            mCurrentIkeSaRecord.getResponderSpi(),
                            IkePayload.PAYLOAD_TYPE_SK,
                            exchangeType,
                            false /*isResp*/,
                            mCurrentIkeSaRecord.isLocalInit,
                            mCurrentIkeSaRecord.getLocalRequestMessageId());
            IkeMessage ikeMessage = new IkeMessage(ikeHeader, outboundPayloads);

            mRetransmitter = new EncryptedRetransmitter(ikeMessage);
        }

        private void handleOutboundResponse(
                int exchangeType,
                List<IkePayload> outboundPayloads,
                ChildSessionStateMachine childSession) {
            // For each request IKE passed to Child, Child will send back to IKE a response. Even
            // if the Child Sesison is under simultaneous deletion, it will send back an empty
            // payload list.
            mOutboundRespPayloads.addAll(outboundPayloads);
            mAwaitingChildResponse.remove(childSession);
            if (!mAwaitingChildResponse.isEmpty()) return;

            IkeHeader ikeHeader =
                    new IkeHeader(
                            mCurrentIkeSaRecord.getInitiatorSpi(),
                            mCurrentIkeSaRecord.getResponderSpi(),
                            IkePayload.PAYLOAD_TYPE_SK,
                            exchangeType,
                            true /*isResp*/,
                            mCurrentIkeSaRecord.isLocalInit,
                            mLastInboundRequestMsgId);
            IkeMessage ikeMessage = new IkeMessage(ikeHeader, mOutboundRespPayloads);
            sendEncryptedIkeMessage(ikeMessage);
        }
    }

    /** CreateIkeLocalIkeInit represents state when IKE library initiates IKE_INIT exchange. */
    @VisibleForTesting
    public class CreateIkeLocalIkeInit extends BusyState {
        private IkeSecurityParameterIndex mLocalIkeSpiResource;
        private IkeSecurityParameterIndex mRemoteIkeSpiResource;
        private Retransmitter mRetransmitter;

        // TODO: Support negotiating IKE fragmentation

        @Override
        public void enterState() {
            try {
                IkeMessage request = buildIkeInitReq();

                // Register local SPI to receive the IKE INIT response.
                mIkeSocket.registerIke(
                        request.ikeHeader.ikeInitiatorSpi, IkeSessionStateMachine.this);

                mIkeInitRequestBytes = request.encode();
                mIkeInitNoncePayload =
                        request.getPayloadForType(
                                IkePayload.PAYLOAD_TYPE_NONCE, IkeNoncePayload.class);
                mRetransmitter = new UnencryptedRetransmitter(request);
            } catch (IOException e) {
                // Fail to assign IKE SPI
                handleIkeFatalError(e);
            }
        }

        @Override
        protected void triggerRetransmit() {
            mRetransmitter.retransmit();
        }

        @Override
        public boolean processStateMessage(Message message) {
            switch (message.what) {
                case CMD_RECEIVE_IKE_PACKET:
                    handleReceivedIkePacket(message);
                    return HANDLED;

                default:
                    return super.processStateMessage(message);
            }
        }

        protected void handleReceivedIkePacket(Message message) {
            String methodTag = "handleReceivedIkePacket: ";

            ReceivedIkePacket receivedIkePacket = (ReceivedIkePacket) message.obj;
            IkeHeader ikeHeader = receivedIkePacket.ikeHeader;
            byte[] ikePacketBytes = receivedIkePacket.ikePacketBytes;

            logd(
                    methodTag
                            + "Received an "
                            + ikeHeader.getBasicInfoString()
                            + ". Packet size: "
                            + ikePacketBytes.length);

            if (ikeHeader.isResponseMsg) {
                DecodeResult decodeResult = IkeMessage.decode(0, ikeHeader, ikePacketBytes);

                switch (decodeResult.status) {
                    case DECODE_STATUS_OK:
                        handleResponseIkeMessage(((DecodeResultOk) decodeResult).ikeMessage);
                        mIkeInitResponseBytes = ikePacketBytes;

                        // SA negotiation failed
                        if (mCurrentIkeSaRecord == null) break;

                        mCurrentIkeSaRecord.incrementLocalRequestMessageId();
                        break;
                    case DECODE_STATUS_PARTIAL:
                        // Fall through. We don't support IKE fragmentation here. We should never
                        // get this status.
                    case DECODE_STATUS_PROTECTED_ERROR:
                        // IKE INIT response is not protected. So we should never get this status
                        cleanUpAndQuit(
                                new IllegalStateException(
                                        "Unexpected decoding status: " + decodeResult.status));
                        break;
                    case DECODE_STATUS_UNPROTECTED_ERROR:
                        logi(
                                "Discard unencrypted response with syntax error",
                                ((DecodeResultError) decodeResult).ikeException);
                        break;
                    default:
                        cleanUpAndQuit(
                                new IllegalStateException(
                                        "Invalid decoding status: " + decodeResult.status));
                }

            } else {
                // TODO: Also prettyprint IKE header in the log.
                logi("Received a request while waiting for IKE_INIT response. Discard it.");
            }
        }

        @Override
        protected void handleResponseIkeMessage(IkeMessage ikeMessage) {
            boolean ikeInitSuccess = false;
            try {
                validateIkeInitResp(mRetransmitter.getMessage(), ikeMessage);

                mCurrentIkeSaRecord =
                        IkeSaRecord.makeFirstIkeSaRecord(
                                mRetransmitter.getMessage(),
                                ikeMessage,
                                mLocalIkeSpiResource,
                                mRemoteIkeSpiResource,
                                mIkePrf,
                                mIkeIntegrity == null ? 0 : mIkeIntegrity.getKeyLength(),
                                mIkeCipher.getKeyLength(),
                                new IkeLocalRequest(CMD_LOCAL_REQUEST_REKEY_IKE),
                                buildSaLifetimeAlarmScheduler(mRemoteIkeSpiResource.getSpi()));

                addIkeSaRecord(mCurrentIkeSaRecord);
                ikeInitSuccess = true;

                transitionTo(mCreateIkeLocalIkeAuth);
            } catch (IkeProtocolException | GeneralSecurityException | IOException e) {
                if (e instanceof InvalidKeException) {
                    InvalidKeException keException = (InvalidKeException) e;

                    int requestedDhGroup = keException.getDhGroup();
                    boolean doAllProposalsHaveDhGroup = true;
                    for (IkeSaProposal proposal : mIkeSessionParams.getSaProposalsInternal()) {
                        doAllProposalsHaveDhGroup &=
                                proposal.getDhGroups().contains(requestedDhGroup);
                    }

                    // If DH group is not acceptable for all proposals, fail. The caller explicitly
                    // did not want that combination, and the IKE library must honor it.
                    if (doAllProposalsHaveDhGroup) {
                        mPeerSelectedDhGroup = requestedDhGroup;

                        // Remove state set during request creation
                        mIkeSocket.unregisterIke(
                                mRetransmitter.getMessage().ikeHeader.ikeInitiatorSpi);
                        mIkeInitRequestBytes = null;
                        mIkeInitNoncePayload = null;

                        transitionTo(mInitial);
                        openSession();

                        return;
                    }
                }

                handleIkeFatalError(e);
            } finally {
                if (!ikeInitSuccess) {
                    if (mLocalIkeSpiResource != null) {
                        mLocalIkeSpiResource.close();
                        mLocalIkeSpiResource = null;
                    }
                    if (mRemoteIkeSpiResource != null) {
                        mRemoteIkeSpiResource.close();
                        mRemoteIkeSpiResource = null;
                    }
                }
            }
        }

        private IkeMessage buildIkeInitReq() throws IOException {
            // Generate IKE SPI
            mLocalIkeSpiResource = mIkeSpiGenerator.allocateSpi(mLocalAddress);

            long initSpi = mLocalIkeSpiResource.getSpi();
            long respSpi = 0;

            // It is validated in IkeSessionParams.Builder to ensure IkeSessionParams has at least
            // one IkeSaProposal and all SaProposals are valid for IKE SA negotiation.
            IkeSaProposal[] saProposals = mIkeSessionParams.getSaProposalsInternal();
            List<IkePayload> payloadList =
                    CreateIkeSaHelper.getIkeInitSaRequestPayloads(
                            saProposals,
                            mPeerSelectedDhGroup,
                            initSpi,
                            respSpi,
                            mLocalAddress,
                            mRemoteAddress,
                            mLocalPort,
                            mIkeSocket.getIkeServerPort(),
                            mRandomFactory);
            payloadList.add(
                    new IkeNotifyPayload(
                            IkeNotifyPayload.NOTIFY_TYPE_IKEV2_FRAGMENTATION_SUPPORTED));

            ByteBuffer signatureHashAlgoTypes =
                    ByteBuffer.allocate(
                            IkeAuthDigitalSignPayload.ALL_SIGNATURE_ALGO_TYPES.length * 2);
            for (short type : IkeAuthDigitalSignPayload.ALL_SIGNATURE_ALGO_TYPES) {
                signatureHashAlgoTypes.putShort(type);
            }
            payloadList.add(
                    new IkeNotifyPayload(
                            IkeNotifyPayload.NOTIFY_TYPE_SIGNATURE_HASH_ALGORITHMS,
                            signatureHashAlgoTypes.array()));

            // TODO: Add Notification Payloads according to user configurations.

            // Build IKE header
            IkeHeader ikeHeader =
                    new IkeHeader(
                            initSpi,
                            respSpi,
                            IkePayload.PAYLOAD_TYPE_SA,
                            IkeHeader.EXCHANGE_TYPE_IKE_SA_INIT,
                            false /*isResponseMsg*/,
                            true /*fromIkeInitiator*/,
                            0 /*messageId*/);

            return new IkeMessage(ikeHeader, payloadList);
        }

        private void validateIkeInitResp(IkeMessage reqMsg, IkeMessage respMsg)
                throws IkeProtocolException, IOException {
            IkeHeader respIkeHeader = respMsg.ikeHeader;
            mRemoteIkeSpiResource =
                    mIkeSpiGenerator.allocateSpi(mRemoteAddress, respIkeHeader.ikeResponderSpi);

            int exchangeType = respIkeHeader.exchangeType;
            if (exchangeType != IkeHeader.EXCHANGE_TYPE_IKE_SA_INIT) {
                throw new InvalidSyntaxException(
                        "Expected EXCHANGE_TYPE_IKE_SA_INIT but received: " + exchangeType);
            }

            IkeSaPayload respSaPayload = null;
            IkeKePayload respKePayload = null;

            /**
             * There MAY be multiple NAT_DETECTION_SOURCE_IP payloads in a message if the sender
             * does not know which of several network attachments will be used to send the packet.
             */
            List<IkeNotifyPayload> natSourcePayloads = new LinkedList<>();
            IkeNotifyPayload natDestPayload = null;

            boolean hasNoncePayload = false;

            for (IkePayload payload : respMsg.ikePayloadList) {
                switch (payload.payloadType) {
                    case IkePayload.PAYLOAD_TYPE_SA:
                        respSaPayload = (IkeSaPayload) payload;
                        break;
                    case IkePayload.PAYLOAD_TYPE_KE:
                        respKePayload = (IkeKePayload) payload;
                        break;
                    case IkePayload.PAYLOAD_TYPE_CERT_REQUEST:
                        // Certificates unconditionally sent (only) for Digital Signature Auth
                        break;
                    case IkePayload.PAYLOAD_TYPE_NONCE:
                        hasNoncePayload = true;
                        mIkeRespNoncePayload = (IkeNoncePayload) payload;
                        break;
                    case IkePayload.PAYLOAD_TYPE_VENDOR:
                        mRemoteVendorIds.add(((IkeVendorPayload) payload).vendorId);
                        break;
                    case IkePayload.PAYLOAD_TYPE_NOTIFY:
                        IkeNotifyPayload notifyPayload = (IkeNotifyPayload) payload;

                        if (notifyPayload.isErrorNotify()) {
                            throw notifyPayload.validateAndBuildIkeException();
                        }

                        switch (notifyPayload.notifyType) {
                            case NOTIFY_TYPE_NAT_DETECTION_SOURCE_IP:
                                natSourcePayloads.add(notifyPayload);
                                break;
                            case NOTIFY_TYPE_NAT_DETECTION_DESTINATION_IP:
                                if (natDestPayload != null) {
                                    throw new InvalidSyntaxException(
                                            "More than one"
                                                    + " NOTIFY_TYPE_NAT_DETECTION_DESTINATION_IP"
                                                    + " found");
                                }
                                natDestPayload = notifyPayload;
                                break;
                            case NOTIFY_TYPE_IKEV2_FRAGMENTATION_SUPPORTED:
                                mSupportFragment = true;
                                mEnabledExtensions.add(EXTENSION_TYPE_FRAGMENTATION);
                                break;
                            default:
                                // Unknown and unexpected status notifications are ignored as per
                                // RFC7296.
                                logw(
                                        "Received unknown or unexpected status notifications with"
                                                + " notify type: "
                                                + notifyPayload.notifyType);
                        }

                        break;
                    default:
                        logw(
                                "Received unexpected payload in IKE INIT response. Payload type: "
                                        + payload.payloadType);
                }
            }

            if (respSaPayload == null
                    || respKePayload == null
                    || natSourcePayloads.isEmpty()
                    || natDestPayload == null
                    || !hasNoncePayload) {
                throw new InvalidSyntaxException(
                        "SA, KE, Nonce, Notify-NAT-Detection-Source, or"
                                + " Notify-NAT-Detection-Destination payload missing.");
            }

            IkeSaPayload reqSaPayload =
                    reqMsg.getPayloadForType(IkePayload.PAYLOAD_TYPE_SA, IkeSaPayload.class);
            mSaProposal =
                    IkeSaPayload.getVerifiedNegotiatedIkeProposalPair(
                                    reqSaPayload, respSaPayload, mIkeSpiGenerator, mRemoteAddress)
                            .second
                            .saProposal;

            // Build IKE crypto tools using mSaProposal. It is ensured that mSaProposal is valid and
            // has exactly one Transform for each Transform type. Only exception is when
            // combined-mode cipher is used, there will be either no integrity algorithm or an
            // INTEGRITY_ALGORITHM_NONE type algorithm.
            mIkeCipher = IkeCipher.create(mSaProposal.getEncryptionTransforms()[0]);
            if (!mIkeCipher.isAead()) {
                mIkeIntegrity = IkeMacIntegrity.create(mSaProposal.getIntegrityTransforms()[0]);
            }
            mIkePrf = IkeMacPrf.create(mSaProposal.getPrfTransforms()[0]);

            IkeKePayload reqKePayload =
                    reqMsg.getPayloadForType(IkePayload.PAYLOAD_TYPE_KE, IkeKePayload.class);
            if (reqKePayload.dhGroup != respKePayload.dhGroup
                    && respKePayload.dhGroup != mPeerSelectedDhGroup) {
                throw new InvalidSyntaxException("Received KE payload with mismatched DH group.");
            }

            // NAT detection
            long initIkeSpi = respMsg.ikeHeader.ikeInitiatorSpi;
            long respIkeSpi = respMsg.ikeHeader.ikeResponderSpi;
            mIsLocalBehindNat = true;
            mIsRemoteBehindNat = true;

            // Check if local node is behind NAT
            byte[] expectedLocalNatData =
                    IkeNotifyPayload.generateNatDetectionData(
                            initIkeSpi, respIkeSpi, mLocalAddress, mLocalPort);
            mIsLocalBehindNat = !Arrays.equals(expectedLocalNatData, natDestPayload.notifyData);

            // Check if the remote node is behind NAT
            byte[] expectedRemoteNatData =
                    IkeNotifyPayload.generateNatDetectionData(
                            initIkeSpi, respIkeSpi, mRemoteAddress, mIkeSocket.getIkeServerPort());
            for (IkeNotifyPayload natPayload : natSourcePayloads) {
                // If none of the received hash matches the expected value, the remote node is
                // behind NAT.
                if (Arrays.equals(expectedRemoteNatData, natPayload.notifyData)) {
                    mIsRemoteBehindNat = false;
                }
            }

            if (mIsLocalBehindNat || mIsRemoteBehindNat) {
                if (!(mRemoteAddress instanceof Inet4Address)) {
                    handleIkeFatalError(
                            new IllegalStateException("Remote IPv6 server was behind a NAT"));
                }

                logd("Switching to UDP encap socket");

                try {
                    IkeSocket newSocket =
                            IkeUdpEncapSocket.getIkeUdpEncapSocket(
                                    mIkeSessionParams.getNetwork(),
                                    mIpSecManager,
                                    IkeSessionStateMachine.this);
                    switchToIkeSocket(initIkeSpi, newSocket);
                } catch (ErrnoException | IOException | ResourceUnavailableException e) {
                    handleIkeFatalError(e);
                }

                mIkeNattKeepalive =
                        new IkeNattKeepalive(
                                mContext,
                                NATT_KEEPALIVE_DELAY_SECONDS,
                                (Inet4Address) mLocalAddress,
                                (Inet4Address) mRemoteAddress,
                                ((IkeUdpEncapSocket) mIkeSocket).getUdpEncapsulationSocket(),
                                mIkeSocket.getNetwork(),
                                buildKeepaliveIntent());
                mIkeNattKeepalive.start();
            }
        }

        private PendingIntent buildKeepaliveIntent() {
            return buildIkeAlarmIntent(
                    mContext,
                    ACTION_KEEPALIVE,
                    getIntentIdentifier(),
                    obtainMessage(CMD_ALARM_FIRED, mIkeSessionId, CMD_SEND_KEEPALIVE));
        }

        @Override
        public void exitState() {
            super.exitState();
            mRetransmitter.stopRetransmitting();
        }

        private class UnencryptedRetransmitter extends Retransmitter {
            private UnencryptedRetransmitter(IkeMessage msg) {
                super(getHandler(), msg, mIkeSessionParams.getRetransmissionTimeoutsMillis());

                retransmit();
            }

            @Override
            public void send(IkeMessage msg) {
                // Sends unencrypted
                mIkeSocket.sendIkePacket(msg.encode(), mRemoteAddress);
            }

            @Override
            public void handleRetransmissionFailure() {
                handleIkeFatalError(new IOException("Retransmitting IKE INIT request failure"));
            }
        }
    }

    /**
     * CreateIkeLocalIkeAuthBase represents the common state and functionality required to perform
     * IKE AUTH exchanges in both the EAP and non-EAP flows.
     */
    abstract class CreateIkeLocalIkeAuthBase extends DeleteBase {
        protected Retransmitter mRetransmitter;

        @Override
        protected void triggerRetransmit() {
            mRetransmitter.retransmit();
        }

        // TODO: b/139482382 If receiving a remote request while waiting for the last IKE AUTH
        // response, defer it to next state.

        @Override
        protected void handleRequestIkeMessage(
                IkeMessage ikeMessage, int ikeExchangeSubType, Message message) {
            IkeSaRecord ikeSaRecord = getIkeSaRecordForPacket(ikeMessage.ikeHeader);

            // Null out last received packet, so the next state (that handles the actual request)
            // does not treat the message as a retransmission.
            ikeSaRecord.updateLastReceivedReqFirstPacket(null);

            // Send to next state; we can't handle this yet.
            deferMessage(message);
        }

        protected IkeMessage buildIkeAuthReqMessage(List<IkePayload> payloadList) {
            // Build IKE header
            IkeHeader ikeHeader =
                    new IkeHeader(
                            mCurrentIkeSaRecord.getInitiatorSpi(),
                            mCurrentIkeSaRecord.getResponderSpi(),
                            IkePayload.PAYLOAD_TYPE_SK,
                            IkeHeader.EXCHANGE_TYPE_IKE_AUTH,
                            false /*isResponseMsg*/,
                            true /*fromIkeInitiator*/,
                            mCurrentIkeSaRecord.getLocalRequestMessageId());

            return new IkeMessage(ikeHeader, payloadList);
        }

        protected void authenticatePsk(
                byte[] psk, IkeAuthPayload authPayload, IkeIdPayload respIdPayload)
                throws AuthenticationFailedException {
            if (authPayload.authMethod != IkeAuthPayload.AUTH_METHOD_PRE_SHARED_KEY) {
                throw new AuthenticationFailedException(
                        "Expected the remote/server to use PSK-based authentication but"
                                + " they used: "
                                + authPayload.authMethod);
            }

            IkeAuthPskPayload pskPayload = (IkeAuthPskPayload) authPayload;
            pskPayload.verifyInboundSignature(
                    psk,
                    mIkeInitResponseBytes,
                    mCurrentIkeSaRecord.nonceInitiator,
                    respIdPayload.getEncodedPayloadBody(),
                    mIkePrf,
                    mCurrentIkeSaRecord.getSkPr());
        }

        protected List<IkePayload> extractChildPayloadsFromMessage(IkeMessage ikeMessage)
                throws InvalidSyntaxException {
            IkeSaPayload saPayload =
                    ikeMessage.getPayloadForType(IkePayload.PAYLOAD_TYPE_SA, IkeSaPayload.class);
            IkeTsPayload tsInitPayload =
                    ikeMessage.getPayloadForType(
                            IkePayload.PAYLOAD_TYPE_TS_INITIATOR, IkeTsPayload.class);
            IkeTsPayload tsRespPayload =
                    ikeMessage.getPayloadForType(
                            IkePayload.PAYLOAD_TYPE_TS_RESPONDER, IkeTsPayload.class);

            List<IkeNotifyPayload> notifyPayloads =
                    ikeMessage.getPayloadListForType(
                            IkePayload.PAYLOAD_TYPE_NOTIFY, IkeNotifyPayload.class);

            IkeConfigPayload configPayload =
                    ikeMessage.getPayloadForType(
                            IkePayload.PAYLOAD_TYPE_CP, IkeConfigPayload.class);

            boolean hasErrorNotify = false;
            List<IkePayload> list = new LinkedList<>();
            for (IkeNotifyPayload payload : notifyPayloads) {
                if (payload.isNewChildSaNotify()) {
                    list.add(payload);
                    if (payload.isErrorNotify()) {
                        hasErrorNotify = true;
                    }
                }
            }

            // If there is no error notification, SA, TS-initiator and TS-responder MUST all be
            // included in this message.
            if (!hasErrorNotify
                    && (saPayload == null || tsInitPayload == null || tsRespPayload == null)) {
                throw new InvalidSyntaxException(
                        "SA, TS-Initiator or TS-Responder payload is missing.");
            }

            list.add(saPayload);
            list.add(tsInitPayload);
            list.add(tsRespPayload);

            if (configPayload != null) {
                list.add(configPayload);
            }

            return list;
        }

        protected void performFirstChildNegotiation(
                List<IkePayload> childReqList, List<IkePayload> childRespList) {
            childReqList.add(mIkeInitNoncePayload);
            childRespList.add(mIkeRespNoncePayload);

            deferMessage(
                    obtainMessage(
                            CMD_HANDLE_FIRST_CHILD_NEGOTIATION,
                            new FirstChildNegotiationData(
                                    mFirstChildSessionParams,
                                    mFirstChildCallbacks,
                                    childReqList,
                                    childRespList)));

            transitionTo(mChildProcedureOngoing);
        }

        protected IkeSessionConfiguration buildIkeSessionConfiguration(IkeMessage ikeMessage) {
            IkeConfigPayload configPayload =
                    ikeMessage.getPayloadForType(
                            IkePayload.PAYLOAD_TYPE_CP, IkeConfigPayload.class);
            if (configPayload == null) {
                logi("No config payload in ikeMessage.");
            } else if (configPayload.configType != CONFIG_TYPE_REPLY) {
                logi("Unexpected config payload. Config Type: " + configPayload.configType);
                configPayload = null;
            }

            IkeSessionConnectionInfo ikeConnInfo =
                    new IkeSessionConnectionInfo(
                            mLocalAddress, mRemoteAddress, mIkeSessionParams.getNetwork());

            return new IkeSessionConfiguration(
                    ikeConnInfo, configPayload, mRemoteVendorIds, mEnabledExtensions);
        }

        protected void notifyIkeSessionSetup(IkeMessage msg) {
            IkeSessionConfiguration ikeSessionConfig = buildIkeSessionConfiguration(msg);
            executeUserCallback(
                    () -> {
                        mIkeSessionCallback.onOpened(ikeSessionConfig);
                    });
        }
    }

    /**
     * CreateIkeLocalIkeAuth represents state when IKE library initiates IKE_AUTH exchange.
     *
     * <p>If using EAP, CreateIkeLocalIkeAuth will transition to CreateIkeLocalIkeAuthInEap state
     * after validating the IKE AUTH response.
     */
    class CreateIkeLocalIkeAuth extends CreateIkeLocalIkeAuthBase {
        private boolean mUseEap;

        @Override
        public void enterState() {
            try {
                super.enterState();
                mRetransmitter = new EncryptedRetransmitter(buildIkeAuthReq());
                mUseEap =
                        (IkeSessionParams.IKE_AUTH_METHOD_EAP
                                == mIkeSessionParams.getLocalAuthConfig().mAuthMethod);
            } catch (SpiUnavailableException | ResourceUnavailableException e) {
                // Handle IPsec SPI assigning failure.
                handleIkeFatalError(e);
            }
        }

        @Override
        protected void handleResponseIkeMessage(IkeMessage ikeMessage) {
            try {
                int exchangeType = ikeMessage.ikeHeader.exchangeType;
                if (exchangeType != IkeHeader.EXCHANGE_TYPE_IKE_AUTH) {
                    throw new InvalidSyntaxException(
                            "Expected EXCHANGE_TYPE_IKE_AUTH but received: " + exchangeType);
                }

                List<IkePayload> childReqList =
                        extractChildPayloadsFromMessage(mRetransmitter.getMessage());

                if (mUseEap) {
                    validateIkeAuthRespWithEapPayload(ikeMessage);

                    // childReqList needed after EAP completed, so persist to IkeSessionStateMachine
                    // state.
                    mFirstChildReqList = childReqList;

                    IkeEapPayload ikeEapPayload =
                            ikeMessage.getPayloadForType(
                                    IkePayload.PAYLOAD_TYPE_EAP, IkeEapPayload.class);

                    deferMessage(obtainMessage(CMD_EAP_START_EAP_AUTH, ikeEapPayload));
                    transitionTo(mCreateIkeLocalIkeAuthInEap);
                } else {
                    validateIkeAuthRespWithChildPayloads(ikeMessage);

                    notifyIkeSessionSetup(ikeMessage);

                    performFirstChildNegotiation(
                            childReqList, extractChildPayloadsFromMessage(ikeMessage));
                }
            } catch (IkeProtocolException e) {
                if (!mUseEap) {
                    // Notify the remote because they may have set up the IKE SA.
                    sendEncryptedIkeMessage(buildIkeDeleteReq(mCurrentIkeSaRecord));
                }
                handleIkeFatalError(e);
            }
        }

        @Override
        protected void handleResponseGenericProcessError(
                IkeSaRecord ikeSaRecord, InvalidSyntaxException ikeException) {
            mRetransmitter.stopRetransmitting();

            if (!mUseEap) {
                // Notify the remote because they may have set up the IKE SA.
                sendEncryptedIkeMessage(buildIkeDeleteReq(mCurrentIkeSaRecord));
            }
            handleIkeFatalError(ikeException);
        }

        private IkeMessage buildIkeAuthReq()
                throws SpiUnavailableException, ResourceUnavailableException {
            List<IkePayload> payloadList = new LinkedList<>();

            // Build Identification payloads
            mInitIdPayload =
                    new IkeIdPayload(
                            true /*isInitiator*/, mIkeSessionParams.getLocalIdentification());
            IkeIdPayload respIdPayload =
                    new IkeIdPayload(
                            false /*isInitiator*/, mIkeSessionParams.getRemoteIdentification());
            payloadList.add(mInitIdPayload);
            payloadList.add(respIdPayload);

            if (mIkeSessionParams.hasIkeOption(IKE_OPTION_EAP_ONLY_AUTH)) {
                payloadList.add(new IkeNotifyPayload(NOTIFY_TYPE_EAP_ONLY_AUTHENTICATION));
            }

            // Build Authentication payload
            IkeAuthConfig authConfig = mIkeSessionParams.getLocalAuthConfig();
            switch (authConfig.mAuthMethod) {
                case IkeSessionParams.IKE_AUTH_METHOD_PSK:
                    IkeAuthPskPayload pskPayload =
                            new IkeAuthPskPayload(
                                    ((IkeAuthPskConfig) authConfig).mPsk,
                                    mIkeInitRequestBytes,
                                    mCurrentIkeSaRecord.nonceResponder,
                                    mInitIdPayload.getEncodedPayloadBody(),
                                    mIkePrf,
                                    mCurrentIkeSaRecord.getSkPi());
                    payloadList.add(pskPayload);
                    break;
                case IkeSessionParams.IKE_AUTH_METHOD_PUB_KEY_SIGNATURE:
                    IkeAuthDigitalSignLocalConfig localAuthConfig =
                            (IkeAuthDigitalSignLocalConfig) mIkeSessionParams.getLocalAuthConfig();

                    // Add certificates to list
                    payloadList.add(
                            new IkeCertX509CertPayload(localAuthConfig.getClientEndCertificate()));
                    for (X509Certificate intermediateCert : localAuthConfig.mIntermediateCerts) {
                        payloadList.add(new IkeCertX509CertPayload(intermediateCert));
                    }

                    IkeAuthDigitalSignPayload digitalSignaturePayload =
                            new IkeAuthDigitalSignPayload(
                                    IkeAuthDigitalSignPayload.SIGNATURE_ALGO_RSA_SHA2_512,
                                    localAuthConfig.mPrivateKey,
                                    mIkeInitRequestBytes,
                                    mCurrentIkeSaRecord.nonceResponder,
                                    mInitIdPayload.getEncodedPayloadBody(),
                                    mIkePrf,
                                    mCurrentIkeSaRecord.getSkPi());
                    payloadList.add(digitalSignaturePayload);

                    break;
                case IkeSessionParams.IKE_AUTH_METHOD_EAP:
                    // Do not include AUTH payload when using EAP.
                    break;
                default:
                    cleanUpAndQuit(
                            new IllegalArgumentException(
                                    "Unrecognized authentication method: "
                                            + authConfig.mAuthMethod));
            }

            payloadList.addAll(
                    CreateChildSaHelper.getInitChildCreateReqPayloads(
<<<<<<< HEAD
=======
                            mRandomFactory,
>>>>>>> f07adba0
                            mIpSecSpiGenerator,
                            mLocalAddress,
                            mFirstChildSessionParams,
                            true /*isFirstChildSa*/));

            final List<ConfigAttribute> configAttributes = new ArrayList<>();
            configAttributes.addAll(
                    Arrays.asList(
                            CreateChildSaHelper.getConfigAttributes(mFirstChildSessionParams)));
            configAttributes.addAll(
                    Arrays.asList(mIkeSessionParams.getConfigurationAttributesInternal()));
            // Always request app version
            configAttributes.add(new IkeConfigPayload.ConfigAttributeAppVersion());
            payloadList.add(new IkeConfigPayload(false /*isReply*/, configAttributes));

            return buildIkeAuthReqMessage(payloadList);
        }

        private void validateIkeAuthRespWithEapPayload(IkeMessage respMsg)
                throws IkeProtocolException {
            IkeEapPayload ikeEapPayload =
                    respMsg.getPayloadForType(IkePayload.PAYLOAD_TYPE_EAP, IkeEapPayload.class);
            if (ikeEapPayload == null) {
                throw new AuthenticationFailedException("Missing EAP payload");
            }

            // TODO: check that we don't receive any ChildSaRespPayloads here

            List<IkePayload> nonEapPayloads = new LinkedList<>();
            nonEapPayloads.addAll(respMsg.ikePayloadList);
            nonEapPayloads.remove(ikeEapPayload);
            validateIkeAuthResp(nonEapPayloads);
        }

        private void validateIkeAuthRespWithChildPayloads(IkeMessage respMsg)
                throws IkeProtocolException {
            // Extract and validate existence of payloads for first Child SA setup.
            List<IkePayload> childSaRespPayloads = extractChildPayloadsFromMessage(respMsg);

            List<IkePayload> nonChildPayloads = new LinkedList<>();
            nonChildPayloads.addAll(respMsg.ikePayloadList);
            nonChildPayloads.removeAll(childSaRespPayloads);

            validateIkeAuthResp(nonChildPayloads);
        }

        private void validateIkeAuthResp(List<IkePayload> payloadList) throws IkeProtocolException {
            // Validate IKE Authentication
            IkeAuthPayload authPayload = null;
            List<IkeCertPayload> certPayloads = new LinkedList<>();

            for (IkePayload payload : payloadList) {
                switch (payload.payloadType) {
                    case IkePayload.PAYLOAD_TYPE_ID_RESPONDER:
                        mRespIdPayload = (IkeIdPayload) payload;
                        if (!mIkeSessionParams.hasIkeOption(
                                        IkeSessionParams.IKE_OPTION_ACCEPT_ANY_REMOTE_ID)
                                && !mIkeSessionParams
                                        .getRemoteIdentification()
                                        .equals(mRespIdPayload.ikeId)) {
                            throw new AuthenticationFailedException(
                                    "Unrecognized Responder Identification.");
                        }
                        break;
                    case IkePayload.PAYLOAD_TYPE_AUTH:
                        authPayload = (IkeAuthPayload) payload;
                        break;
                    case IkePayload.PAYLOAD_TYPE_CERT:
                        certPayloads.add((IkeCertPayload) payload);
                        break;
                    case IkePayload.PAYLOAD_TYPE_NOTIFY:
                        IkeNotifyPayload notifyPayload = (IkeNotifyPayload) payload;
                        if (notifyPayload.isErrorNotify()) {
                            throw notifyPayload.validateAndBuildIkeException();
                        } else {
                            // Unknown and unexpected status notifications are ignored as per
                            // RFC7296.
                            logw(
                                    "Received unknown or unexpected status notifications with"
                                            + " notify type: "
                                            + notifyPayload.notifyType);
                        }
                        break;
                    default:
                        logw(
                                "Received unexpected payload in IKE AUTH response. Payload"
                                        + " type: "
                                        + payload.payloadType);
                }
            }

            // Verify existence of payloads

            if (authPayload == null && mIkeSessionParams.hasIkeOption(IKE_OPTION_EAP_ONLY_AUTH)) {
                // If EAP-only option is selected, the responder will not send auth payload if it
                // accepts EAP-only authentication. Currently only EAP-only safe methods are
                // proposed to the responder if IKE_OPTION_EAP_ONLY_AUTH option is set. So there is
                // no need to check if the responder selected an EAP-only safe method
                return;
            }

            // Authenticate the remote peer.
            if (authPayload != null && mRespIdPayload != null) {
                authenticate(authPayload, mRespIdPayload, certPayloads);
                return;
            }

            throw new AuthenticationFailedException("ID-Responder or Auth payload is missing.");
        }

        private void authenticate(
                IkeAuthPayload authPayload,
                IkeIdPayload respIdPayload,
                List<IkeCertPayload> certPayloads)
                throws AuthenticationFailedException {
            switch (mIkeSessionParams.getRemoteAuthConfig().mAuthMethod) {
                case IkeSessionParams.IKE_AUTH_METHOD_PSK:
                    authenticatePsk(
                            ((IkeAuthPskConfig) mIkeSessionParams.getRemoteAuthConfig()).mPsk,
                            authPayload,
                            respIdPayload);
                    break;
                case IkeSessionParams.IKE_AUTH_METHOD_PUB_KEY_SIGNATURE:
                    authenticateDigitalSignature(
                            certPayloads,
                            ((IkeAuthDigitalSignRemoteConfig)
                                            mIkeSessionParams.getRemoteAuthConfig())
                                    .mTrustAnchor,
                            authPayload,
                            respIdPayload);
                    break;
                default:
                    cleanUpAndQuit(
                            new IllegalArgumentException(
                                    "Unrecognized auth method: " + authPayload.authMethod));
            }
        }

        private void authenticateDigitalSignature(
                List<IkeCertPayload> certPayloads,
                TrustAnchor trustAnchor,
                IkeAuthPayload authPayload,
                IkeIdPayload respIdPayload)
                throws AuthenticationFailedException {
            if (authPayload.authMethod != IkeAuthPayload.AUTH_METHOD_RSA_DIGITAL_SIGN
                    && authPayload.authMethod != IkeAuthPayload.AUTH_METHOD_GENERIC_DIGITAL_SIGN) {
                throw new AuthenticationFailedException(
                        "Expected the remote/server to use digital-signature-based authentication"
                                + " but they used: "
                                + authPayload.authMethod);
            }

            X509Certificate endCert = null;
            List<X509Certificate> certList = new LinkedList<>();

            // TODO: b/122676944 Extract CRL from IkeCrlPayload when we support IkeCrlPayload
            for (IkeCertPayload certPayload : certPayloads) {
                X509Certificate cert = ((IkeCertX509CertPayload) certPayload).certificate;

                // The first certificate MUST be the end entity certificate.
                if (endCert == null) endCert = cert;
                certList.add(cert);
            }

            if (endCert == null) {
                throw new AuthenticationFailedException(
                        "The remote/server failed to provide a end certificate");
            }

            Set<TrustAnchor> trustAnchorSet =
                    trustAnchor == null ? null : Collections.singleton(trustAnchor);

            IkeCertPayload.validateCertificates(
                    endCert, certList, null /*crlList*/, trustAnchorSet);

            IkeAuthDigitalSignPayload signPayload = (IkeAuthDigitalSignPayload) authPayload;
            signPayload.verifyInboundSignature(
                    endCert,
                    mIkeInitResponseBytes,
                    mCurrentIkeSaRecord.nonceInitiator,
                    respIdPayload.getEncodedPayloadBody(),
                    mIkePrf,
                    mCurrentIkeSaRecord.getSkPr());
        }

        @Override
        public void exitState() {
            mRetransmitter.stopRetransmitting();
        }
    }

    /**
     * CreateIkeLocalIkeAuthInEap represents the state when the IKE library authenticates the client
     * with an EAP session.
     */
    class CreateIkeLocalIkeAuthInEap extends CreateIkeLocalIkeAuthBase {
        private EapAuthenticator mEapAuthenticator;

        @Override
        public void enterState() {
            IkeSessionParams.IkeAuthEapConfig ikeAuthEapConfig =
                    (IkeSessionParams.IkeAuthEapConfig) mIkeSessionParams.getLocalAuthConfig();

            // TODO(b/148689509): Pass in deterministic random when test mode is enabled
            mEapAuthenticator =
                    mEapAuthenticatorFactory.newEapAuthenticator(
                            getHandler().getLooper(),
                            new IkeEapCallback(),
                            mContext,
                            ikeAuthEapConfig.mEapConfig,
                            mRandomFactory);
        }

        @Override
        public boolean processStateMessage(Message msg) {
            switch (msg.what) {
                case CMD_EAP_START_EAP_AUTH:
                    IkeEapPayload ikeEapPayload = (IkeEapPayload) msg.obj;
                    mEapAuthenticator.processEapMessage(ikeEapPayload.eapMessage);

                    return HANDLED;
                case CMD_EAP_OUTBOUND_MSG_READY:
                    byte[] eapMsgBytes = (byte[]) msg.obj;
                    IkeEapPayload eapPayload = new IkeEapPayload(eapMsgBytes);

                    // Setup new retransmitter with EAP response
                    mRetransmitter =
                            new EncryptedRetransmitter(
                                    buildIkeAuthReqMessage(Arrays.asList(eapPayload)));

                    return HANDLED;
                case CMD_EAP_ERRORED:
                    handleIkeFatalError(new AuthenticationFailedException((Throwable) msg.obj));
                    return HANDLED;
                case CMD_EAP_FAILED:
                    AuthenticationFailedException exception =
                            new AuthenticationFailedException("EAP Authentication Failed");

                    handleIkeFatalError(exception);
                    return HANDLED;
                case CMD_EAP_FINISH_EAP_AUTH:
                    deferMessage(msg);
                    transitionTo(mCreateIkeLocalIkeAuthPostEap);

                    return HANDLED;
                default:
                    return super.processStateMessage(msg);
            }
        }

        @Override
        protected void handleResponseIkeMessage(IkeMessage ikeMessage) {
            try {
                mRetransmitter.stopRetransmitting();

                int exchangeType = ikeMessage.ikeHeader.exchangeType;
                if (exchangeType != IkeHeader.EXCHANGE_TYPE_IKE_AUTH) {
                    throw new InvalidSyntaxException(
                            "Expected EXCHANGE_TYPE_IKE_AUTH but received: " + exchangeType);
                }

                IkeEapPayload eapPayload = null;
                for (IkePayload payload : ikeMessage.ikePayloadList) {
                    switch (payload.payloadType) {
                        case IkePayload.PAYLOAD_TYPE_EAP:
                            eapPayload = (IkeEapPayload) payload;
                            break;
                        case IkePayload.PAYLOAD_TYPE_NOTIFY:
                            IkeNotifyPayload notifyPayload = (IkeNotifyPayload) payload;
                            if (notifyPayload.isErrorNotify()) {
                                throw notifyPayload.validateAndBuildIkeException();
                            } else {
                                // Unknown and unexpected status notifications are ignored as per
                                // RFC7296.
                                logw(
                                        "Received unknown or unexpected status notifications with"
                                                + " notify type: "
                                                + notifyPayload.notifyType);
                            }
                            break;
                        default:
                            logw(
                                    "Received unexpected payload in IKE AUTH response. Payload"
                                            + " type: "
                                            + payload.payloadType);
                    }
                }

                if (eapPayload == null) {
                    throw new AuthenticationFailedException("EAP Payload is missing.");
                }

                mEapAuthenticator.processEapMessage(eapPayload.eapMessage);
            } catch (IkeProtocolException exception) {
                handleIkeFatalError(exception);
            }
        }

        @Override
        protected void handleResponseGenericProcessError(
                IkeSaRecord ikeSaRecord, InvalidSyntaxException ikeException) {
            mRetransmitter.stopRetransmitting();
            handleIkeFatalError(ikeException);
        }

        private class IkeEapCallback implements IEapCallback {
            @Override
            public void onSuccess(byte[] msk, byte[] emsk) {
                // Extended MSK not used in IKEv2, drop.
                sendMessage(CMD_EAP_FINISH_EAP_AUTH, msk);
            }

            @Override
            public void onFail() {
                sendMessage(CMD_EAP_FAILED);
            }

            @Override
            public void onResponse(byte[] eapMsg) {
                sendMessage(CMD_EAP_OUTBOUND_MSG_READY, eapMsg);
            }

            @Override
            public void onError(Throwable cause) {
                sendMessage(CMD_EAP_ERRORED, cause);
            }
        }
    }

    /**
     * CreateIkeLocalIkeAuthPostEap represents the state when the IKE library is performing the
     * post-EAP PSK-base authentication run.
     */
    class CreateIkeLocalIkeAuthPostEap extends CreateIkeLocalIkeAuthBase {
        private byte[] mEapMsk = new byte[0];

        @Override
        public boolean processStateMessage(Message msg) {
            switch (msg.what) {
                case CMD_EAP_FINISH_EAP_AUTH:
                    mEapMsk = (byte[]) msg.obj;

                    IkeAuthPskPayload pskPayload =
                            new IkeAuthPskPayload(
                                    mEapMsk,
                                    mIkeInitRequestBytes,
                                    mCurrentIkeSaRecord.nonceResponder,
                                    mInitIdPayload.getEncodedPayloadBody(),
                                    mIkePrf,
                                    mCurrentIkeSaRecord.getSkPi());
                    IkeMessage postEapAuthMsg = buildIkeAuthReqMessage(Arrays.asList(pskPayload));
                    mRetransmitter = new EncryptedRetransmitter(postEapAuthMsg);

                    return HANDLED;
                default:
                    return super.processStateMessage(msg);
            }
        }

        @Override
        protected void handleResponseIkeMessage(IkeMessage ikeMessage) {
            try {
                int exchangeType = ikeMessage.ikeHeader.exchangeType;
                if (exchangeType != IkeHeader.EXCHANGE_TYPE_IKE_AUTH) {
                    throw new InvalidSyntaxException(
                            "Expected EXCHANGE_TYPE_IKE_AUTH but received: " + exchangeType);
                }

                // Extract and validate existence of payloads for first Child SA setup.
                List<IkePayload> childSaRespPayloads = extractChildPayloadsFromMessage(ikeMessage);

                List<IkePayload> nonChildPayloads = new LinkedList<>();
                nonChildPayloads.addAll(ikeMessage.ikePayloadList);
                nonChildPayloads.removeAll(childSaRespPayloads);

                validateIkeAuthRespPostEap(nonChildPayloads);

                notifyIkeSessionSetup(ikeMessage);

                performFirstChildNegotiation(mFirstChildReqList, childSaRespPayloads);
            } catch (IkeProtocolException e) {
                // Notify the remote because they may have set up the IKE SA.
                sendEncryptedIkeMessage(buildIkeDeleteReq(mCurrentIkeSaRecord));
                handleIkeFatalError(e);
            }
        }

        @Override
        protected void handleResponseGenericProcessError(
                IkeSaRecord ikeSaRecord, InvalidSyntaxException ikeException) {
            mRetransmitter.stopRetransmitting();
            // Notify the remote because they may have set up the IKE SA.
            sendEncryptedIkeMessage(buildIkeDeleteReq(mCurrentIkeSaRecord));
            handleIkeFatalError(ikeException);
        }

        private void validateIkeAuthRespPostEap(List<IkePayload> payloadList)
                throws IkeProtocolException {
            IkeAuthPayload authPayload = null;

            for (IkePayload payload : payloadList) {
                switch (payload.payloadType) {
                    case IkePayload.PAYLOAD_TYPE_AUTH:
                        authPayload = (IkeAuthPayload) payload;
                        break;
                    case IkePayload.PAYLOAD_TYPE_NOTIFY:
                        IkeNotifyPayload notifyPayload = (IkeNotifyPayload) payload;
                        if (notifyPayload.isErrorNotify()) {
                            throw notifyPayload.validateAndBuildIkeException();
                        } else {
                            // Unknown and unexpected status notifications are ignored as per
                            // RFC7296.
                            logw(
                                    "Received unknown or unexpected status notifications with"
                                            + " notify type: "
                                            + notifyPayload.notifyType);
                        }
                        break;
                    default:
                        logw(
                                "Received unexpected payload in IKE AUTH response. Payload"
                                        + " type: "
                                        + payload.payloadType);
                }
            }

            // Verify existence of payloads
            if (authPayload == null) {
                throw new AuthenticationFailedException("Post-EAP Auth payload missing.");
            }

            authenticatePsk(mEapMsk, authPayload, mRespIdPayload);
        }

        @Override
        public void exitState() {
            mRetransmitter.stopRetransmitting();
        }
    }

    private abstract class RekeyIkeHandlerBase extends DeleteBase {
        private void validateIkeRekeyCommon(IkeMessage ikeMessage) throws InvalidSyntaxException {
            boolean hasSaPayload = false;
            boolean hasKePayload = false;
            boolean hasNoncePayload = false;
            for (IkePayload payload : ikeMessage.ikePayloadList) {
                switch (payload.payloadType) {
                    case IkePayload.PAYLOAD_TYPE_SA:
                        hasSaPayload = true;
                        break;
                    case IkePayload.PAYLOAD_TYPE_KE:
                        hasKePayload = true;
                        break;
                    case IkePayload.PAYLOAD_TYPE_NONCE:
                        hasNoncePayload = true;
                        break;
                    case IkePayload.PAYLOAD_TYPE_VENDOR:
                        // Vendor payloads allowed, but not verified
                        break;
                    case IkePayload.PAYLOAD_TYPE_NOTIFY:
                        // Notification payloads allowed, but left to handler methods to process.
                        break;
                    default:
                        logw(
                                "Received unexpected payload in IKE REKEY request. Payload type: "
                                        + payload.payloadType);
                }
            }

            if (!hasSaPayload || !hasKePayload || !hasNoncePayload) {
                throw new InvalidSyntaxException("SA, KE or Nonce payload missing.");
            }
        }

        @VisibleForTesting
        void validateIkeRekeyReq(IkeMessage ikeMessage) throws InvalidSyntaxException {
            // Skip validation of exchange type since it has been done during decoding request.

            List<IkeNotifyPayload> notificationPayloads =
                    ikeMessage.getPayloadListForType(
                            IkePayload.PAYLOAD_TYPE_NOTIFY, IkeNotifyPayload.class);
            for (IkeNotifyPayload notifyPayload : notificationPayloads) {
                if (notifyPayload.isErrorNotify()) {
                    logw("Error notifications invalid in request: " + notifyPayload.notifyType);
                }
            }

            validateIkeRekeyCommon(ikeMessage);
        }

        @VisibleForTesting
        void validateIkeRekeyResp(IkeMessage reqMsg, IkeMessage respMsg)
                throws InvalidSyntaxException {
            int exchangeType = respMsg.ikeHeader.exchangeType;
            if (exchangeType != IkeHeader.EXCHANGE_TYPE_CREATE_CHILD_SA
                    && exchangeType != IkeHeader.EXCHANGE_TYPE_INFORMATIONAL) {
                throw new InvalidSyntaxException(
                        "Expected Rekey response (CREATE_CHILD_SA or INFORMATIONAL) but received: "
                                + exchangeType);
            }

            List<IkeNotifyPayload> notificationPayloads =
                    respMsg.getPayloadListForType(
                            IkePayload.PAYLOAD_TYPE_NOTIFY, IkeNotifyPayload.class);
            for (IkeNotifyPayload notifyPayload : notificationPayloads) {
                if (notifyPayload.isErrorNotify()) {
                    // Error notifications found. Stop validation for SA negotiation.
                    return;
                }
            }

            validateIkeRekeyCommon(respMsg);

            // Verify DH groups matching
            IkeKePayload reqKePayload =
                    reqMsg.getPayloadForType(IkePayload.PAYLOAD_TYPE_KE, IkeKePayload.class);
            IkeKePayload respKePayload =
                    respMsg.getPayloadForType(IkePayload.PAYLOAD_TYPE_KE, IkeKePayload.class);
            if (reqKePayload.dhGroup != respKePayload.dhGroup) {
                throw new InvalidSyntaxException("Received KE payload with mismatched DH group.");
            }
        }

        // It doesn't make sense to include multiple error notify payloads in one response. If it
        // happens, IKE Session will only handle the most severe one.
        protected boolean handleErrorNotifyIfExists(IkeMessage respMsg, boolean isSimulRekey) {
            IkeNotifyPayload invalidSyntaxNotifyPayload = null;
            IkeNotifyPayload tempFailureNotifyPayload = null;
            IkeNotifyPayload firstErrorNotifyPayload = null;

            List<IkeNotifyPayload> notificationPayloads =
                    respMsg.getPayloadListForType(
                            IkePayload.PAYLOAD_TYPE_NOTIFY, IkeNotifyPayload.class);
            for (IkeNotifyPayload notifyPayload : notificationPayloads) {
                if (!notifyPayload.isErrorNotify()) continue;

                if (firstErrorNotifyPayload == null) firstErrorNotifyPayload = notifyPayload;

                if (ERROR_TYPE_INVALID_SYNTAX == notifyPayload.notifyType) {
                    invalidSyntaxNotifyPayload = notifyPayload;
                } else if (ERROR_TYPE_TEMPORARY_FAILURE == notifyPayload.notifyType) {
                    tempFailureNotifyPayload = notifyPayload;
                }
            }

            // No error Notify Payload included in this response.
            if (firstErrorNotifyPayload == null) return NOT_HANDLED;

            // Handle Invalid Syntax if it exists
            if (invalidSyntaxNotifyPayload != null) {
                try {
                    IkeProtocolException exception =
                            invalidSyntaxNotifyPayload.validateAndBuildIkeException();
                    handleIkeFatalError(exception);
                } catch (InvalidSyntaxException e) {
                    // Error notify payload has invalid syntax
                    handleIkeFatalError(e);
                }
                return HANDLED;
            }

            if (tempFailureNotifyPayload != null) {
                // Handle Temporary Failure if exists
                loge("Received TEMPORARY_FAILURE for rekey IKE. Already handled during decoding.");
            } else {
                // Handle other errors
                loge(
                        "Received error notification: "
                                + firstErrorNotifyPayload.notifyType
                                + " for rekey IKE. Schedule a retry");
                if (!isSimulRekey) {
                    scheduleRetry(mCurrentIkeSaRecord.getFutureRekeyEvent());
                }
            }

            if (isSimulRekey) {
                transitionTo(mRekeyIkeRemoteDelete);
            } else {
                transitionTo(mIdle);
            }
            return HANDLED;
        }

        protected IkeSaRecord validateAndBuildIkeSa(
                IkeMessage reqMsg, IkeMessage respMessage, boolean isLocalInit)
                throws IkeProtocolException, GeneralSecurityException, IOException {
            InetAddress initAddr = isLocalInit ? mLocalAddress : mRemoteAddress;
            InetAddress respAddr = isLocalInit ? mRemoteAddress : mLocalAddress;

            Pair<IkeProposal, IkeProposal> negotiatedProposals = null;
            try {
                IkeSaPayload reqSaPayload =
                        reqMsg.getPayloadForType(IkePayload.PAYLOAD_TYPE_SA, IkeSaPayload.class);
                IkeSaPayload respSaPayload =
                        respMessage.getPayloadForType(
                                IkePayload.PAYLOAD_TYPE_SA, IkeSaPayload.class);

                // Throw exception or return valid negotiated proposal with allocated SPIs
                negotiatedProposals =
                        IkeSaPayload.getVerifiedNegotiatedIkeProposalPair(
                                reqSaPayload, respSaPayload, mIkeSpiGenerator, mRemoteAddress);
                IkeProposal reqProposal = negotiatedProposals.first;
                IkeProposal respProposal = negotiatedProposals.second;

                IkeMacPrf newPrf;
                IkeCipher newCipher;
                IkeMacIntegrity newIntegrity = null;

                newCipher = IkeCipher.create(respProposal.saProposal.getEncryptionTransforms()[0]);
                if (!newCipher.isAead()) {
                    newIntegrity =
                            IkeMacIntegrity.create(
                                    respProposal.saProposal.getIntegrityTransforms()[0]);
                }
                newPrf = IkeMacPrf.create(respProposal.saProposal.getPrfTransforms()[0]);

                // Build new SaRecord
                long remoteSpi =
                        isLocalInit
                                ? respProposal.getIkeSpiResource().getSpi()
                                : reqProposal.getIkeSpiResource().getSpi();
                IkeSaRecord newSaRecord =
                        IkeSaRecord.makeRekeyedIkeSaRecord(
                                mCurrentIkeSaRecord,
                                mIkePrf,
                                reqMsg,
                                respMessage,
                                reqProposal.getIkeSpiResource(),
                                respProposal.getIkeSpiResource(),
                                newPrf,
                                newIntegrity == null ? 0 : newIntegrity.getKeyLength(),
                                newCipher.getKeyLength(),
                                isLocalInit,
                                new IkeLocalRequest(CMD_LOCAL_REQUEST_REKEY_IKE),
                                buildSaLifetimeAlarmScheduler(remoteSpi));
                addIkeSaRecord(newSaRecord);

                mIkeCipher = newCipher;
                mIkePrf = newPrf;
                mIkeIntegrity = newIntegrity;

                return newSaRecord;
            } catch (IkeProtocolException | GeneralSecurityException | IOException e) {
                if (negotiatedProposals != null) {
                    negotiatedProposals.first.getIkeSpiResource().close();
                    negotiatedProposals.second.getIkeSpiResource().close();
                }
                throw e;
            }
        }
    }

    /** RekeyIkeLocalCreate represents state when IKE library initiates Rekey IKE exchange. */
    class RekeyIkeLocalCreate extends RekeyIkeHandlerBase {
        protected Retransmitter mRetransmitter;

        @Override
        public void enterState() {
            try {
                mRetransmitter = new EncryptedRetransmitter(buildIkeRekeyReq());
            } catch (IOException e) {
                loge("Fail to assign IKE SPI for rekey. Schedule a retry.", e);
                scheduleRetry(mCurrentIkeSaRecord.getFutureRekeyEvent());
                transitionTo(mIdle);
            }
        }

        @Override
        protected void triggerRetransmit() {
            mRetransmitter.retransmit();
        }

        @Override
        protected void handleTempFailure() {
            mTempFailHandler.handleTempFailure(mCurrentIkeSaRecord.getFutureRekeyEvent());
        }

        /**
         * Builds a IKE Rekey request, reusing the current proposal
         *
         * <p>As per RFC 7296, rekey messages are of format: { HDR { SK { SA, Ni, KEi } } }
         *
         * <p>This method currently reuses agreed upon proposal.
         */
        private IkeMessage buildIkeRekeyReq() throws IOException {
            // TODO: Evaluate if we need to support different proposals for rekeys
            IkeSaProposal[] saProposals = new IkeSaProposal[] {mSaProposal};

            // No need to allocate SPIs; they will be allocated as part of the
            // getRekeyIkeSaRequestPayloads
            List<IkePayload> payloadList =
                    CreateIkeSaHelper.getRekeyIkeSaRequestPayloads(
<<<<<<< HEAD
                            saProposals, mIkeSpiGenerator, mLocalAddress);
=======
                            saProposals, mIkeSpiGenerator, mLocalAddress, mRandomFactory);
>>>>>>> f07adba0

            // Build IKE header
            IkeHeader ikeHeader =
                    new IkeHeader(
                            mCurrentIkeSaRecord.getInitiatorSpi(),
                            mCurrentIkeSaRecord.getResponderSpi(),
                            IkePayload.PAYLOAD_TYPE_SK,
                            IkeHeader.EXCHANGE_TYPE_CREATE_CHILD_SA,
                            false /*isResponseMsg*/,
                            mCurrentIkeSaRecord.isLocalInit,
                            mCurrentIkeSaRecord.getLocalRequestMessageId());

            return new IkeMessage(ikeHeader, payloadList);
        }

        @Override
        protected void handleRequestIkeMessage(
                IkeMessage ikeMessage, int ikeExchangeSubType, Message message) {
            switch (ikeExchangeSubType) {
                case IKE_EXCHANGE_SUBTYPE_DELETE_IKE:
                    handleDeleteSessionRequest(ikeMessage);
                    break;
                default:
                    // TODO: Implement simultaneous rekey
                    buildAndSendErrorNotificationResponse(
                            mCurrentIkeSaRecord,
                            ikeMessage.ikeHeader.messageId,
                            ERROR_TYPE_TEMPORARY_FAILURE);
            }
        }

        @Override
        protected void handleResponseIkeMessage(IkeMessage ikeMessage) {
            try {
                // Validate syntax
                validateIkeRekeyResp(mRetransmitter.getMessage(), ikeMessage);

                // Handle error notifications if they exist
                if (handleErrorNotifyIfExists(ikeMessage, false /*isSimulRekey*/) == NOT_HANDLED) {
                    // No error notifications included. Negotiate new SA
                    mLocalInitNewIkeSaRecord =
                            validateAndBuildIkeSa(
                                    mRetransmitter.getMessage(), ikeMessage, true /*isLocalInit*/);
                    transitionTo(mRekeyIkeLocalDelete);
                }

                // Stop retransmissions
                mRetransmitter.stopRetransmitting();
            } catch (IkeProtocolException e) {
                if (e instanceof InvalidSyntaxException) {
                    handleProcessRespOrSaCreationFailureAndQuit(e);
                } else {
                    handleProcessRespOrSaCreationFailureAndQuit(
                            new InvalidSyntaxException(
                                    "Error in processing IKE Rekey-Create response", e));
                }

            } catch (GeneralSecurityException | IOException e) {
                handleProcessRespOrSaCreationFailureAndQuit(
                        new IkeInternalException("Error in creating a new IKE SA during rekey", e));
            }
        }

        @Override
        protected void handleResponseGenericProcessError(
                IkeSaRecord ikeSaRecord, InvalidSyntaxException ikeException) {
            handleProcessRespOrSaCreationFailureAndQuit(ikeException);
        }

        private void handleProcessRespOrSaCreationFailureAndQuit(IkeException exception) {
            // We don't retry rekey if failure was caused by invalid response or SA creation error.
            // Reason is there is no way to notify the remote side the old SA is still alive but the
            // new one has failed.

            mRetransmitter.stopRetransmitting();

            sendEncryptedIkeMessage(buildIkeDeleteReq(mCurrentIkeSaRecord));
            handleIkeFatalError(exception);
        }
    }

    /**
     * SimulRekeyIkeLocalCreate represents the state where IKE library has replied to rekey request
     * sent from the remote and is waiting for a rekey response for a locally initiated rekey
     * request.
     *
     * <p>SimulRekeyIkeLocalCreate extends RekeyIkeLocalCreate so that it can call super class to
     * validate incoming rekey response against locally initiated rekey request.
     */
    class SimulRekeyIkeLocalCreate extends RekeyIkeLocalCreate {
        @Override
        public void enterState() {
            mRetransmitter = new EncryptedRetransmitter(null);
            // TODO: Populate super.mRetransmitter from state initialization data
            // Do not send request.
        }

        public IkeMessage buildRequest() {
            throw new UnsupportedOperationException(
                    "Do not support sending request in " + getCurrentState().getName());
        }

        @Override
        public void exitState() {
            // Do nothing.
        }

        @Override
        public boolean processStateMessage(Message message) {
            switch (message.what) {
                case CMD_RECEIVE_IKE_PACKET:
                    ReceivedIkePacket receivedIkePacket = (ReceivedIkePacket) message.obj;
                    IkeHeader ikeHeader = receivedIkePacket.ikeHeader;

                    if (mRemoteInitNewIkeSaRecord == getIkeSaRecordForPacket(ikeHeader)) {
                        deferMessage(message);
                    } else {
                        handleReceivedIkePacket(message);
                    }
                    return HANDLED;

                default:
                    return super.processStateMessage(message);
            }
        }

        @Override
        protected void handleRequestIkeMessage(
                IkeMessage ikeMessage, int ikeExchangeSubType, Message message) {
            switch (ikeExchangeSubType) {
                case IKE_EXCHANGE_SUBTYPE_DELETE_IKE:
                    deferMessage(message);
                    return;
                default:
                    // TODO: Add more cases for other types of request.
            }
        }

        @Override
        protected void handleResponseIkeMessage(IkeMessage ikeMessage) {
            try {
                validateIkeRekeyResp(mRetransmitter.getMessage(), ikeMessage);

                // TODO: Check and handle error notifications before SA negotiation

                mLocalInitNewIkeSaRecord =
                        validateAndBuildIkeSa(
                                mRetransmitter.getMessage(), ikeMessage, true /*isLocalInit*/);
                transitionTo(mSimulRekeyIkeLocalDeleteRemoteDelete);
            } catch (IkeProtocolException e) {
                // TODO: Handle processing errors.
            } catch (GeneralSecurityException e) {
                // TODO: Fatal - kill session.
            } catch (IOException e) {
                // TODO: SPI allocation collided - delete new IKE SA, retry rekey.
            }
        }
    }

    /** RekeyIkeDeleteBase represents common behaviours of deleting stage during rekeying IKE SA. */
    private abstract class RekeyIkeDeleteBase extends DeleteBase {
        @Override
        public boolean processStateMessage(Message message) {
            switch (message.what) {
                case CMD_RECEIVE_IKE_PACKET:
                    ReceivedIkePacket receivedIkePacket = (ReceivedIkePacket) message.obj;
                    IkeHeader ikeHeader = receivedIkePacket.ikeHeader;

                    // Verify that this message is correctly authenticated and encrypted:
                    IkeSaRecord ikeSaRecord = getIkeSaRecordForPacket(ikeHeader);
                    boolean isMessageOnNewSa = false;
                    if (ikeSaRecord != null && mIkeSaRecordSurviving == ikeSaRecord) {
                        DecodeResult decodeResult =
                                IkeMessage.decode(
                                        ikeHeader.isResponseMsg
                                                ? ikeSaRecord.getLocalRequestMessageId()
                                                : ikeSaRecord.getRemoteRequestMessageId(),
                                        mIkeIntegrity,
                                        mIkeCipher,
                                        ikeSaRecord,
                                        ikeHeader,
                                        receivedIkePacket.ikePacketBytes,
                                        ikeSaRecord.getCollectedFragments(ikeHeader.isResponseMsg));
                        isMessageOnNewSa =
                                (decodeResult.status == DECODE_STATUS_PROTECTED_ERROR)
                                        || (decodeResult.status == DECODE_STATUS_OK)
                                        || (decodeResult.status == DECODE_STATUS_PARTIAL);
                    }

                    // Authenticated request received on the new/surviving SA; treat it as
                    // an acknowledgement that the remote has successfully rekeyed.
                    if (isMessageOnNewSa) {
                        State nextState = mIdle;

                        // This is the first IkeMessage seen on the new SA. It cannot be a response.
                        // Likewise, if it a request, it must not be a retransmission. Verify msgId.
                        // If either condition happens, consider rekey a success, but immediately
                        // kill the session.
                        if (ikeHeader.isResponseMsg
                                || ikeSaRecord.getRemoteRequestMessageId() - ikeHeader.messageId
                                        != 0) {
                            nextState = mDeleteIkeLocalDelete;
                        } else {
                            deferMessage(message);
                        }

                        // Locally close old (and losing) IKE SAs. As a result of not waiting for
                        // delete responses, the old SA can be left in a state where the stored ID
                        // is no longer correct. However, this finishRekey() call will remove that
                        // SA, so it doesn't matter.
                        finishRekey();
                        transitionTo(nextState);
                    } else {
                        handleReceivedIkePacket(message);
                    }

                    return HANDLED;
                default:
                    return super.processStateMessage(message);
                    // TODO: Add more cases for other packet types.
            }
        }

        // Rekey timer for old (and losing) SAs will be cancelled as part of the closing of the SA.
        protected void finishRekey() {
            mCurrentIkeSaRecord = mIkeSaRecordSurviving;
            mLocalInitNewIkeSaRecord = null;
            mRemoteInitNewIkeSaRecord = null;

            mIkeSaRecordSurviving = null;

            if (mIkeSaRecordAwaitingLocalDel != null) {
                removeIkeSaRecord(mIkeSaRecordAwaitingLocalDel);
                mIkeSaRecordAwaitingLocalDel.close();
                mIkeSaRecordAwaitingLocalDel = null;
            }

            if (mIkeSaRecordAwaitingRemoteDel != null) {
                removeIkeSaRecord(mIkeSaRecordAwaitingRemoteDel);
                mIkeSaRecordAwaitingRemoteDel.close();
                mIkeSaRecordAwaitingRemoteDel = null;
            }

            synchronized (mChildCbToSessions) {
                for (ChildSessionStateMachine child : mChildCbToSessions.values()) {
                    child.setSkD(mCurrentIkeSaRecord.getSkD());
                }
            }

            // TODO: Update prf of all child sessions
        }
    }

    /**
     * SimulRekeyIkeLocalDeleteRemoteDelete represents the deleting stage during simultaneous
     * rekeying when IKE library is waiting for both a Delete request and a Delete response.
     */
    class SimulRekeyIkeLocalDeleteRemoteDelete extends RekeyIkeDeleteBase {
        private Retransmitter mRetransmitter;

        @Override
        public void enterState() {
            // Detemine surviving IKE SA. According to RFC 7296: "The new IKE SA containing the
            // lowest nonce SHOULD be deleted by the node that created it, and the other surviving
            // new IKE SA MUST inherit all the Child SAs."
            if (mLocalInitNewIkeSaRecord.compareTo(mRemoteInitNewIkeSaRecord) > 0) {
                mIkeSaRecordSurviving = mLocalInitNewIkeSaRecord;
                mIkeSaRecordAwaitingLocalDel = mCurrentIkeSaRecord;
                mIkeSaRecordAwaitingRemoteDel = mRemoteInitNewIkeSaRecord;
            } else {
                mIkeSaRecordSurviving = mRemoteInitNewIkeSaRecord;
                mIkeSaRecordAwaitingLocalDel = mLocalInitNewIkeSaRecord;
                mIkeSaRecordAwaitingRemoteDel = mCurrentIkeSaRecord;
            }
            mRetransmitter =
                    new EncryptedRetransmitter(
                            mIkeSaRecordAwaitingLocalDel,
                            buildIkeDeleteReq(mIkeSaRecordAwaitingLocalDel));
            // TODO: Set timer awaiting for delete request.
        }

        @Override
        protected void triggerRetransmit() {
            mRetransmitter.retransmit();
        }

        @Override
        protected void handleRequestIkeMessage(
                IkeMessage ikeMessage, int ikeExchangeSubType, Message message) {
            IkeSaRecord ikeSaRecordForPacket = getIkeSaRecordForPacket(ikeMessage.ikeHeader);
            switch (ikeExchangeSubType) {
                case IKE_EXCHANGE_SUBTYPE_DELETE_IKE:
                    try {
                        validateIkeDeleteReq(ikeMessage, mIkeSaRecordAwaitingRemoteDel);
                        IkeMessage respMsg =
                                buildIkeDeleteResp(ikeMessage, mIkeSaRecordAwaitingRemoteDel);
                        removeIkeSaRecord(mIkeSaRecordAwaitingRemoteDel);
                        // TODO: Encode and send response and close
                        // mIkeSaRecordAwaitingRemoteDel.
                        // TODO: Stop timer awating delete request.
                        transitionTo(mSimulRekeyIkeLocalDelete);
                    } catch (InvalidSyntaxException e) {
                        logd("Validation failed for delete request", e);
                        // TODO: Shutdown - fatal error
                    }
                    return;
                default:
                    // TODO: Reply with TEMPORARY_FAILURE
            }
        }

        @Override
        protected void handleResponseIkeMessage(IkeMessage ikeMessage) {
            try {
                validateIkeDeleteResp(ikeMessage, mIkeSaRecordAwaitingLocalDel);
                finishDeleteIkeSaAwaitingLocalDel();
            } catch (InvalidSyntaxException e) {
                loge("Invalid syntax on IKE Delete response. Shutting down anyways", e);
                finishDeleteIkeSaAwaitingLocalDel();
            } catch (IllegalStateException e) {
                // Response received on incorrect SA
                cleanUpAndQuit(e);
            }
        }

        @Override
        protected void handleResponseGenericProcessError(
                IkeSaRecord ikeSaRecord, InvalidSyntaxException exception) {
            if (mIkeSaRecordAwaitingLocalDel == ikeSaRecord) {
                loge("Invalid syntax on IKE Delete response. Shutting down anyways", exception);
                finishDeleteIkeSaAwaitingLocalDel();
            } else {
                cleanUpAndQuit(
                        new IllegalStateException("Delete response received on incorrect SA"));
            }
        }

        private void finishDeleteIkeSaAwaitingLocalDel() {
            mRetransmitter.stopRetransmitting();

            removeIkeSaRecord(mIkeSaRecordAwaitingLocalDel);
            mIkeSaRecordAwaitingLocalDel.close();
            mIkeSaRecordAwaitingLocalDel = null;

            transitionTo(mSimulRekeyIkeRemoteDelete);
        }

        @Override
        public void exitState() {
            finishRekey();
            mRetransmitter.stopRetransmitting();
            // TODO: Stop awaiting delete request timer.
        }
    }

    /**
     * SimulRekeyIkeLocalDelete represents the state when IKE library is waiting for a Delete
     * response during simultaneous rekeying.
     */
    class SimulRekeyIkeLocalDelete extends RekeyIkeDeleteBase {
        private Retransmitter mRetransmitter;

        @Override
        public void enterState() {
            mRetransmitter = new EncryptedRetransmitter(mIkeSaRecordAwaitingLocalDel, null);
            // TODO: Populate mRetransmitter from state initialization data.
        }

        @Override
        protected void triggerRetransmit() {
            mRetransmitter.retransmit();
        }

        @Override
        protected void handleRequestIkeMessage(
                IkeMessage ikeMessage, int ikeExchangeSubType, Message message) {
            // Always return a TEMPORARY_FAILURE. In no case should we accept a message on an SA
            // that is going away. All messages on the new SA is caught in RekeyIkeDeleteBase
            buildAndSendErrorNotificationResponse(
                    mIkeSaRecordAwaitingLocalDel,
                    ikeMessage.ikeHeader.messageId,
                    ERROR_TYPE_TEMPORARY_FAILURE);
        }

        @Override
        protected void handleResponseIkeMessage(IkeMessage ikeMessage) {
            try {
                validateIkeDeleteResp(ikeMessage, mIkeSaRecordAwaitingLocalDel);
                finishRekey();
                transitionTo(mIdle);
            } catch (InvalidSyntaxException e) {
                loge(
                        "Invalid syntax on IKE Delete response. Shutting down old IKE SA and"
                                + " finishing rekey",
                        e);
                finishRekey();
                transitionTo(mIdle);
            } catch (IllegalStateException e) {
                // Response received on incorrect SA
                cleanUpAndQuit(e);
            }
        }

        @Override
        protected void handleResponseGenericProcessError(
                IkeSaRecord ikeSaRecord, InvalidSyntaxException exception) {
            if (mIkeSaRecordAwaitingLocalDel == ikeSaRecord) {
                loge(
                        "Invalid syntax on IKE Delete response. Shutting down old IKE SA and"
                                + " finishing rekey",
                        exception);
                finishRekey();
                transitionTo(mIdle);
            } else {
                cleanUpAndQuit(
                        new IllegalStateException("Delete response received on incorrect SA"));
            }
        }
    }

    /**
     * SimulRekeyIkeRemoteDelete represents the state that waiting for a Delete request during
     * simultaneous rekeying.
     */
    class SimulRekeyIkeRemoteDelete extends RekeyIkeDeleteBase {
        @Override
        protected void handleRequestIkeMessage(
                IkeMessage ikeMessage, int ikeExchangeSubType, Message message) {
            // At this point, the incoming request can ONLY be on mIkeSaRecordAwaitingRemoteDel - if
            // it was on the surviving SA, it is deferred and the rekey is finished. It is likewise
            // impossible to have this on the local-deleted SA, since the delete has already been
            // acknowledged in the SimulRekeyIkeLocalDeleteRemoteDelete state.
            switch (ikeExchangeSubType) {
                case IKE_EXCHANGE_SUBTYPE_DELETE_IKE:
                    try {
                        validateIkeDeleteReq(ikeMessage, mIkeSaRecordAwaitingRemoteDel);

                        IkeMessage respMsg =
                                buildIkeDeleteResp(ikeMessage, mIkeSaRecordAwaitingRemoteDel);
                        sendEncryptedIkeMessage(mIkeSaRecordAwaitingRemoteDel, respMsg);

                        finishRekey();
                        transitionTo(mIdle);
                    } catch (InvalidSyntaxException e) {
                        // Program error.
                        cleanUpAndQuit(new IllegalStateException(e));
                    }
                    return;
                default:
                    buildAndSendErrorNotificationResponse(
                            mIkeSaRecordAwaitingRemoteDel,
                            ikeMessage.ikeHeader.messageId,
                            ERROR_TYPE_TEMPORARY_FAILURE);
            }
        }
    }

    /**
     * RekeyIkeLocalDelete represents the deleting stage when IKE library is initiating a Rekey
     * procedure.
     *
     * <p>RekeyIkeLocalDelete and SimulRekeyIkeLocalDelete have same behaviours in
     * processStateMessage(). While RekeyIkeLocalDelete overrides enterState() and exitState()
     * methods for initiating and finishing the deleting stage for IKE rekeying.
     */
    class RekeyIkeLocalDelete extends SimulRekeyIkeLocalDelete {
        private Retransmitter mRetransmitter;

        @Override
        public void enterState() {
            mIkeSaRecordSurviving = mLocalInitNewIkeSaRecord;
            mIkeSaRecordAwaitingLocalDel = mCurrentIkeSaRecord;
            mRetransmitter =
                    new EncryptedRetransmitter(
                            mIkeSaRecordAwaitingLocalDel,
                            buildIkeDeleteReq(mIkeSaRecordAwaitingLocalDel));
        }

        @Override
        protected void triggerRetransmit() {
            mRetransmitter.retransmit();
        }

        @Override
        public void exitState() {
            mRetransmitter.stopRetransmitting();
        }
    }

    /**
     * RekeyIkeRemoteDelete represents the deleting stage when responding to a Rekey procedure.
     *
     * <p>RekeyIkeRemoteDelete and SimulRekeyIkeRemoteDelete have same behaviours in
     * processStateMessage(). While RekeyIkeLocalDelete overrides enterState() and exitState()
     * methods for waiting incoming delete request and for finishing the deleting stage for IKE
     * rekeying.
     */
    class RekeyIkeRemoteDelete extends SimulRekeyIkeRemoteDelete {
        @Override
        public void enterState() {
            mIkeSaRecordSurviving = mRemoteInitNewIkeSaRecord;
            mIkeSaRecordAwaitingRemoteDel = mCurrentIkeSaRecord;

            sendMessageDelayed(TIMEOUT_REKEY_REMOTE_DELETE, REKEY_DELETE_TIMEOUT_MS);
        }

        @Override
        public boolean processStateMessage(Message message) {
            // Intercept rekey delete timeout. Assume rekey succeeded since no retransmissions
            // were received.
            if (message.what == TIMEOUT_REKEY_REMOTE_DELETE) {
                finishRekey();
                transitionTo(mIdle);

                return HANDLED;
            } else {
                return super.processStateMessage(message);
            }
        }

        @Override
        public void exitState() {
            removeMessages(TIMEOUT_REKEY_REMOTE_DELETE);
        }
    }

    /** DeleteIkeLocalDelete initiates a deletion request of the current IKE Session. */
    class DeleteIkeLocalDelete extends DeleteBase {
        private Retransmitter mRetransmitter;

        @Override
        public void enterState() {
            mRetransmitter = new EncryptedRetransmitter(buildIkeDeleteReq(mCurrentIkeSaRecord));
        }

        @Override
        protected void triggerRetransmit() {
            mRetransmitter.retransmit();
        }

        @Override
        protected void handleRequestIkeMessage(
                IkeMessage ikeMessage, int ikeExchangeSubType, Message message) {
            switch (ikeExchangeSubType) {
                case IKE_EXCHANGE_SUBTYPE_DELETE_IKE:
                    handleDeleteSessionRequest(ikeMessage);
                    return;
                default:
                    buildAndSendErrorNotificationResponse(
                            mCurrentIkeSaRecord,
                            ikeMessage.ikeHeader.messageId,
                            ERROR_TYPE_TEMPORARY_FAILURE);
            }
        }

        @Override
        protected void handleResponseIkeMessage(IkeMessage ikeMessage) {
            try {
                validateIkeDeleteResp(ikeMessage, mCurrentIkeSaRecord);
                executeUserCallback(
                        () -> {
                            mIkeSessionCallback.onClosed();
                        });

                removeIkeSaRecord(mCurrentIkeSaRecord);
                mCurrentIkeSaRecord.close();
                mCurrentIkeSaRecord = null;
                quitNow();
            } catch (InvalidSyntaxException e) {
                handleResponseGenericProcessError(mCurrentIkeSaRecord, e);
            }
        }

        @Override
        protected void handleResponseGenericProcessError(
                IkeSaRecord ikeSaRecord, InvalidSyntaxException exception) {
            loge("Invalid syntax on IKE Delete response. Shutting down anyways", exception);
            handleIkeFatalError(exception);
            quitNow();
        }

        @Override
        public void exitState() {
            mRetransmitter.stopRetransmitting();
        }
    }

    /** DpdIkeLocalInfo initiates a dead peer detection for IKE Session. */
    class DpdIkeLocalInfo extends DeleteBase {
        private Retransmitter mRetransmitter;

        @Override
        public void enterState() {
            mRetransmitter =
                    new EncryptedRetransmitter(
                            buildEncryptedInformationalMessage(
                                    new IkeInformationalPayload[0],
                                    false /*isResp*/,
                                    mCurrentIkeSaRecord.getLocalRequestMessageId()));
        }

        @Override
        protected void triggerRetransmit() {
            mRetransmitter.retransmit();
        }

        @Override
        protected void handleRequestIkeMessage(
                IkeMessage ikeMessage, int ikeExchangeSubType, Message message) {
            // TODO: Ignore DPD response in Idle and any remotely initiated exchange
            deferMessage(message);
            transitionTo(mIdle);
        }

        @Override
        protected void handleResponseIkeMessage(IkeMessage ikeMessage) {
            // DPD response usually contains no payload. But since there is not any requirement of
            // it, payload validation will be skipped.
            if (ikeMessage.ikeHeader.exchangeType == IkeHeader.EXCHANGE_TYPE_INFORMATIONAL) {
                transitionTo(mIdle);
                return;
            }

            handleResponseGenericProcessError(
                    mCurrentIkeSaRecord,
                    new InvalidSyntaxException(
                            "Invalid exchange type; expected INFORMATIONAL, but got: "
                                    + ikeMessage.ikeHeader.exchangeType));
        }

        @Override
        protected void handleResponseGenericProcessError(
                IkeSaRecord ikeSaRecord, InvalidSyntaxException exception) {
            loge("Invalid syntax on IKE DPD response.", exception);
            handleIkeFatalError(exception);

            // #exitState will be called when StateMachine quits
            quitNow();
        }

        @Override
        public void exitState() {
            mRetransmitter.stopRetransmitting();
        }
    }

    /**
     * Helper class to generate IKE SA creation payloads, in both request and response directions.
     */
    private static class CreateIkeSaHelper {
        public static List<IkePayload> getIkeInitSaRequestPayloads(
                IkeSaProposal[] saProposals,
                int selectedDhGroup,
                long initIkeSpi,
                long respIkeSpi,
                InetAddress localAddr,
                InetAddress remoteAddr,
                int localPort,
                int remotePort,
                RandomnessFactory randomFactory)
                throws IOException {
            List<IkePayload> payloadList =
                    getCreateIkeSaPayloads(
                            selectedDhGroup,
                            IkeSaPayload.createInitialIkeSaPayload(saProposals),
                            randomFactory);

            // Though RFC says Notify-NAT payload is "just after the Ni and Nr payloads (before the
            // optional CERTREQ payload)", it also says recipient MUST NOT reject " messages in
            // which the payloads were not in the "right" order" due to the lack of clarity of the
            // payload order.
            payloadList.add(
                    new IkeNotifyPayload(
                            NOTIFY_TYPE_NAT_DETECTION_SOURCE_IP,
                            IkeNotifyPayload.generateNatDetectionData(
                                    initIkeSpi, respIkeSpi, localAddr, localPort)));
            payloadList.add(
                    new IkeNotifyPayload(
                            NOTIFY_TYPE_NAT_DETECTION_DESTINATION_IP,
                            IkeNotifyPayload.generateNatDetectionData(
                                    initIkeSpi, respIkeSpi, remoteAddr, remotePort)));
            return payloadList;
        }

        public static List<IkePayload> getRekeyIkeSaRequestPayloads(
<<<<<<< HEAD
                IkeSaProposal[] saProposals, IkeSpiGenerator ikeSpiGenerator, InetAddress localAddr)
=======
                IkeSaProposal[] saProposals,
                IkeSpiGenerator ikeSpiGenerator,
                InetAddress localAddr,
                RandomnessFactory randomFactory)
>>>>>>> f07adba0
                throws IOException {
            if (localAddr == null) {
                throw new IllegalArgumentException("Local address was null for rekey");
            }

            // Guaranteed to have at least one SA Proposal, since the IKE session was set up
            // properly.
            int selectedDhGroup = saProposals[0].getDhGroupTransforms()[0].id;

            return getCreateIkeSaPayloads(
                    selectedDhGroup,
                    IkeSaPayload.createRekeyIkeSaRequestPayload(
<<<<<<< HEAD
                            saProposals, ikeSpiGenerator, localAddr));
=======
                            saProposals, ikeSpiGenerator, localAddr),
                    randomFactory);
>>>>>>> f07adba0
        }

        public static List<IkePayload> getRekeyIkeSaResponsePayloads(
                byte respProposalNumber,
                IkeSaProposal saProposal,
                IkeSpiGenerator ikeSpiGenerator,
<<<<<<< HEAD
                InetAddress localAddr)
=======
                InetAddress localAddr,
                RandomnessFactory randomFactory)
>>>>>>> f07adba0
                throws IOException {
            if (localAddr == null) {
                throw new IllegalArgumentException("Local address was null for rekey");
            }

            int selectedDhGroup = saProposal.getDhGroupTransforms()[0].id;

            return getCreateIkeSaPayloads(
                    selectedDhGroup,
                    IkeSaPayload.createRekeyIkeSaResponsePayload(
<<<<<<< HEAD
                            respProposalNumber, saProposal, ikeSpiGenerator, localAddr));
=======
                            respProposalNumber, saProposal, ikeSpiGenerator, localAddr),
                    randomFactory);
>>>>>>> f07adba0
        }

        /**
         * Builds the initial or rekey IKE creation payloads.
         *
         * <p>Will return a non-empty list of IkePayloads, the first of which WILL be the SA payload
         */
        private static List<IkePayload> getCreateIkeSaPayloads(
                int selectedDhGroup, IkeSaPayload saPayload, RandomnessFactory randomFactory)
                throws IOException {
            if (saPayload.proposalList.size() == 0) {
                throw new IllegalArgumentException("Invalid SA proposal list - was empty");
            }

            List<IkePayload> payloadList = new ArrayList<>(3);

            payloadList.add(saPayload);
            payloadList.add(new IkeNoncePayload(randomFactory));

            // SaPropoals.Builder guarantees that each SA proposal has at least one DH group.
            payloadList.add(new IkeKePayload(selectedDhGroup, randomFactory));

            return payloadList;
        }
    }
}<|MERGE_RESOLUTION|>--- conflicted
+++ resolved
@@ -610,10 +610,7 @@
                             mContext,
                             mIkeSessionId,
                             mAlarmManager,
-<<<<<<< HEAD
-=======
                             mRandomFactory,
->>>>>>> f07adba0
                             mIpSecSpiGenerator,
                             childParams,
                             mUserCbExecutor,
@@ -2025,12 +2022,8 @@
                                         respProposalNumber,
                                         mSaProposal,
                                         mIkeSpiGenerator,
-<<<<<<< HEAD
-                                        mLocalAddress);
-=======
                                         mLocalAddress,
                                         mRandomFactory);
->>>>>>> f07adba0
 
                         // Build IKE header
                         IkeHeader ikeHeader =
@@ -3313,10 +3306,7 @@
 
             payloadList.addAll(
                     CreateChildSaHelper.getInitChildCreateReqPayloads(
-<<<<<<< HEAD
-=======
                             mRandomFactory,
->>>>>>> f07adba0
                             mIpSecSpiGenerator,
                             mLocalAddress,
                             mFirstChildSessionParams,
@@ -4009,11 +3999,7 @@
             // getRekeyIkeSaRequestPayloads
             List<IkePayload> payloadList =
                     CreateIkeSaHelper.getRekeyIkeSaRequestPayloads(
-<<<<<<< HEAD
-                            saProposals, mIkeSpiGenerator, mLocalAddress);
-=======
                             saProposals, mIkeSpiGenerator, mLocalAddress, mRandomFactory);
->>>>>>> f07adba0
 
             // Build IKE header
             IkeHeader ikeHeader =
@@ -4699,14 +4685,10 @@
         }
 
         public static List<IkePayload> getRekeyIkeSaRequestPayloads(
-<<<<<<< HEAD
-                IkeSaProposal[] saProposals, IkeSpiGenerator ikeSpiGenerator, InetAddress localAddr)
-=======
                 IkeSaProposal[] saProposals,
                 IkeSpiGenerator ikeSpiGenerator,
                 InetAddress localAddr,
                 RandomnessFactory randomFactory)
->>>>>>> f07adba0
                 throws IOException {
             if (localAddr == null) {
                 throw new IllegalArgumentException("Local address was null for rekey");
@@ -4719,24 +4701,16 @@
             return getCreateIkeSaPayloads(
                     selectedDhGroup,
                     IkeSaPayload.createRekeyIkeSaRequestPayload(
-<<<<<<< HEAD
-                            saProposals, ikeSpiGenerator, localAddr));
-=======
                             saProposals, ikeSpiGenerator, localAddr),
                     randomFactory);
->>>>>>> f07adba0
         }
 
         public static List<IkePayload> getRekeyIkeSaResponsePayloads(
                 byte respProposalNumber,
                 IkeSaProposal saProposal,
                 IkeSpiGenerator ikeSpiGenerator,
-<<<<<<< HEAD
-                InetAddress localAddr)
-=======
                 InetAddress localAddr,
                 RandomnessFactory randomFactory)
->>>>>>> f07adba0
                 throws IOException {
             if (localAddr == null) {
                 throw new IllegalArgumentException("Local address was null for rekey");
@@ -4747,12 +4721,8 @@
             return getCreateIkeSaPayloads(
                     selectedDhGroup,
                     IkeSaPayload.createRekeyIkeSaResponsePayload(
-<<<<<<< HEAD
-                            respProposalNumber, saProposal, ikeSpiGenerator, localAddr));
-=======
                             respProposalNumber, saProposal, ikeSpiGenerator, localAddr),
                     randomFactory);
->>>>>>> f07adba0
         }
 
         /**
