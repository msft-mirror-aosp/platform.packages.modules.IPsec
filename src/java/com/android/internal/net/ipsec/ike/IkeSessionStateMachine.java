/*
 * Copyright (C) 2019 The Android Open Source Project
 *
 * Licensed under the Apache License, Version 2.0 (the "License");
 * you may not use this file except in compliance with the License.
 * You may obtain a copy of the License at
 *
 *      http://www.apache.org/licenses/LICENSE-2.0
 *
 * Unless required by applicable law or agreed to in writing, software
 * distributed under the License is distributed on an "AS IS" BASIS,
 * WITHOUT WARRANTIES OR CONDITIONS OF ANY KIND, either express or implied.
 * See the License for the specific language governing permissions and
 * limitations under the License.
 */
package com.android.internal.net.ipsec.ike;

import static android.net.ipsec.ike.IkeSessionConfiguration.EXTENSION_TYPE_FRAGMENTATION;
import static android.net.ipsec.ike.IkeSessionConfiguration.EXTENSION_TYPE_MOBIKE;
import static android.net.ipsec.ike.IkeSessionParams.IKE_OPTION_EAP_ONLY_AUTH;
import static android.net.ipsec.ike.IkeSessionParams.IKE_OPTION_INITIAL_CONTACT;
import static android.net.ipsec.ike.IkeSessionParams.IKE_OPTION_MOBIKE;
import static android.net.ipsec.ike.exceptions.IkeProtocolException.ERROR_TYPE_CHILD_SA_NOT_FOUND;
import static android.net.ipsec.ike.exceptions.IkeProtocolException.ERROR_TYPE_INVALID_SYNTAX;
import static android.net.ipsec.ike.exceptions.IkeProtocolException.ERROR_TYPE_NO_ADDITIONAL_SAS;
import static android.net.ipsec.ike.exceptions.IkeProtocolException.ERROR_TYPE_TEMPORARY_FAILURE;
import static android.net.ipsec.ike.exceptions.IkeProtocolException.ErrorType;
import static android.os.PowerManager.PARTIAL_WAKE_LOCK;

import static com.android.internal.net.ipsec.ike.message.IkeConfigPayload.CONFIG_TYPE_REPLY;
import static com.android.internal.net.ipsec.ike.message.IkeHeader.EXCHANGE_TYPE_INFORMATIONAL;
import static com.android.internal.net.ipsec.ike.message.IkeMessage.DECODE_STATUS_OK;
import static com.android.internal.net.ipsec.ike.message.IkeMessage.DECODE_STATUS_PARTIAL;
import static com.android.internal.net.ipsec.ike.message.IkeMessage.DECODE_STATUS_PROTECTED_ERROR;
import static com.android.internal.net.ipsec.ike.message.IkeMessage.DECODE_STATUS_UNPROTECTED_ERROR;
import static com.android.internal.net.ipsec.ike.message.IkeMessage.IKE_EXCHANGE_SUBTYPE_CREATE_CHILD;
import static com.android.internal.net.ipsec.ike.message.IkeMessage.IKE_EXCHANGE_SUBTYPE_DELETE_CHILD;
import static com.android.internal.net.ipsec.ike.message.IkeMessage.IKE_EXCHANGE_SUBTYPE_DELETE_IKE;
import static com.android.internal.net.ipsec.ike.message.IkeMessage.IKE_EXCHANGE_SUBTYPE_GENERIC_INFO;
import static com.android.internal.net.ipsec.ike.message.IkeMessage.IKE_EXCHANGE_SUBTYPE_IKE_AUTH;
import static com.android.internal.net.ipsec.ike.message.IkeMessage.IKE_EXCHANGE_SUBTYPE_IKE_INIT;
import static com.android.internal.net.ipsec.ike.message.IkeMessage.IKE_EXCHANGE_SUBTYPE_INVALID;
import static com.android.internal.net.ipsec.ike.message.IkeMessage.IKE_EXCHANGE_SUBTYPE_REKEY_CHILD;
import static com.android.internal.net.ipsec.ike.message.IkeMessage.IKE_EXCHANGE_SUBTYPE_REKEY_IKE;
import static com.android.internal.net.ipsec.ike.message.IkeNotifyPayload.NOTIFY_TYPE_COOKIE;
import static com.android.internal.net.ipsec.ike.message.IkeNotifyPayload.NOTIFY_TYPE_COOKIE2;
import static com.android.internal.net.ipsec.ike.message.IkeNotifyPayload.NOTIFY_TYPE_EAP_ONLY_AUTHENTICATION;
import static com.android.internal.net.ipsec.ike.message.IkeNotifyPayload.NOTIFY_TYPE_IKEV2_FRAGMENTATION_SUPPORTED;
import static com.android.internal.net.ipsec.ike.message.IkeNotifyPayload.NOTIFY_TYPE_INITIAL_CONTACT;
import static com.android.internal.net.ipsec.ike.message.IkeNotifyPayload.NOTIFY_TYPE_MOBIKE_SUPPORTED;
import static com.android.internal.net.ipsec.ike.message.IkeNotifyPayload.NOTIFY_TYPE_NAT_DETECTION_DESTINATION_IP;
import static com.android.internal.net.ipsec.ike.message.IkeNotifyPayload.NOTIFY_TYPE_NAT_DETECTION_SOURCE_IP;
import static com.android.internal.net.ipsec.ike.message.IkeNotifyPayload.NOTIFY_TYPE_REKEY_SA;
import static com.android.internal.net.ipsec.ike.message.IkeNotifyPayload.NOTIFY_TYPE_SIGNATURE_HASH_ALGORITHMS;
import static com.android.internal.net.ipsec.ike.message.IkeNotifyPayload.NOTIFY_TYPE_UPDATE_SA_ADDRESSES;
import static com.android.internal.net.ipsec.ike.message.IkePayload.PAYLOAD_TYPE_AUTH;
import static com.android.internal.net.ipsec.ike.message.IkePayload.PAYLOAD_TYPE_CP;
import static com.android.internal.net.ipsec.ike.message.IkePayload.PAYLOAD_TYPE_DELETE;
import static com.android.internal.net.ipsec.ike.message.IkePayload.PAYLOAD_TYPE_EAP;
import static com.android.internal.net.ipsec.ike.message.IkePayload.PAYLOAD_TYPE_NOTIFY;
import static com.android.internal.net.ipsec.ike.message.IkePayload.PAYLOAD_TYPE_SA;
import static com.android.internal.net.ipsec.ike.message.IkePayload.PAYLOAD_TYPE_TS_INITIATOR;
import static com.android.internal.net.ipsec.ike.message.IkePayload.PAYLOAD_TYPE_TS_RESPONDER;
import static com.android.internal.net.ipsec.ike.message.IkePayload.PAYLOAD_TYPE_VENDOR;
import static com.android.internal.net.ipsec.ike.net.IkeConnectionController.NAT_DETECTED;
import static com.android.internal.net.ipsec.ike.net.IkeConnectionController.NAT_TRAVERSAL_SUPPORT_NOT_CHECKED;
import static com.android.internal.net.ipsec.ike.net.IkeConnectionController.NAT_TRAVERSAL_UNSUPPORTED;
import static com.android.internal.net.ipsec.ike.utils.IkeAlarm.IkeAlarmConfig;
import static com.android.internal.net.ipsec.ike.utils.IkeAlarmReceiver.ACTION_DELETE_CHILD;
import static com.android.internal.net.ipsec.ike.utils.IkeAlarmReceiver.ACTION_DELETE_IKE;
import static com.android.internal.net.ipsec.ike.utils.IkeAlarmReceiver.ACTION_DPD;
import static com.android.internal.net.ipsec.ike.utils.IkeAlarmReceiver.ACTION_KEEPALIVE;
import static com.android.internal.net.ipsec.ike.utils.IkeAlarmReceiver.ACTION_REKEY_CHILD;
import static com.android.internal.net.ipsec.ike.utils.IkeAlarmReceiver.ACTION_REKEY_IKE;

import android.annotation.Nullable;
import android.app.AlarmManager;
import android.app.PendingIntent;
import android.content.Context;
import android.content.Intent;
import android.content.IntentFilter;
import android.net.ConnectivityManager;
import android.net.IpSecManager;
import android.net.IpSecManager.ResourceUnavailableException;
import android.net.IpSecManager.SpiUnavailableException;
import android.net.IpSecManager.UdpEncapsulationSocket;
import android.net.Network;
import android.net.TrafficStats;
import android.net.eap.EapInfo;
import android.net.eap.EapSessionConfig;
import android.net.ipsec.ike.ChildSessionCallback;
import android.net.ipsec.ike.ChildSessionParams;
import android.net.ipsec.ike.IkeManager;
import android.net.ipsec.ike.IkeSaProposal;
import android.net.ipsec.ike.IkeSessionCallback;
import android.net.ipsec.ike.IkeSessionConfiguration;
import android.net.ipsec.ike.IkeSessionConnectionInfo;
import android.net.ipsec.ike.IkeSessionParams;
import android.net.ipsec.ike.IkeSessionParams.IkeAuthConfig;
import android.net.ipsec.ike.IkeSessionParams.IkeAuthDigitalSignLocalConfig;
import android.net.ipsec.ike.IkeSessionParams.IkeAuthDigitalSignRemoteConfig;
import android.net.ipsec.ike.IkeSessionParams.IkeAuthPskConfig;
import android.net.ipsec.ike.TransportModeChildSessionParams;
import android.net.ipsec.ike.exceptions.AuthenticationFailedException;
import android.net.ipsec.ike.exceptions.IkeException;
import android.net.ipsec.ike.exceptions.IkeInternalException;
import android.net.ipsec.ike.exceptions.IkeNetworkLostException;
import android.net.ipsec.ike.exceptions.IkeProtocolException;
import android.net.ipsec.ike.exceptions.InvalidKeException;
import android.net.ipsec.ike.exceptions.InvalidSyntaxException;
import android.net.ipsec.ike.exceptions.NoValidProposalChosenException;
import android.os.Bundle;
import android.os.Handler;
import android.os.Looper;
import android.os.Message;
import android.os.PowerManager;
import android.os.Process;
import android.util.LongSparseArray;
import android.util.Pair;
import android.util.SparseArray;

import com.android.internal.annotations.GuardedBy;
import com.android.internal.annotations.VisibleForTesting;
import com.android.internal.net.eap.EapAuthenticator;
import com.android.internal.net.eap.EapResult;
import com.android.internal.net.eap.IEapCallback;
import com.android.internal.net.ipsec.ike.ChildSessionStateMachine.CreateChildSaHelper;
import com.android.internal.net.ipsec.ike.IkeLocalRequestScheduler.ChildLocalRequest;
import com.android.internal.net.ipsec.ike.IkeLocalRequestScheduler.IkeLocalRequest;
import com.android.internal.net.ipsec.ike.IkeLocalRequestScheduler.LocalRequest;
import com.android.internal.net.ipsec.ike.IkeLocalRequestScheduler.LocalRequestFactory;
import com.android.internal.net.ipsec.ike.SaRecord.IkeSaRecord;
import com.android.internal.net.ipsec.ike.SaRecord.SaLifetimeAlarmScheduler;
import com.android.internal.net.ipsec.ike.crypto.IkeCipher;
import com.android.internal.net.ipsec.ike.crypto.IkeMacIntegrity;
import com.android.internal.net.ipsec.ike.crypto.IkeMacPrf;
import com.android.internal.net.ipsec.ike.ike3gpp.Ike3gppExtensionExchange;
import com.android.internal.net.ipsec.ike.message.IkeAuthDigitalSignPayload;
import com.android.internal.net.ipsec.ike.message.IkeAuthPayload;
import com.android.internal.net.ipsec.ike.message.IkeAuthPskPayload;
import com.android.internal.net.ipsec.ike.message.IkeCertPayload;
import com.android.internal.net.ipsec.ike.message.IkeCertX509CertPayload;
import com.android.internal.net.ipsec.ike.message.IkeConfigPayload;
import com.android.internal.net.ipsec.ike.message.IkeConfigPayload.ConfigAttribute;
import com.android.internal.net.ipsec.ike.message.IkeDeletePayload;
import com.android.internal.net.ipsec.ike.message.IkeEapPayload;
import com.android.internal.net.ipsec.ike.message.IkeHeader;
import com.android.internal.net.ipsec.ike.message.IkeHeader.ExchangeType;
import com.android.internal.net.ipsec.ike.message.IkeIdPayload;
import com.android.internal.net.ipsec.ike.message.IkeInformationalPayload;
import com.android.internal.net.ipsec.ike.message.IkeKePayload;
import com.android.internal.net.ipsec.ike.message.IkeMessage;
import com.android.internal.net.ipsec.ike.message.IkeMessage.DecodeResult;
import com.android.internal.net.ipsec.ike.message.IkeMessage.DecodeResultError;
import com.android.internal.net.ipsec.ike.message.IkeMessage.DecodeResultOk;
import com.android.internal.net.ipsec.ike.message.IkeMessage.DecodeResultPartial;
import com.android.internal.net.ipsec.ike.message.IkeMessage.DecodeResultProtectedError;
import com.android.internal.net.ipsec.ike.message.IkeNoncePayload;
import com.android.internal.net.ipsec.ike.message.IkeNotifyPayload;
import com.android.internal.net.ipsec.ike.message.IkePayload;
import com.android.internal.net.ipsec.ike.message.IkeSaPayload;
import com.android.internal.net.ipsec.ike.message.IkeSaPayload.IkeProposal;
import com.android.internal.net.ipsec.ike.message.IkeVendorPayload;
import com.android.internal.net.ipsec.ike.net.IkeConnectionController;
import com.android.internal.net.ipsec.ike.utils.IkeAlarm;
import com.android.internal.net.ipsec.ike.utils.IkeAlarmReceiver;
import com.android.internal.net.ipsec.ike.utils.IkeSecurityParameterIndex;
import com.android.internal.net.ipsec.ike.utils.IkeSpiGenerator;
import com.android.internal.net.ipsec.ike.utils.IpSecSpiGenerator;
import com.android.internal.net.ipsec.ike.utils.RandomnessFactory;
import com.android.internal.net.ipsec.ike.utils.Retransmitter;
import com.android.internal.util.State;
import com.android.modules.utils.build.SdkLevel;

import java.io.IOException;
import java.net.Inet4Address;
import java.net.InetAddress;
import java.net.InetSocketAddress;
import java.nio.ByteBuffer;
import java.security.GeneralSecurityException;
import java.security.cert.TrustAnchor;
import java.security.cert.X509Certificate;
import java.util.ArrayList;
import java.util.Arrays;
import java.util.Collections;
import java.util.HashMap;
import java.util.HashSet;
import java.util.LinkedList;
import java.util.List;
import java.util.Set;
import java.util.concurrent.Executor;
import java.util.concurrent.TimeUnit;
import java.util.concurrent.atomic.AtomicInteger;

/**
 * IkeSessionStateMachine tracks states and manages exchanges of this IKE session.
 *
 * <p>IkeSessionStateMachine has two types of states. One type are states where there is no ongoing
 * procedure affecting IKE session (non-procedure state), including Initial, Idle and Receiving. All
 * other states are "procedure" states which are named as follows:
 *
 * <pre>
 * State Name = [Procedure Type] + [Exchange Initiator] + [Exchange Type].
 * - An IKE procedure consists of one or two IKE exchanges:
 *      Procedure Type = {CreateIke | DeleteIke | Info | RekeyIke | SimulRekeyIke}.
 * - Exchange Initiator indicates whether local or remote peer is the exchange initiator:
 *      Exchange Initiator = {Local | Remote}
 * - Exchange type defines the function of this exchange. To make it more descriptive, we separate
 *      Delete Exchange from generic Informational Exchange:
 *      Exchange Type = {IkeInit | IkeAuth | Create | Delete | Info}
 * </pre>
 */
public class IkeSessionStateMachine extends AbstractSessionStateMachine
        implements IkeConnectionController.Callback, IkeSocket.Callback {
    // Package private
    static final String TAG = "IkeSessionStateMachine";

    // "192.0.2.0" is selected from RFC5737, "IPv4 Address Blocks Reserved for Documentation"
    private static final InetAddress FORCE_ENCAP_FAKE_LOCAL_ADDRESS_IPV4 =
            new InetSocketAddress("192.0.2.0", 0).getAddress();
    // "001:DB8::" is selected from RFC3849, "IPv6 Address Prefix Reserved for Documentation"
    private static final InetAddress FORCE_ENCAP_FAKE_LOCAL_ADDRESS_IPV6 =
            new InetSocketAddress("2001:DB8::", 0).getAddress();

    @VisibleForTesting static final String BUSY_WAKE_LOCK_TAG = "mBusyWakeLock";

    // TODO: b/140579254 Allow users to configure fragment size.

    private static final Object IKE_SESSION_LOCK = new Object();

    @GuardedBy("IKE_SESSION_LOCK")
    private static final HashMap<Context, Set<IkeSessionStateMachine>> sContextToIkeSmMap =
            new HashMap<>();

    /** Alarm receiver that will be shared by all IkeSessionStateMachine */
    private static final IkeAlarmReceiver sIkeAlarmReceiver = new IkeAlarmReceiver();

    /** Intent filter for all Intents that should be received by sIkeAlarmReceiver */
    private static final IntentFilter sIntentFilter = new IntentFilter();

    static {
        sIntentFilter.addAction(ACTION_DELETE_CHILD);
        sIntentFilter.addAction(ACTION_DELETE_IKE);
        sIntentFilter.addAction(ACTION_DPD);
        sIntentFilter.addAction(ACTION_REKEY_CHILD);
        sIntentFilter.addAction(ACTION_REKEY_IKE);
        sIntentFilter.addAction(ACTION_KEEPALIVE);
    }

    private static final AtomicInteger sIkeSessionIdGenerator = new AtomicInteger();

    // Bundle key for remote IKE SPI. Package private
    @VisibleForTesting static final String BUNDLE_KEY_IKE_REMOTE_SPI = "BUNDLE_KEY_IKE_REMOTE_SPI";
    // Bundle key for remote Child SPI. Package private
    @VisibleForTesting
    static final String BUNDLE_KEY_CHILD_REMOTE_SPI = "BUNDLE_KEY_CHILD_REMOTE_SPI";

    // Default fragment size in bytes.
    @VisibleForTesting static final int DEFAULT_FRAGMENT_SIZE = 1280;

    // Close IKE Session when all responses during this time were TEMPORARY_FAILURE(s). This
    // indicates that something has gone wrong, and we are out of sync.
    @VisibleForTesting
    static final long TEMP_FAILURE_RETRY_TIMEOUT_MS = TimeUnit.MINUTES.toMillis(5L);

    /** Package private signals accessible for testing code. */
    private static final int CMD_GENERAL_BASE = CMD_PRIVATE_BASE;

    /** Receive encoded IKE packet on IkeSessionStateMachine. */
    static final int CMD_RECEIVE_IKE_PACKET = CMD_GENERAL_BASE + 1;
    /** Receive encoded IKE packet with unrecognized IKE SPI on IkeSessionStateMachine. */
    static final int CMD_RECEIVE_PACKET_INVALID_IKE_SPI = CMD_GENERAL_BASE + 2;
    /** Receive an remote request for a Child procedure. */
    static final int CMD_RECEIVE_REQUEST_FOR_CHILD = CMD_GENERAL_BASE + 3;
    /** Receive payloads from Child Session for building an outbound IKE message. */
    static final int CMD_OUTBOUND_CHILD_PAYLOADS_READY = CMD_GENERAL_BASE + 4;
    /** A Child Session has finished its procedure. */
    static final int CMD_CHILD_PROCEDURE_FINISHED = CMD_GENERAL_BASE + 5;
    /** Send request/response payloads to ChildSessionStateMachine for further processing. */
    static final int CMD_HANDLE_FIRST_CHILD_NEGOTIATION = CMD_GENERAL_BASE + 6;
    /** Receive a local request to execute from the scheduler */
    static final int CMD_EXECUTE_LOCAL_REQ = CMD_GENERAL_BASE + 7;
    /** Trigger a retransmission. */
    public static final int CMD_RETRANSMIT = CMD_GENERAL_BASE + 8;
    /** Send EAP request payloads to EapAuthenticator for further processing. */
    static final int CMD_EAP_START_EAP_AUTH = CMD_GENERAL_BASE + 9;
    /** Send the outbound IKE-wrapped EAP-Response message. */
    static final int CMD_EAP_OUTBOUND_MSG_READY = CMD_GENERAL_BASE + 10;
    /** Proxy to IkeSessionStateMachine handler to notify of errors */
    static final int CMD_EAP_ERRORED = CMD_GENERAL_BASE + 11;
    /** Proxy to IkeSessionStateMachine handler to notify of failures */
    static final int CMD_EAP_FAILED = CMD_GENERAL_BASE + 12;
    /** Proxy to IkeSessionStateMachine handler to notify of success, to continue to post-auth */
    static final int CMD_EAP_FINISH_EAP_AUTH = CMD_GENERAL_BASE + 14;
    /** Alarm goes off for a scheduled event, check {@link Message.arg2} for event type */
    static final int CMD_ALARM_FIRED = CMD_GENERAL_BASE + 15;
    /** Send keepalive packet */
    static final int CMD_SEND_KEEPALIVE = CMD_GENERAL_BASE + 16;
    /** Update the Session's underlying Network */
    static final int CMD_SET_NETWORK = CMD_GENERAL_BASE + 17;
    /** Force state machine to a target state for testing purposes. */
    static final int CMD_FORCE_TRANSITION = CMD_GENERAL_BASE + 99;

    static final int CMD_IKE_LOCAL_REQUEST_BASE = CMD_GENERAL_BASE + CMD_CATEGORY_SIZE;
    static final int CMD_LOCAL_REQUEST_CREATE_IKE = CMD_IKE_LOCAL_REQUEST_BASE + 1;
    static final int CMD_LOCAL_REQUEST_DELETE_IKE = CMD_IKE_LOCAL_REQUEST_BASE + 2;
    static final int CMD_LOCAL_REQUEST_REKEY_IKE = CMD_IKE_LOCAL_REQUEST_BASE + 3;
    static final int CMD_LOCAL_REQUEST_INFO = CMD_IKE_LOCAL_REQUEST_BASE + 4;
    static final int CMD_LOCAL_REQUEST_DPD = CMD_IKE_LOCAL_REQUEST_BASE + 5;
    static final int CMD_LOCAL_REQUEST_MOBIKE = CMD_IKE_LOCAL_REQUEST_BASE + 6;

    private static final SparseArray<String> CMD_TO_STR;

    static {
        CMD_TO_STR = new SparseArray<>();
        CMD_TO_STR.put(CMD_RECEIVE_IKE_PACKET, "Rcv packet");
        CMD_TO_STR.put(CMD_RECEIVE_PACKET_INVALID_IKE_SPI, "Rcv invalid IKE SPI");
        CMD_TO_STR.put(CMD_RECEIVE_REQUEST_FOR_CHILD, "Rcv Child request");
        CMD_TO_STR.put(CMD_OUTBOUND_CHILD_PAYLOADS_READY, "Out child payloads ready");
        CMD_TO_STR.put(CMD_CHILD_PROCEDURE_FINISHED, "Child procedure finished");
        CMD_TO_STR.put(CMD_HANDLE_FIRST_CHILD_NEGOTIATION, "Negotiate first Child");
        CMD_TO_STR.put(CMD_EXECUTE_LOCAL_REQ, "Execute local request");
        CMD_TO_STR.put(CMD_RETRANSMIT, "Retransmit");
        CMD_TO_STR.put(CMD_EAP_START_EAP_AUTH, "Start EAP");
        CMD_TO_STR.put(CMD_EAP_OUTBOUND_MSG_READY, "EAP outbound msg ready");
        CMD_TO_STR.put(CMD_EAP_ERRORED, "EAP errored");
        CMD_TO_STR.put(CMD_EAP_FAILED, "EAP failed");
        CMD_TO_STR.put(CMD_EAP_FINISH_EAP_AUTH, "Finish EAP");
        CMD_TO_STR.put(CMD_ALARM_FIRED, "Alarm Fired");
        CMD_TO_STR.put(CMD_SET_NETWORK, "Update underlying Network");
        CMD_TO_STR.put(CMD_LOCAL_REQUEST_CREATE_IKE, "Create IKE");
        CMD_TO_STR.put(CMD_LOCAL_REQUEST_DELETE_IKE, "Delete IKE");
        CMD_TO_STR.put(CMD_LOCAL_REQUEST_REKEY_IKE, "Rekey IKE");
        CMD_TO_STR.put(CMD_LOCAL_REQUEST_INFO, "Info");
        CMD_TO_STR.put(CMD_LOCAL_REQUEST_DPD, "DPD");
        CMD_TO_STR.put(CMD_LOCAL_REQUEST_MOBIKE, "MOBIKE migration event");
    }

    /** Package */
    @VisibleForTesting final IkeSessionParams mIkeSessionParams;

    /** Map that stores all IkeSaRecords, keyed by locally generated IKE SPI. */
    private final LongSparseArray<IkeSaRecord> mLocalSpiToIkeSaRecordMap;
    /**
     * Map that stores all ChildSessionStateMachines, keyed by remotely generated Child SPI for
     * sending IPsec packet. Different SPIs may point to the same ChildSessionStateMachine if this
     * Child Session is doing Rekey.
     */
    private final SparseArray<ChildSessionStateMachine> mRemoteSpiToChildSessionMap;

    @VisibleForTesting final IkeContext mIkeContext;

    private final int mIkeSessionId;
    private final IpSecManager mIpSecManager;
    private final AlarmManager mAlarmManager;
    private final IkeLocalRequestScheduler mScheduler;
    private final IkeSessionCallback mIkeSessionCallback;
    private final TempFailureHandler mTempFailHandler;
    private final Dependencies mDeps;
    private final IkeConnectionController mIkeConnectionCtrl;
    private final LocalRequestFactory mLocalRequestFactory;

    /**
     * mIkeSpiGenerator will be used by all IKE SA creations in this IKE Session to avoid SPI
     * collision in test mode.
     */
    private final IkeSpiGenerator mIkeSpiGenerator;
    /**
     * mIpSecSpiGenerator will be shared by all Child Sessions under this IKE Session to avoid SPI
     * collision in test mode.
     */
    private final IpSecSpiGenerator mIpSecSpiGenerator;

    /** Ensures that the system does not go to sleep in the middle of an exchange. */
    private final PowerManager.WakeLock mBusyWakeLock;

    @VisibleForTesting
    @GuardedBy("mChildCbToSessions")
    final HashMap<ChildSessionCallback, ChildSessionStateMachine> mChildCbToSessions =
            new HashMap<>();

    /** Package private IkeSaProposal that represents the negotiated IKE SA proposal. */
    @VisibleForTesting IkeSaProposal mSaProposal;

    @VisibleForTesting IkeCipher mIkeCipher;
    @VisibleForTesting IkeMacIntegrity mIkeIntegrity;
    @VisibleForTesting IkeMacPrf mIkePrf;

    @VisibleForTesting List<byte[]> mRemoteVendorIds = new ArrayList<>();
    @VisibleForTesting List<Integer> mEnabledExtensions = new ArrayList<>();

    /** Package */
    @VisibleForTesting IkeSaRecord mCurrentIkeSaRecord;
    /** Package */
    @VisibleForTesting IkeSaRecord mLocalInitNewIkeSaRecord;
    /** Package */
    @VisibleForTesting IkeSaRecord mRemoteInitNewIkeSaRecord;

    /** Package */
    @VisibleForTesting IkeSaRecord mIkeSaRecordSurviving;
    /** Package */
    @VisibleForTesting IkeSaRecord mIkeSaRecordAwaitingLocalDel;
    /** Package */
    @VisibleForTesting IkeSaRecord mIkeSaRecordAwaitingRemoteDel;

    private final Ike3gppExtensionExchange mIke3gppExtensionExchange;

    // States
    @VisibleForTesting
    final KillIkeSessionParent mKillIkeSessionParent = new KillIkeSessionParent();
    @VisibleForTesting
    final Initial mInitial = new Initial();
    @VisibleForTesting
    final Idle mIdle = new Idle();
    @VisibleForTesting
    final ChildProcedureOngoing mChildProcedureOngoing = new ChildProcedureOngoing();
    @VisibleForTesting
    final Receiving mReceiving = new Receiving();
    @VisibleForTesting
    final CreateIkeLocalIkeInit mCreateIkeLocalIkeInit = new CreateIkeLocalIkeInit();

    @VisibleForTesting
    final CreateIkeLocalIkeAuth mCreateIkeLocalIkeAuth = new CreateIkeLocalIkeAuth();
    @VisibleForTesting
    final CreateIkeLocalIkeAuthInEap mCreateIkeLocalIkeAuthInEap = new CreateIkeLocalIkeAuthInEap();
    @VisibleForTesting
    final CreateIkeLocalIkeAuthPostEap mCreateIkeLocalIkeAuthPostEap =
            new CreateIkeLocalIkeAuthPostEap();

    @VisibleForTesting
    final RekeyIkeLocalCreate mRekeyIkeLocalCreate = new RekeyIkeLocalCreate();
    @VisibleForTesting
    final SimulRekeyIkeLocalCreate mSimulRekeyIkeLocalCreate = new SimulRekeyIkeLocalCreate();
    @VisibleForTesting
    final SimulRekeyIkeLocalDeleteRemoteDelete mSimulRekeyIkeLocalDeleteRemoteDelete =
            new SimulRekeyIkeLocalDeleteRemoteDelete();
    @VisibleForTesting
    final SimulRekeyIkeLocalDelete mSimulRekeyIkeLocalDelete = new SimulRekeyIkeLocalDelete();
    @VisibleForTesting
    final SimulRekeyIkeRemoteDelete mSimulRekeyIkeRemoteDelete = new SimulRekeyIkeRemoteDelete();
    @VisibleForTesting
    final RekeyIkeLocalDelete mRekeyIkeLocalDelete = new RekeyIkeLocalDelete();
    @VisibleForTesting
    final RekeyIkeRemoteDelete mRekeyIkeRemoteDelete = new RekeyIkeRemoteDelete();

    @VisibleForTesting
    final DeleteIkeLocalDelete mDeleteIkeLocalDelete = new DeleteIkeLocalDelete();
    @VisibleForTesting
    final DpdIkeLocalInfo mDpdIkeLocalInfo = new DpdIkeLocalInfo();
    @VisibleForTesting
    final MobikeLocalInfo mMobikeLocalInfo = new MobikeLocalInfo();

    /** Constructor for testing. */
    @VisibleForTesting
    public IkeSessionStateMachine(
            Looper looper,
            Context context,
            IpSecManager ipSecManager,
            ConnectivityManager connectMgr,
            IkeSessionParams ikeParams,
            ChildSessionParams firstChildParams,
            Executor userCbExecutor,
            IkeSessionCallback ikeSessionCallback,
            ChildSessionCallback firstChildSessionCallback,
            Dependencies deps) {
        super(TAG, looper, userCbExecutor);

        if (ikeParams.hasIkeOption(IkeSessionParams.IKE_OPTION_MOBIKE)) {
            if (firstChildParams instanceof TransportModeChildSessionParams) {
                throw new IllegalArgumentException(
                        "Transport Mode SAs not supported when MOBIKE is enabled");
            } else if (!SdkLevel.isAtLeastS()) {
                throw new IllegalStateException("MOBIKE only supported for S+");
            }
        }

        synchronized (IKE_SESSION_LOCK) {
            if (!sContextToIkeSmMap.containsKey(context)) {
                int flags = SdkLevel.isAtLeastT() ? Context.RECEIVER_NOT_EXPORTED : 0;
                // Pass in a Handler so #onReceive will run on the StateMachine thread
                context.registerReceiver(
                        sIkeAlarmReceiver,
                        sIntentFilter,
                        null /*broadcastPermission*/,
                        new Handler(looper),
                        flags);
                sContextToIkeSmMap.put(context, new HashSet<IkeSessionStateMachine>());
            }
            sContextToIkeSmMap.get(context).add(this);

            // TODO: Statically store the ikeSessionCallback to prevent user from providing the same
            // callback instance in the future
        }

        PowerManager pm = context.getSystemService(PowerManager.class);
        mBusyWakeLock = pm.newWakeLock(PARTIAL_WAKE_LOCK, TAG + BUSY_WAKE_LOCK_TAG);
        mBusyWakeLock.setReferenceCounted(false);

        mIkeSessionId = sIkeSessionIdGenerator.getAndIncrement();
        sIkeAlarmReceiver.registerIkeSession(mIkeSessionId, getHandler());

        mIkeSessionParams = ikeParams;

        mTempFailHandler = new TempFailureHandler(looper);

        // There are at most three IkeSaRecords co-existing during simultaneous rekeying.
        mLocalSpiToIkeSaRecordMap = new LongSparseArray<>(3);
        mRemoteSpiToChildSessionMap = new SparseArray<>();

        mIpSecManager = ipSecManager;
        mAlarmManager = (AlarmManager) context.getSystemService(Context.ALARM_SERVICE);

        mDeps = deps;
        mIkeContext =
                mDeps.newIkeContext(looper, context, mIkeSessionParams.getConfiguredNetwork());
        mLocalRequestFactory = mDeps.newLocalRequestFactory();
        mIkeConnectionCtrl =
                mDeps.newIkeConnectionController(
                        mIkeContext,
                        new IkeConnectionController.Config(
                                mIkeSessionParams,
                                buildKeepaliveAlarmConfig(
                                        getHandler(),
                                        context,
                                        mIkeSessionId,
                                        mIkeSessionParams.getNattKeepAliveDelaySeconds()),
                                this));
        mIkeSpiGenerator = new IkeSpiGenerator(mIkeContext.getRandomnessFactory());
        mIpSecSpiGenerator =
                new IpSecSpiGenerator(mIpSecManager, mIkeContext.getRandomnessFactory());

        mIkeSessionCallback = ikeSessionCallback;
        registerChildSessionCallback(firstChildParams, firstChildSessionCallback, true);

        mIke3gppExtensionExchange =
                new Ike3gppExtensionExchange(
                        mIkeSessionParams.getIke3gppExtension(), mUserCbExecutor);

        // CHECKSTYLE:OFF IndentationCheck
        addState(mKillIkeSessionParent);
            addState(mInitial, mKillIkeSessionParent);
            addState(mCreateIkeLocalIkeInit, mKillIkeSessionParent);
            addState(mCreateIkeLocalIkeAuth, mKillIkeSessionParent);
            addState(mCreateIkeLocalIkeAuthInEap, mKillIkeSessionParent);
            addState(mCreateIkeLocalIkeAuthPostEap, mKillIkeSessionParent);
            addState(mIdle, mKillIkeSessionParent);
            addState(mChildProcedureOngoing, mKillIkeSessionParent);
            addState(mReceiving, mKillIkeSessionParent);
            addState(mRekeyIkeLocalCreate, mKillIkeSessionParent);
                addState(mSimulRekeyIkeLocalCreate, mRekeyIkeLocalCreate);
            addState(mSimulRekeyIkeLocalDeleteRemoteDelete, mKillIkeSessionParent);
                addState(mSimulRekeyIkeLocalDelete, mSimulRekeyIkeLocalDeleteRemoteDelete);
                addState(mSimulRekeyIkeRemoteDelete, mSimulRekeyIkeLocalDeleteRemoteDelete);
            addState(mRekeyIkeLocalDelete, mKillIkeSessionParent);
            addState(mRekeyIkeRemoteDelete, mKillIkeSessionParent);
            addState(mDeleteIkeLocalDelete, mKillIkeSessionParent);
            addState(mDpdIkeLocalInfo, mKillIkeSessionParent);
            addState(mMobikeLocalInfo, mKillIkeSessionParent);
        // CHECKSTYLE:ON IndentationCheck

        // Peer-selected DH group to use. Defaults to first proposed DH group in first SA proposal.
        int peerSelectedDhGroup =
                mIkeSessionParams.getSaProposals().get(0).getDhGroupTransforms()[0].id;
        mInitial.setIkeSetupData(
                new InitialSetupData(
                        firstChildParams, firstChildSessionCallback, peerSelectedDhGroup));
        setInitialState(mInitial);

        // TODO: Find a way to make it safe to release WakeLock when #onNewProcedureReady is called
        mScheduler =
                new IkeLocalRequestScheduler(
                        localReq -> {
                            sendMessageAtFrontOfQueue(CMD_EXECUTE_LOCAL_REQ, localReq);
                        },
                        mIkeContext.getContext());

        mBusyWakeLock.acquire();
        start();
    }

    /** Construct an instance of IkeSessionStateMachine. */
    public IkeSessionStateMachine(
            Looper looper,
            Context context,
            IpSecManager ipSecManager,
            IkeSessionParams ikeParams,
            ChildSessionParams firstChildParams,
            Executor userCbExecutor,
            IkeSessionCallback ikeSessionCallback,
            ChildSessionCallback firstChildSessionCallback) {
        this(
                looper,
                context,
                ipSecManager,
                context.getSystemService(ConnectivityManager.class),
                ikeParams,
                firstChildParams,
                userCbExecutor,
                ikeSessionCallback,
                firstChildSessionCallback,
                new Dependencies());
    }

    /**
     * InitialSetupData contains original caller configurations that will be used in IKE setup.
     *
     * <p>This class will be instantiated in IkeSessionStateMachine constructor, and then passed to
     * Initial state and eventually CreateIkeLocalIkeInit state
     */
    @VisibleForTesting
    static class InitialSetupData {
        public final ChildSessionParams firstChildSessionParams;
        public final ChildSessionCallback firstChildCallback;

        /** Peer-selected DH group to use. */
        public final int peerSelectedDhGroup;

        InitialSetupData(
                ChildSessionParams firstChildSessionParams,
                ChildSessionCallback firstChildCallback,
                int peerSelectedDhGroup) {
            this.firstChildSessionParams = firstChildSessionParams;
            this.firstChildCallback = firstChildCallback;
            this.peerSelectedDhGroup = peerSelectedDhGroup;
        }

        InitialSetupData(InitialSetupData initialSetupData) {
            this(
                    initialSetupData.firstChildSessionParams,
                    initialSetupData.firstChildCallback,
                    initialSetupData.peerSelectedDhGroup);
        }
    }

    /**
     * IkeInitData contains caller configurations and IKE INIT exchange results that will be used in
     * IKE AUTH.
     *
     * <p>This class will be instantiated in CreateIkeLocalIkeInit state, and then passed to
     * CreateIkeLocalIkeAuth state for IKE AUTH exchange(s).
     */
    @VisibleForTesting
    static class IkeInitData extends InitialSetupData {
        public final byte[] ikeInitRequestBytes;
        public final byte[] ikeInitResponseBytes;
        public final IkeNoncePayload ikeInitNoncePayload;
        public final IkeNoncePayload ikeRespNoncePayload;

        /** Set of peer-supported Signature Hash Algorithms. Optionally set in IKE INIT. */
        public final Set<Short> peerSignatureHashAlgorithms;

        IkeInitData(
                InitialSetupData initialSetupData,
                byte[] ikeInitRequestBytes,
                byte[] ikeInitResponseBytes,
                IkeNoncePayload ikeInitNoncePayload,
                IkeNoncePayload ikeRespNoncePayload,
                Set<Short> peerSignatureHashAlgorithms) {
            super(initialSetupData);
            this.ikeInitRequestBytes = ikeInitRequestBytes;
            this.ikeInitResponseBytes = ikeInitResponseBytes;
            this.ikeInitNoncePayload = ikeInitNoncePayload;
            this.ikeRespNoncePayload = ikeRespNoncePayload;
            this.peerSignatureHashAlgorithms = peerSignatureHashAlgorithms;
        }

        IkeInitData(IkeInitData ikeInitData) {
            this(
                    new InitialSetupData(
                            ikeInitData.firstChildSessionParams,
                            ikeInitData.firstChildCallback,
                            ikeInitData.peerSelectedDhGroup),
                    ikeInitData.ikeInitRequestBytes,
                    ikeInitData.ikeInitResponseBytes,
                    ikeInitData.ikeInitNoncePayload,
                    ikeInitData.ikeRespNoncePayload,
                    ikeInitData.peerSignatureHashAlgorithms);
        }
    }

    /**
     * IkeAuthData contains caller configuration and results of IKE INIT and first IKE AUTH exchange
     * that will be used in the remaining IKE AUTH exchanges.
     *
     * <p>This class will be instantiated in CreateIkeLocalIkeAuth state, ane then passed to the
     * later IKE AUTH states if the authentication requires multiple IKE exchanges.
     */
    @VisibleForTesting
    static class IkeAuthData extends IkeInitData {
        public final IkeIdPayload initIdPayload;
        public final IkeIdPayload respIdPayload;
        public final List<IkePayload> firstChildReqList;

        IkeAuthData(
                IkeInitData ikeInitData,
                IkeIdPayload initIdPayload,
                IkeIdPayload respIdPayload,
                List<IkePayload> firstChildReqList) {
            super(ikeInitData);
            this.initIdPayload = initIdPayload;
            this.respIdPayload = respIdPayload;
            this.firstChildReqList = new ArrayList<IkePayload>();
            this.firstChildReqList.addAll(firstChildReqList);
        }
    }

    /** External dependencies, for injection in tests */
    @VisibleForTesting
    public static class Dependencies {
        /** Builds and returns a new IkeContext */
        public IkeContext newIkeContext(Looper looper, Context context, Network network) {
            return new IkeContext(looper, context, new RandomnessFactory(context, network));
        }

        /**
         * Builds and returns a new EapAuthenticator
         *
         * @param ikeContext context of an IKE Session
         * @param cb IEapCallback for callbacks to the client
         * @param eapSessionConfig EAP session configuration
         */
        public EapAuthenticator newEapAuthenticator(
                IkeContext ikeContext, IEapCallback cb, EapSessionConfig eapSessionConfig) {
            return new EapAuthenticator(ikeContext, cb, eapSessionConfig);
        }

        /** Builds and starts a new ChildSessionStateMachine */
        public ChildSessionStateMachine newChildSessionStateMachine(
                IkeContext ikeContext,
                ChildSessionStateMachine.Config childSessionSmConfig,
                ChildSessionCallback userCallbacks,
                ChildSessionStateMachine.IChildSessionSmCallback childSmCallback) {
            ChildSessionStateMachine childSession =
                    new ChildSessionStateMachine(
                            ikeContext, childSessionSmConfig, userCallbacks, childSmCallback);
            childSession.start();
            return childSession;
        }

        /** Builds and returns a new IkeConnectionController */
        public IkeConnectionController newIkeConnectionController(
                IkeContext ikeContext, IkeConnectionController.Config config) {
            return new IkeConnectionController(ikeContext, config);
        }

        /** Gets a LocalRequestFactory */
        public LocalRequestFactory newLocalRequestFactory() {
            return new LocalRequestFactory();
        }
    }

    private boolean hasChildSessionCallback(ChildSessionCallback callback) {
        synchronized (mChildCbToSessions) {
            return mChildCbToSessions.containsKey(callback);
        }
    }

    /**
     * Synchronously builds and registers a child session.
     *
     * <p>Setup of the child state machines MUST be done in two stages to ensure that if an external
     * caller calls openChildSession and then calls closeChildSession before the state machine has
     * gotten a chance to negotiate the sessions, a valid callback mapping exists (and does not
     * throw an exception that the callback was not found).
     *
     * <p>In the edge case where a child creation fails, and deletes itself, all pending requests
     * will no longer find the session in the map. Assume it has errored/failed, and skip/ignore.
     * This is safe, as closeChildSession() (previously) validated that the callback was registered.
     */
    @VisibleForTesting
    void registerChildSessionCallback(
            ChildSessionParams childParams, ChildSessionCallback callbacks, boolean isFirstChild) {
        synchronized (mChildCbToSessions) {
            if (!isFirstChild && getCurrentState() == null) {
                throw new IllegalStateException(
                        "Request rejected because IKE Session is being closed. ");
            }

            mChildCbToSessions.put(
                    callbacks,
                    mDeps.newChildSessionStateMachine(
                            mIkeContext,
                            new ChildSessionStateMachine.Config(
                                    mIkeSessionId,
                                    getHandler(),
                                    childParams,
                                    (IpSecManager)
                                            mIkeContext
                                                    .getContext()
                                                    .getSystemService(Context.IPSEC_SERVICE),
                                    mIpSecSpiGenerator,
                                    mUserCbExecutor),
                            callbacks,
                            new ChildSessionSmCallback()));
        }
    }

    /** Initiates IKE setup procedure. */
    public void openSession() {
        sendMessage(
                CMD_LOCAL_REQUEST_CREATE_IKE,
                mLocalRequestFactory.getIkeLocalRequest(CMD_LOCAL_REQUEST_CREATE_IKE));
    }

    /** Schedules a Create Child procedure. */
    public void openChildSession(
            ChildSessionParams childSessionParams, ChildSessionCallback childSessionCallback) {
        if (childSessionCallback == null) {
            throw new IllegalArgumentException("Child Session Callback must be provided");
        }

        if (hasChildSessionCallback(childSessionCallback)) {
            throw new IllegalArgumentException("Child Session Callback handle already registered");
        }

        if (mIkeSessionParams.hasIkeOption(IKE_OPTION_MOBIKE)
                && childSessionParams instanceof TransportModeChildSessionParams) {
            throw new IllegalArgumentException(
                    "Transport Mode SAs not supported when MOBIKE is enabled");
        }

        registerChildSessionCallback(
                childSessionParams, childSessionCallback, false /*isFirstChild*/);
        sendMessage(
                CMD_LOCAL_REQUEST_CREATE_CHILD,
                mLocalRequestFactory.getChildLocalRequest(
                        CMD_LOCAL_REQUEST_CREATE_CHILD, childSessionCallback, childSessionParams));
    }

    /** Schedules a Delete Child procedure. */
    public void closeChildSession(ChildSessionCallback childSessionCallback) {
        if (childSessionCallback == null) {
            throw new IllegalArgumentException("Child Session Callback must be provided");
        }

        if (!hasChildSessionCallback(childSessionCallback)) {
            throw new IllegalArgumentException("Child Session Callback handle not registered");
        }

        sendMessage(
                CMD_LOCAL_REQUEST_DELETE_CHILD,
                mLocalRequestFactory.getChildLocalRequest(
                        CMD_LOCAL_REQUEST_DELETE_CHILD, childSessionCallback, null));
    }

    /** Initiates Delete IKE procedure. */
    public void closeSession() {
        sendMessage(
                CMD_LOCAL_REQUEST_DELETE_IKE,
                mLocalRequestFactory.getIkeLocalRequest(CMD_LOCAL_REQUEST_DELETE_IKE));
    }

    /** Update the IkeSessionStateMachine to use the specified Network. */
    public void setNetwork(Network network) {
        if (network == null) {
            throw new IllegalArgumentException("network must not be null");
        }

        if (!mIkeSessionParams.hasIkeOption(IKE_OPTION_MOBIKE)) {
            throw new IllegalStateException("IKE_OPTION_MOBIKE is not set");
        }

        if (mIkeSessionParams.getConfiguredNetwork() == null) {
            throw new IllegalStateException(
                    "setNetwork() requires this IkeSession to be configured to use caller-specified"
                            + " network instead of default network");
        }

        sendMessage(CMD_SET_NETWORK, network);
    }

    private void scheduleRetry(LocalRequest localRequest) {
        sendMessageDelayed(localRequest.procedureType, localRequest, RETRY_INTERVAL_MS);
    }

    private boolean needEnableForceUdpEncap() {
        // When IKE library uses IPv4 and needs to do NAT detection, it needs to enforce UDP
        // encapsulation to prevent the server from sending non-UDP-encap packets.
        //
        // NOTE: Although the IKE spec requires implementations to handle both UDP-encap and
        // non-UDP-encap ESP packets when both the IKE client and server support NAT-T, due to
        // kernel restrictions, the Android IPsec stack is unable to allow receiving two types of
        // packets with a single SA. As a result, before kernel issues (b/210164853) are resolved,
        // the IKE library MUST enforce UDP Encap to ensure that the server only sends UDP-encap
        // packets in order to avoid dropping packets.
        return (mIkeConnectionCtrl.getRemoteAddress() instanceof Inet4Address);
    }

    // TODO: Support initiating Delete IKE exchange when IKE SA expires

    // TODO: Add interfaces to initiate IKE exchanges.

    /**
     * This class is for handling temporary failure.
     *
     * <p>Receiving a TEMPORARY_FAILURE is caused by a temporary condition. IKE Session should be
     * closed if it continues to receive this error after several minutes.
     */
    @VisibleForTesting
    class TempFailureHandler extends Handler {
        private static final int TEMP_FAILURE_RETRY_TIMEOUT = 1;

        private boolean mTempFailureReceived = false;

        TempFailureHandler(Looper looper) {
            super(looper);
        }

        @Override
        public void handleMessage(Message msg) {
            if (msg.what == TEMP_FAILURE_RETRY_TIMEOUT) {
                IOException error =
                        new IOException(
                                "Kept receiving TEMPORARY_FAILURE error. State information is out"
                                        + " of sync.");
                executeUserCallback(
                        () -> {
                            mIkeSessionCallback.onClosedWithException(
                                    new IkeInternalException(error));
                        });
                loge("Fatal error", error);

                closeAllSaRecords(false /*expectSaClosed*/);
                quitSessionNow();
            } else {
                logWtf("Unknown message.what: " + msg.what);
            }
        }

        /**
         * Schedule temporary failure timeout.
         *
         * <p>Caller of this method is responsible for scheduling retry of the rejected request.
         */
        public void handleTempFailure() {
            logd("TempFailureHandler: Receive TEMPORARY FAILURE");

            if (!mTempFailureReceived) {
                sendEmptyMessageDelayed(TEMP_FAILURE_RETRY_TIMEOUT, TEMP_FAILURE_RETRY_TIMEOUT_MS);
                mTempFailureReceived = true;
            }
        }

        /** Stop tracking temporary condition when request was not rejected by TEMPORARY_FAILURE. */
        public void reset() {
            logd("TempFailureHandler: Reset Temporary failure retry timeout");
            removeMessages(TEMP_FAILURE_RETRY_TIMEOUT);
            mTempFailureReceived = false;
        }
    }

    // TODO: Add methods for building and validating general Informational packet.

    @VisibleForTesting
    void addIkeSaRecord(IkeSaRecord record) {
        mLocalSpiToIkeSaRecordMap.put(record.getLocalSpi(), record);

        // In IKE_INIT exchange, local SPI was registered with this IkeSessionStateMachine before
        // IkeSaRecord is created. Calling this method at the end of exchange will double-register
        // the SPI but it is safe because the key and value are not changed.
        mIkeConnectionCtrl.registerIkeSaRecord(record);
    }

    @VisibleForTesting
    void removeIkeSaRecord(IkeSaRecord record) {
        mIkeConnectionCtrl.unregisterIkeSaRecord(record);
        mLocalSpiToIkeSaRecordMap.remove(record.getLocalSpi());
    }

    /**
     * ReceivedIkePacket is a package private data container consists of decoded IkeHeader and
     * encoded IKE packet in a byte array.
     */
    static class ReceivedIkePacket {
        /** Decoded IKE header */
        public final IkeHeader ikeHeader;
        /** Entire encoded IKE message including IKE header */
        public final byte[] ikePacketBytes;

        ReceivedIkePacket(IkeHeader ikeHeader, byte[] ikePacketBytes) {
            this.ikeHeader = ikeHeader;
            this.ikePacketBytes = ikePacketBytes;
        }
    }

    /** Class to group parameters for negotiating the first Child SA. */
    private static class FirstChildNegotiationData {
        public final ChildSessionParams childSessionParams;
        public final ChildSessionCallback childSessionCallback;
        public final List<IkePayload> reqPayloads;
        public final List<IkePayload> respPayloads;

        FirstChildNegotiationData(
                ChildSessionParams childSessionParams,
                ChildSessionCallback childSessionCallback,
                List<IkePayload> reqPayloads,
                List<IkePayload> respPayloads) {
            this.childSessionParams = childSessionParams;
            this.childSessionCallback = childSessionCallback;
            this.reqPayloads = reqPayloads;
            this.respPayloads = respPayloads;
        }
    }

    /** Class to group parameters for building an outbound message for ChildSessions. */
    private static class ChildOutboundData {
        @ExchangeType public final int exchangeType;
        public final boolean isResp;
        public final List<IkePayload> payloadList;
        public final ChildSessionStateMachine childSession;

        ChildOutboundData(
                @ExchangeType int exchangeType,
                boolean isResp,
                List<IkePayload> payloadList,
                ChildSessionStateMachine childSession) {
            this.exchangeType = exchangeType;
            this.isResp = isResp;
            this.payloadList = payloadList;
            this.childSession = childSession;
        }
    }

    /** Callback for ChildSessionStateMachine to notify IkeSessionStateMachine. */
    @VisibleForTesting
    class ChildSessionSmCallback implements ChildSessionStateMachine.IChildSessionSmCallback {
        @Override
        public void onChildSaCreated(int remoteSpi, ChildSessionStateMachine childSession) {
            mRemoteSpiToChildSessionMap.put(remoteSpi, childSession);
        }

        @Override
        public void onChildSaDeleted(int remoteSpi) {
            mRemoteSpiToChildSessionMap.remove(remoteSpi);
        }

        @Override
        public void scheduleRetryLocalRequest(ChildLocalRequest childRequest) {
            scheduleRetry(childRequest);
        }

        @Override
        public void onOutboundPayloadsReady(
                @ExchangeType int exchangeType,
                boolean isResp,
                List<IkePayload> payloadList,
                ChildSessionStateMachine childSession) {
            sendMessage(
                    CMD_OUTBOUND_CHILD_PAYLOADS_READY,
                    new ChildOutboundData(exchangeType, isResp, payloadList, childSession));
        }

        @Override
        public void onProcedureFinished(ChildSessionStateMachine childSession) {
            if (getHandler() == null) {
                // If the state machine has quit (because IKE Session is being closed), do not send
                // any message.
                return;
            }

            sendMessage(CMD_CHILD_PROCEDURE_FINISHED, childSession);
        }

        @Override
        public void onChildSessionClosed(ChildSessionCallback userCallbacks) {
            synchronized (mChildCbToSessions) {
                mChildCbToSessions.remove(userCallbacks);
            }
        }

        @Override
        public void onFatalIkeSessionError(boolean needsNotifyRemote) {
            // TODO: If needsNotifyRemote is true, send a Delete IKE request and then kill the IKE
            // Session. Otherwise, directly kill the IKE Session.
        }
    }

    /** Top level state for handling uncaught exceptions for all subclasses. */
    abstract class ExceptionHandler extends ExceptionHandlerBase {
        @Override
        protected void cleanUpAndQuit(RuntimeException e) {
            // Clean up all SaRecords.
            closeAllSaRecords(false /*expectSaClosed*/);

            executeUserCallback(
                    () -> {
                        mIkeSessionCallback.onClosedWithException(new IkeInternalException(e));
                    });
            logWtf("Unexpected exception in " + getCurrentState().getName(), e);
            quitSessionNow();
        }

        @Override
        protected String getCmdString(int cmd) {
            return CMD_TO_STR.get(cmd);
        }
    }

    /** Called when this StateMachine quits. */
    @Override
    protected void onQuitting() {
        // Clean up all SaRecords.
        closeAllSaRecords(true /*expectSaClosed*/);

        synchronized (mChildCbToSessions) {
            for (ChildSessionStateMachine child : mChildCbToSessions.values()) {
                // Fire asynchronous call for Child Sessions to do cleanup and remove itself
                // from the map.
                child.killSession();
            }
        }

        mIkeConnectionCtrl.tearDown();

        sIkeAlarmReceiver.unregisterIkeSession(mIkeSessionId);

        synchronized (IKE_SESSION_LOCK) {
            Set<IkeSessionStateMachine> ikeSet = sContextToIkeSmMap.get(mIkeContext.getContext());
            ikeSet.remove(this);
            if (ikeSet.isEmpty()) {
                mIkeContext.getContext().unregisterReceiver(sIkeAlarmReceiver);
                sContextToIkeSmMap.remove(mIkeContext.getContext());
            }
            // TODO: Remove the stored ikeSessionCallback
        }

        mIke3gppExtensionExchange.close();

        mBusyWakeLock.release();
        mScheduler.releaseAllLocalRequestWakeLocks();
    }

    private void closeAllSaRecords(boolean expectSaClosed) {
        closeIkeSaRecord(mCurrentIkeSaRecord, expectSaClosed);
        closeIkeSaRecord(mLocalInitNewIkeSaRecord, expectSaClosed);
        closeIkeSaRecord(mRemoteInitNewIkeSaRecord, expectSaClosed);

        mCurrentIkeSaRecord = null;
        mLocalInitNewIkeSaRecord = null;
        mRemoteInitNewIkeSaRecord = null;
    }

    private void closeIkeSaRecord(IkeSaRecord ikeSaRecord, boolean expectSaClosed) {
        if (ikeSaRecord == null) return;

        removeIkeSaRecord(ikeSaRecord);
        ikeSaRecord.close();

        if (!expectSaClosed) return;

        logWtf(
                "IkeSaRecord with local SPI: "
                        + ikeSaRecord.getLocalSpi()
                        + " is not correctly closed.");
    }

    private void handleIkeFatalError(Exception error) {
        IkeException ikeException =
                error instanceof IkeException
                        ? (IkeException) error
                        : new IkeInternalException(error);

        // Clean up all SaRecords.
        closeAllSaRecords(false /*expectSaClosed*/);
        executeUserCallback(
                () -> {
                    mIkeSessionCallback.onClosedWithException(ikeException);
                });
        loge("IKE Session fatal error in " + getCurrentState().getName(), ikeException);

        quitSessionNow();
    }

    /** Parent state used to delete IKE sessions */
    class KillIkeSessionParent extends ExceptionHandler {
        @Override
        public boolean processStateMessage(Message message) {
            switch (message.what) {
                case CMD_KILL_SESSION:
                    closeAllSaRecords(false /*expectSaClosed*/);
                    executeUserCallback(
                            () -> {
                                mIkeSessionCallback.onClosed();
                            });
                    quitSessionNow();
                    return HANDLED;
                default:
                    return NOT_HANDLED;
            }
        }
    }

    /** Initial state of IkeSessionStateMachine. */
    class Initial extends ExceptionHandler {
        private InitialSetupData mInitialSetupData;

        @Override
        public void enterState() {
            if (mInitialSetupData == null) {
                handleIkeFatalError(
                        new IkeInternalException(
                                new IllegalStateException("mInitialSetupData is null")));
                return;
            }

            try {
                mIkeConnectionCtrl.setUp();

                // TODO(b/191673438): Set a specific tag for VPN.
                TrafficStats.setThreadStatsTag(Process.myUid());
            } catch (IkeInternalException e) {
                handleIkeFatalError(e);
            }
        }

        public void setIkeSetupData(InitialSetupData setupData) {
            mInitialSetupData = setupData;
        }

        @Override
        public boolean processStateMessage(Message message) {
            switch (message.what) {
                case CMD_LOCAL_REQUEST_CREATE_IKE:
                    mCreateIkeLocalIkeInit.setIkeSetupData(mInitialSetupData);
                    transitionTo(mCreateIkeLocalIkeInit);
                    return HANDLED;
                case CMD_FORCE_TRANSITION:
                    transitionTo((State) message.obj);
                    return HANDLED;
                default:
                    return NOT_HANDLED;
            }
        }

        @Override
        public void exitState() {
            mInitialSetupData = null;
        }
    }

    /**
     * Idle represents a state when there is no ongoing IKE exchange affecting established IKE SA.
     */
    class Idle extends LocalRequestQueuer {
        private IkeAlarm mDpdAlarm;

        // TODO (b/152236790): Add wakelock for awaiting LocalRequests and ongoing procedures.

        @Override
        public void enterState() {
            if (!mScheduler.readyForNextProcedure()) {
                mBusyWakeLock.release();
            }

            long dpdDelayMs = TimeUnit.SECONDS.toMillis(mIkeSessionParams.getDpdDelaySeconds());

            long remoteIkeSpi = mCurrentIkeSaRecord.getRemoteSpi();
            Message intentIkeMsg = getIntentIkeSmMsg(CMD_LOCAL_REQUEST_DPD, remoteIkeSpi);
            PendingIntent dpdIntent =
                    buildIkeAlarmIntent(
                            mIkeContext.getContext(),
                            ACTION_DPD,
                            getIntentIdentifier(mIkeSessionId, remoteIkeSpi),
                            intentIkeMsg);

            // Initiating DPD is a way to detect the aliveness of the remote server and also a
            // way to assert the aliveness of IKE library. Considering this, the alarm to
            // trigger DPD needs to go off even when device is in doze mode to decrease the chance
            // the remote server thinks IKE library is dead. Also, since DPD initiation is
            // time-critical, we need to use "setExact" to avoid the batching alarm delay which
            // can be at most 75% for the alarm timeout (@see AlarmManagerService#maxTriggerTime).
            // Please check AlarmManager#setExactAndAllowWhileIdle for more details.
            mDpdAlarm =
                    IkeAlarm.newExactAndAllowWhileIdleAlarm(
                            new IkeAlarmConfig(
                                    mIkeContext.getContext(),
                                    ACTION_DPD,
                                    dpdDelayMs,
                                    dpdIntent,
                                    intentIkeMsg));
            mDpdAlarm.schedule();
            logd("DPD Alarm scheduled with DPD delay: " + dpdDelayMs + "ms");
        }

        @Override
        protected void exitState() {
            // #exitState is guaranteed to be invoked when quit() or quitSessionNow() is called
            if (mDpdAlarm != null) {
                mDpdAlarm.cancel();
                logd("DPD Alarm canceled");
            }

            mBusyWakeLock.acquire();
        }

        @Override
        public boolean processStateMessage(Message message) {
            switch (message.what) {
                case CMD_RECEIVE_IKE_PACKET:
                    deferMessage(message);
                    transitionTo(mReceiving);
                    return HANDLED;

                case CMD_ALARM_FIRED:
                    handleFiredAlarm(message);
                    return HANDLED;

                case CMD_FORCE_TRANSITION: // Testing command
                    transitionTo((State) message.obj);
                    return HANDLED;

                case CMD_EXECUTE_LOCAL_REQ:
                    executeLocalRequest((LocalRequest) message.obj, message);
                    return HANDLED;

                case CMD_KILL_SESSION:
                    // Notify the remote that the IKE Session is being deleted. This notification is
                    // sent as a best-effort, so don't worry about retransmitting.
                    sendEncryptedIkeMessage(buildIkeDeleteReq(mCurrentIkeSaRecord));

                    // Let KillIkeSessionParent handle the rest of the cleanup.
                    return NOT_HANDLED;

                case CMD_SET_NETWORK:
                    mIkeConnectionCtrl.setNetwork((Network) message.obj);
                    return HANDLED;

                default:
                    // Queue local requests, and trigger next procedure
                    if (isLocalRequest(message.what)) {
                        handleLocalRequest(message.what, (LocalRequest) message.obj);

                        // Synchronously calls through to the scheduler callback, which will
                        // post the CMD_EXECUTE_LOCAL_REQ to the front of the queue, ensuring
                        // it is always the next request processed.
                        mScheduler.readyForNextProcedure();
                        return HANDLED;
                    }
                    return NOT_HANDLED;
            }
        }

        private void executeLocalRequest(LocalRequest req, Message message) {
            req.releaseWakeLock();

            if (!isRequestForCurrentSa(req)) {
                logd("Request is for a deleted SA. Ignore it.");
                mScheduler.readyForNextProcedure();
                return;
            }

            switch (req.procedureType) {
                case CMD_LOCAL_REQUEST_REKEY_IKE:
                    transitionTo(mRekeyIkeLocalCreate);
                    break;
                case CMD_LOCAL_REQUEST_DELETE_IKE:
                    transitionTo(mDeleteIkeLocalDelete);
                    break;
                case CMD_LOCAL_REQUEST_DPD:
                    transitionTo(mDpdIkeLocalInfo);
                    break;
                case CMD_LOCAL_REQUEST_CREATE_CHILD: // fallthrough
                case CMD_LOCAL_REQUEST_REKEY_CHILD: // fallthrough
                case CMD_LOCAL_REQUEST_REKEY_CHILD_MOBIKE: // fallthrough
                case CMD_LOCAL_REQUEST_DELETE_CHILD:
                    deferMessage(message);
                    transitionTo(mChildProcedureOngoing);
                    break;
                case CMD_LOCAL_REQUEST_MOBIKE:
                    transitionTo(mMobikeLocalInfo);
                    break;
                default:
                    cleanUpAndQuit(
                            new IllegalStateException(
                                    "Invalid local request procedure type: " + req.procedureType));
            }
        }

        // When in Idle state, this IkeSessionStateMachine and all its ChildSessionStateMachines
        // only have one alive IKE/Child SA respectively. Returns true if this local request is for
        // the current IKE/Child SA, or false if the request is for a deleted SA.
        private boolean isRequestForCurrentSa(LocalRequest localRequest) {
            if (localRequest.isChildRequest()) {
                ChildLocalRequest req = (ChildLocalRequest) localRequest;
                if (req.remoteSpi == IkeLocalRequestScheduler.SPI_NOT_INCLUDED
                        || mRemoteSpiToChildSessionMap.get(req.remoteSpi) != null) {
                    return true;
                }
            } else {
                IkeLocalRequest req = (IkeLocalRequest) localRequest;
                if (req.remoteSpi == IkeLocalRequestScheduler.SPI_NOT_INCLUDED
                        || req.remoteSpi == mCurrentIkeSaRecord.getRemoteSpi()) {
                    return true;
                }
            }
            return false;
        }
    }

    private static String getIntentIdentifier(int ikeSessionId) {
        return TAG + "_" + ikeSessionId;
    }

    private static String getIntentIdentifier(int ikeSessionId, long remoteIkeSpi) {
        return TAG + "_" + ikeSessionId + "_" + remoteIkeSpi;
    }

    private Message getIntentIkeSmMsg(int localRequestType, long remoteIkeSpi) {
        Bundle spiBundle = new Bundle();
        spiBundle.putLong(BUNDLE_KEY_IKE_REMOTE_SPI, remoteIkeSpi);

        return obtainMessage(CMD_ALARM_FIRED, mIkeSessionId, localRequestType, spiBundle);
    }

    @VisibleForTesting
    SaLifetimeAlarmScheduler buildSaLifetimeAlarmScheduler(long remoteSpi) {
        Message deleteMsg = getIntentIkeSmMsg(CMD_LOCAL_REQUEST_DELETE_IKE, remoteSpi);
        Message rekeyMsg = getIntentIkeSmMsg(CMD_LOCAL_REQUEST_REKEY_IKE, remoteSpi);

        PendingIntent deleteSaIntent =
                buildIkeAlarmIntent(
                        mIkeContext.getContext(),
                        ACTION_DELETE_IKE,
                        getIntentIdentifier(mIkeSessionId, remoteSpi),
                        deleteMsg);
        PendingIntent rekeySaIntent =
                buildIkeAlarmIntent(
                        mIkeContext.getContext(),
                        ACTION_REKEY_IKE,
                        getIntentIdentifier(mIkeSessionId, remoteSpi),
                        rekeyMsg);

        return new SaLifetimeAlarmScheduler(
                new IkeAlarmConfig(
                        mIkeContext.getContext(),
                        ACTION_DELETE_IKE,
                        mIkeSessionParams.getHardLifetimeMsInternal(),
                        deleteSaIntent,
                        deleteMsg),
                new IkeAlarmConfig(
                        mIkeContext.getContext(),
                        ACTION_REKEY_IKE,
                        mIkeSessionParams.getSoftLifetimeMsInternal(),
                        rekeySaIntent,
                        rekeyMsg));
    }

    // Package private. Accessible to ChildSessionStateMachine
    static PendingIntent buildIkeAlarmIntent(
            Context context, String intentAction, String intentId, Message ikeSmMsg) {
        Intent intent = new Intent(intentAction);
        intent.setIdentifier(intentId);
        intent.setPackage(context.getPackageName());

        Bundle bundle = new Bundle();
        bundle.putParcelable(IkeAlarmReceiver.PARCELABLE_NAME_IKE_SESSION_MSG, ikeSmMsg);
        intent.putExtras(bundle);

        return PendingIntent.getBroadcast(
                context, 0 /* requestCode; unused */, intent, PendingIntent.FLAG_IMMUTABLE);
    }

    private static IkeAlarmConfig buildKeepaliveAlarmConfig(
            Handler handler, Context context, int ikeSessionId, int keepaliveDelaySeconds) {
        Message keepaliveMsg =
                handler.obtainMessage(CMD_ALARM_FIRED, ikeSessionId, CMD_SEND_KEEPALIVE);
        PendingIntent keepaliveIntent =
                buildIkeAlarmIntent(
                        context, ACTION_KEEPALIVE, getIntentIdentifier(ikeSessionId), keepaliveMsg);

        return new IkeAlarmConfig(
                context,
                ACTION_KEEPALIVE,
                TimeUnit.SECONDS.toMillis(keepaliveDelaySeconds),
                keepaliveIntent,
                keepaliveMsg);
    }

    // Sends the provided IkeMessage using the current IKE SA record
    @VisibleForTesting
    void sendEncryptedIkeMessage(IkeMessage msg) {
        sendEncryptedIkeMessage(mCurrentIkeSaRecord, msg);
    }

    // Sends the provided IkeMessage using the provided IKE SA record
    @VisibleForTesting
    void sendEncryptedIkeMessage(IkeSaRecord ikeSaRecord, IkeMessage msg) {
        byte[][] packetList =
                msg.encryptAndEncode(
                        mIkeIntegrity,
                        mIkeCipher,
                        ikeSaRecord,
                        mEnabledExtensions.contains(EXTENSION_TYPE_FRAGMENTATION),
                        DEFAULT_FRAGMENT_SIZE);
        sendEncryptedIkePackets(packetList);

        if (msg.ikeHeader.isResponseMsg) {
            ikeSaRecord.updateLastSentRespAllPackets(
                    Arrays.asList(packetList), msg.ikeHeader.messageId);
        }
    }

    private void sendEncryptedIkePackets(byte[][] packetList) {
        for (byte[] packet : packetList) {
            mIkeConnectionCtrl.sendIkePacket(packet);
        }
    }

    // Builds and sends IKE-level error notification response on the provided IKE SA record
    @VisibleForTesting
    void buildAndSendErrorNotificationResponse(
            IkeSaRecord ikeSaRecord, int messageId, @ErrorType int errorType) {
        IkeNotifyPayload error = new IkeNotifyPayload(errorType);
        buildAndSendNotificationResponse(ikeSaRecord, messageId, error);
    }

    // Builds and sends error notification response on the provided IKE SA record
    @VisibleForTesting
    void buildAndSendNotificationResponse(
            IkeSaRecord ikeSaRecord, int messageId, IkeNotifyPayload notifyPayload) {
        IkeMessage msg =
                buildEncryptedNotificationMessage(
                        ikeSaRecord,
                        new IkeInformationalPayload[] {notifyPayload},
                        EXCHANGE_TYPE_INFORMATIONAL,
                        true /*isResponse*/,
                        messageId);

        sendEncryptedIkeMessage(ikeSaRecord, msg);
    }

    // Builds an Encrypted IKE Informational Message for the given IkeInformationalPayload using the
    // current IKE SA record.
    @VisibleForTesting
    IkeMessage buildEncryptedInformationalMessage(
            IkeInformationalPayload[] payloads, boolean isResponse, int messageId) {
        return buildEncryptedInformationalMessage(
                mCurrentIkeSaRecord, payloads, isResponse, messageId);
    }

    // Builds an Encrypted IKE Informational Message for the given IkeInformationalPayload using the
    // provided IKE SA record.
    @VisibleForTesting
    IkeMessage buildEncryptedInformationalMessage(
            IkeSaRecord saRecord,
            IkeInformationalPayload[] payloads,
            boolean isResponse,
            int messageId) {
        return buildEncryptedNotificationMessage(
                saRecord, payloads, IkeHeader.EXCHANGE_TYPE_INFORMATIONAL, isResponse, messageId);
    }

    // Builds an Encrypted IKE Message for the given IkeInformationalPayload using the provided IKE
    // SA record and exchange type.
    @VisibleForTesting
    IkeMessage buildEncryptedNotificationMessage(
            IkeSaRecord saRecord,
            IkeInformationalPayload[] payloads,
            @ExchangeType int exchangeType,
            boolean isResponse,
            int messageId) {
        IkeHeader header =
                new IkeHeader(
                        saRecord.getInitiatorSpi(),
                        saRecord.getResponderSpi(),
                        IkePayload.PAYLOAD_TYPE_SK,
                        exchangeType,
                        isResponse /*isResponseMsg*/,
                        saRecord.isLocalInit /*fromIkeInitiator*/,
                        messageId);

        return new IkeMessage(header, Arrays.asList(payloads));
    }

    private abstract class LocalRequestQueuer extends ExceptionHandler {
        /**
         * Reroutes all local requests to the scheduler
         *
         * @param requestVal The command value of the request
         * @param req The instance of the LocalRequest to be queued.
         */
        protected void handleLocalRequest(int requestVal, LocalRequest req) {
            switch (requestVal) {
                case CMD_LOCAL_REQUEST_DELETE_IKE: // Fallthrough
                case CMD_LOCAL_REQUEST_MOBIKE: // Fallthrough
                case CMD_LOCAL_REQUEST_REKEY_IKE: // Fallthrough
                case CMD_LOCAL_REQUEST_INFO: // Fallthrough
                case CMD_LOCAL_REQUEST_DPD:
                    mScheduler.addRequest(req);
                    return;

                case CMD_LOCAL_REQUEST_CREATE_CHILD: // Fallthrough
                case CMD_LOCAL_REQUEST_REKEY_CHILD: // Fallthrough
                case CMD_LOCAL_REQUEST_REKEY_CHILD_MOBIKE: // Fallthrough
                case CMD_LOCAL_REQUEST_DELETE_CHILD:
                    ChildLocalRequest childReq = (ChildLocalRequest) req;
                    if (childReq.procedureType != requestVal) {
                        cleanUpAndQuit(
                                new IllegalArgumentException(
                                        "ChildLocalRequest procedure type was invalid"));
                    }
                    mScheduler.addRequest(childReq);
                    return;

                default:
                    cleanUpAndQuit(
                            new IllegalStateException(
                                    "Unknown local request passed to handleLocalRequest"));
            }
        }

        /** Check if received signal is a local request. */
        protected boolean isLocalRequest(int msgWhat) {
            if ((msgWhat >= CMD_IKE_LOCAL_REQUEST_BASE
                            && msgWhat < CMD_IKE_LOCAL_REQUEST_BASE + CMD_CATEGORY_SIZE)
                    || (msgWhat >= CMD_CHILD_LOCAL_REQUEST_BASE
                            && msgWhat < CMD_CHILD_LOCAL_REQUEST_BASE + CMD_CATEGORY_SIZE)) {
                return true;
            }
            return false;
        }

        protected void handleFiredAlarm(Message message) {
            switch (message.arg2) {
                case CMD_SEND_KEEPALIVE:
                    mIkeConnectionCtrl.fireKeepAlive();
                    return;
                case CMD_LOCAL_REQUEST_DELETE_CHILD: // Hits hard lifetime; fall through
                case CMD_LOCAL_REQUEST_REKEY_CHILD: // Hits soft lifetime
                    int remoteChildSpi = ((Bundle) message.obj).getInt(BUNDLE_KEY_CHILD_REMOTE_SPI);
                    enqueueLocalRequestSynchronously(
                            mLocalRequestFactory.getChildLocalRequest(
                                    message.arg2, remoteChildSpi));
                    return;
                case CMD_LOCAL_REQUEST_DELETE_IKE: // Hits hard lifetime; fall through
                case CMD_LOCAL_REQUEST_REKEY_IKE: // Hits soft lifetime; fall through
                case CMD_LOCAL_REQUEST_DPD:
                    // IKE Session has not received any protectd IKE packet for the whole DPD delay
                    long remoteIkeSpi = ((Bundle) message.obj).getLong(BUNDLE_KEY_IKE_REMOTE_SPI);
                    enqueueLocalRequestSynchronously(
                            mLocalRequestFactory.getIkeLocalRequest(message.arg2, remoteIkeSpi));

                    // TODO(b/152442041): Cancel the scheduled DPD request if IKE Session starts any
                    // procedure before DPD get executed.
                    return;
                default:
                    logWtf("Invalid alarm action: " + message.arg2);
            }
        }

        private void enqueueLocalRequestSynchronously(LocalRequest request) {
            // Use dispatchMessage to synchronously handle this message so that the AlarmManager
            // WakeLock can keep protecting this message until it is enquequed in mScheduler. It is
            // safe because the alarmReceiver is called on the Ike HandlerThread, and the
            // IkeSessionStateMachine is not currently in a state transition.
            getHandler().dispatchMessage(obtainMessage(request.procedureType, request));
        }

        /** Builds a IKE Delete Request for the given IKE SA. */
        protected IkeMessage buildIkeDeleteReq(IkeSaRecord ikeSaRecord) {
            IkeInformationalPayload[] payloads =
                    new IkeInformationalPayload[] {new IkeDeletePayload()};
            return buildEncryptedInformationalMessage(
                    ikeSaRecord,
                    payloads,
                    false /* isResp */,
                    ikeSaRecord.getLocalRequestMessageId());
        }
    }

    /**
     * Base state defines common behaviours when receiving an IKE packet.
     *
     * <p>State that represents an ongoing IKE procedure MUST extend BusyState to handle received
     * IKE packet. Idle state will defer the received packet to a BusyState to process it.
     */
    private abstract class BusyState extends LocalRequestQueuer {
        @Override
        public boolean processStateMessage(Message message) {
            switch (message.what) {
                case CMD_RECEIVE_IKE_PACKET:
                    handleReceivedIkePacket(message);
                    return HANDLED;
                case CMD_ALARM_FIRED:
                    handleFiredAlarm(message);
                    return HANDLED;
                case CMD_FORCE_TRANSITION:
                    transitionTo((State) message.obj);
                    return HANDLED;

                case CMD_EXECUTE_LOCAL_REQ:
                    logWtf("Invalid execute local request command in non-idle state");
                    return NOT_HANDLED;

                case CMD_RETRANSMIT:
                    triggerRetransmit();
                    return HANDLED;

                case CMD_SET_NETWORK:
                    mIkeConnectionCtrl.setNetwork((Network) message.obj);
                    return HANDLED;

                default:
                    // Queue local requests, and trigger next procedure
                    if (isLocalRequest(message.what)) {
                        handleLocalRequest(message.what, (LocalRequest) message.obj);
                        return HANDLED;
                    }
                    return NOT_HANDLED;
            }
        }

        /**
         * Handler for retransmission timer firing
         *
         * <p>By default, the trigger is logged and dropped. States that have a retransmitter should
         * override this function, and proxy the call to Retransmitter.retransmit()
         */
        protected void triggerRetransmit() {
            logWtf("Retransmission trigger dropped in state: " + this.getClass().getSimpleName());
        }

        protected IkeSaRecord getIkeSaRecordForPacket(IkeHeader ikeHeader) {
            if (ikeHeader.fromIkeInitiator) {
                return mLocalSpiToIkeSaRecordMap.get(ikeHeader.ikeResponderSpi);
            } else {
                return mLocalSpiToIkeSaRecordMap.get(ikeHeader.ikeInitiatorSpi);
            }
        }

        protected void handleReceivedIkePacket(Message message) {
            // TODO: b/138411550 Notify subclasses when discarding a received packet. Receiving MUST
            // go back to Idle state in this case.

            String methodTag = "handleReceivedIkePacket: ";

            ReceivedIkePacket receivedIkePacket = (ReceivedIkePacket) message.obj;
            IkeHeader ikeHeader = receivedIkePacket.ikeHeader;
            byte[] ikePacketBytes = receivedIkePacket.ikePacketBytes;
            IkeSaRecord ikeSaRecord = getIkeSaRecordForPacket(ikeHeader);

            String msgDirection = ikeHeader.isResponseMsg ? "response" : "request";

            // Drop packets that we don't have an SA for:
            if (ikeSaRecord == null) {
                // TODO: Print a summary of the IKE message (perhaps the IKE header)
                cleanUpAndQuit(
                        new IllegalStateException(
                                "Received an IKE "
                                        + msgDirection
                                        + "but found no matching SA for it"));
                return;
            }

            logd(
                    methodTag
                            + "Received an "
                            + ikeHeader.getBasicInfoString()
                            + " on IKE SA with local SPI: "
                            + ikeSaRecord.getLocalSpi()
                            + ". Packet size: "
                            + ikePacketBytes.length);

            if (ikeHeader.isResponseMsg) {
                int expectedMsgId = ikeSaRecord.getLocalRequestMessageId();
                if (expectedMsgId - 1 == ikeHeader.messageId) {
                    logd(methodTag + "Received re-transmitted response. Discard it.");
                    return;
                }

                DecodeResult decodeResult =
                        IkeMessage.decode(
                                expectedMsgId,
                                mIkeIntegrity,
                                mIkeCipher,
                                ikeSaRecord,
                                ikeHeader,
                                ikePacketBytes,
                                ikeSaRecord.getCollectedFragments(true /*isResp*/));
                switch (decodeResult.status) {
                    case DECODE_STATUS_OK:
                        ikeSaRecord.incrementLocalRequestMessageId();
                        ikeSaRecord.resetCollectedFragments(true /*isResp*/);

                        DecodeResultOk resultOk = (DecodeResultOk) decodeResult;
                        if (isTempFailure(resultOk.ikeMessage)) {
                            handleTempFailure();
                        } else {
                            mTempFailHandler.reset();
                        }

                        handleResponseIkeMessage(resultOk.ikeMessage);
                        break;
                    case DECODE_STATUS_PARTIAL:
                        ikeSaRecord.updateCollectedFragments(
                                (DecodeResultPartial) decodeResult, true /*isResp*/);
                        break;
                    case DECODE_STATUS_PROTECTED_ERROR:
                        IkeException ikeException = ((DecodeResultError) decodeResult).ikeException;
                        logi(methodTag + "Protected error", ikeException);

                        ikeSaRecord.incrementLocalRequestMessageId();
                        ikeSaRecord.resetCollectedFragments(true /*isResp*/);

                        handleResponseGenericProcessError(
                                ikeSaRecord,
                                new InvalidSyntaxException(
                                        "Generic processing error in the received response",
                                        ikeException));
                        break;
                    case DECODE_STATUS_UNPROTECTED_ERROR:
                        logi(
                                methodTag
                                        + "Message authentication or decryption failed on received"
                                        + " response. Discard it",
                                ((DecodeResultError) decodeResult).ikeException);
                        break;
                    default:
                        cleanUpAndQuit(
                                new IllegalStateException(
                                        "Unrecognized decoding status: " + decodeResult.status));
                }

            } else {
                int expectedMsgId = ikeSaRecord.getRemoteRequestMessageId();
                if (expectedMsgId - 1 == ikeHeader.messageId) {
                    if (ikeSaRecord.isRetransmittedRequest(ikePacketBytes)) {
                        if (ikeSaRecord.getLastSentRespMsgId() == ikeHeader.messageId) {
                            logd(
                                    "Received re-transmitted request "
                                            + ikeHeader.messageId
                                            + " Retransmitting response");
                            for (byte[] packet : ikeSaRecord.getLastSentRespAllPackets()) {
                                mIkeConnectionCtrl.sendIkePacket(packet);
                            }
                        } else {
                            logd(
                                    "Received re-transmitted request "
                                            + ikeHeader.messageId
                                            + " Original request is still being processed");
                        }

                        // TODO:Support resetting remote rekey delete timer.
                    } else {
                        logi(methodTag + "Received a request with invalid message ID. Discard it.");
                    }
                } else {
                    DecodeResult decodeResult =
                            IkeMessage.decode(
                                    expectedMsgId,
                                    mIkeIntegrity,
                                    mIkeCipher,
                                    ikeSaRecord,
                                    ikeHeader,
                                    ikePacketBytes,
                                    ikeSaRecord.getCollectedFragments(false /*isResp*/));
                    switch (decodeResult.status) {
                        case DECODE_STATUS_OK:
                            ikeSaRecord.incrementRemoteRequestMessageId();
                            ikeSaRecord.resetCollectedFragments(false /*isResp*/);

                            DecodeResultOk resultOk = (DecodeResultOk) decodeResult;
                            IkeMessage ikeMessage = resultOk.ikeMessage;
                            ikeSaRecord.updateLastReceivedReqFirstPacket(resultOk.firstPacket);

                            // Handle DPD here.
                            if (ikeMessage.isDpdRequest()) {
                                logd(methodTag + "Received DPD request");
                                IkeMessage dpdResponse =
                                        buildEncryptedInformationalMessage(
                                                ikeSaRecord,
                                                new IkeInformationalPayload[] {},
                                                true,
                                                ikeHeader.messageId);
                                sendEncryptedIkeMessage(ikeSaRecord, dpdResponse);
                                break;
                            }

                            int ikeExchangeSubType = ikeMessage.getIkeExchangeSubType();
                            logd(
                                    methodTag
                                            + "Request exchange subtype: "
                                            + IkeMessage.getIkeExchangeSubTypeString(
                                                    ikeExchangeSubType));

                            if (ikeExchangeSubType == IKE_EXCHANGE_SUBTYPE_INVALID
                                    || ikeExchangeSubType == IKE_EXCHANGE_SUBTYPE_IKE_INIT
                                    || ikeExchangeSubType == IKE_EXCHANGE_SUBTYPE_IKE_AUTH) {

                                // Reply with INVALID_SYNTAX and close IKE Session.
                                buildAndSendErrorNotificationResponse(
                                        mCurrentIkeSaRecord,
                                        ikeHeader.messageId,
                                        ERROR_TYPE_INVALID_SYNTAX);
                                handleIkeFatalError(
                                        new InvalidSyntaxException(
                                                "Cannot handle message with invalid or unexpected"
                                                        + " IkeExchangeSubType: "
                                                        + ikeExchangeSubType));
                                return;
                            }
                            handleRequestIkeMessage(ikeMessage, ikeExchangeSubType, message);
                            break;
                        case DECODE_STATUS_PARTIAL:
                            ikeSaRecord.updateCollectedFragments(
                                    (DecodeResultPartial) decodeResult, false /*isResp*/);
                            break;
                        case DECODE_STATUS_PROTECTED_ERROR:
                            DecodeResultProtectedError resultError =
                                    (DecodeResultProtectedError) decodeResult;

                            IkeException ikeException = resultError.ikeException;
                            logi(methodTag + "Protected error", resultError.ikeException);

                            ikeSaRecord.incrementRemoteRequestMessageId();
                            ikeSaRecord.resetCollectedFragments(false /*isResp*/);

                            ikeSaRecord.updateLastReceivedReqFirstPacket(resultError.firstPacket);

                            // IkeException MUST be already wrapped into an IkeProtocolException
                            handleRequestGenericProcessError(
                                    ikeSaRecord,
                                    ikeHeader.messageId,
                                    (IkeProtocolException) ikeException);
                            break;
                        case DECODE_STATUS_UNPROTECTED_ERROR:
                            logi(
                                    methodTag
                                            + "Message authentication or decryption failed on"
                                            + " received request. Discard it",
                                    ((DecodeResultError) decodeResult).ikeException);
                            break;
                        default:
                            cleanUpAndQuit(
                                    new IllegalStateException(
                                            "Unrecognized decoding status: "
                                                    + decodeResult.status));
                    }
                }
            }
        }

        private boolean isTempFailure(IkeMessage message) {
            List<IkeNotifyPayload> notifyPayloads =
                    message.getPayloadListForType(PAYLOAD_TYPE_NOTIFY, IkeNotifyPayload.class);

            for (IkeNotifyPayload notify : notifyPayloads) {
                if (notify.notifyType == ERROR_TYPE_TEMPORARY_FAILURE) {
                    return true;
                }
            }
            return false;
        }

        protected void handleTempFailure() {
            // Log and close IKE Session due to unexpected TEMPORARY_FAILURE. This error should
            // only occur during CREATE_CHILD_SA exchange.
            handleIkeFatalError(
                    new InvalidSyntaxException("Received unexpected TEMPORARY_FAILURE"));

            // States that accept a TEMPORARY MUST override this method to schedule a retry.
        }

        protected void handleGenericInfoRequest(IkeMessage ikeMessage) {
            try {
                List<IkeInformationalPayload> infoPayloadList = new ArrayList<>();
                for (IkePayload payload : ikeMessage.ikePayloadList) {
                    switch (payload.payloadType) {
                        case PAYLOAD_TYPE_CP:
                            // TODO(b/150327849): Respond with config payload responses.
                            break;
                        case PAYLOAD_TYPE_NOTIFY:
                            IkeNotifyPayload notify = (IkeNotifyPayload) payload;
                            if (notify.notifyType == NOTIFY_TYPE_COOKIE2) {
                                infoPayloadList.add(
                                        IkeNotifyPayload.handleCookie2AndGenerateCopy(notify));
                            }

                            // No action for other notifications
                            break;
                        default:
                            logw(
                                    "Received unexpected payload in an INFORMATIONAL request."
                                            + " Payload type: "
                                            + payload.payloadType);
                    }
                }

                // add any 3GPP informational payloads if needed
                List<IkePayload> ikePayloads =
                        mIke3gppExtensionExchange.getResponsePayloads(
                                IKE_EXCHANGE_SUBTYPE_GENERIC_INFO, ikeMessage.ikePayloadList);
                for (IkePayload payload : ikePayloads) {
                    if (payload instanceof IkeInformationalPayload) {
                        infoPayloadList.add((IkeInformationalPayload) payload);
                    } else {
                        logd(
                                "Ignoring unexpected payload that is not an IkeInformationalPayload"
                                        + payload);
                    }
                }

                IkeMessage infoResp =
                        buildEncryptedInformationalMessage(
                                infoPayloadList.toArray(
                                        new IkeInformationalPayload[infoPayloadList.size()]),
                                true /* isResponse */,
                                ikeMessage.ikeHeader.messageId);
                sendEncryptedIkeMessage(infoResp);
            } catch (InvalidSyntaxException e) {
                buildAndSendErrorNotificationResponse(
                        mCurrentIkeSaRecord,
                        ikeMessage.ikeHeader.messageId,
                        ERROR_TYPE_INVALID_SYNTAX);
                handleIkeFatalError(e);
                return;
            }
        }

        protected void handleRequestIkeMessage(
                IkeMessage ikeMessage, int ikeExchangeSubType, Message message) {
            // Subclasses MUST override it if they care
            cleanUpAndQuit(
                    new IllegalStateException(
                            "Do not support handling an encrypted request: " + ikeExchangeSubType));
        }

        protected void handleResponseIkeMessage(IkeMessage ikeMessage) {
            // Subclasses MUST override it if they care
            cleanUpAndQuit(
                    new IllegalStateException("Do not support handling an encrypted response"));
        }

        /**
         * Method for handling generic processing error of a request.
         *
         * <p>A generic processing error is usally syntax error, unsupported critical payload error
         * and major version error. IKE SA that should reply with corresponding error notifications
         */
        protected void handleRequestGenericProcessError(
                IkeSaRecord ikeSaRecord, int messageId, IkeProtocolException exception) {
            IkeNotifyPayload errNotify = exception.buildNotifyPayload();
            sendEncryptedIkeMessage(
                    ikeSaRecord,
                    buildEncryptedInformationalMessage(
                            ikeSaRecord,
                            new IkeInformationalPayload[] {errNotify},
                            true /*isResponse*/,
                            messageId));

            // Receiver of INVALID_SYNTAX error notification should delete the IKE SA
            if (exception.getErrorType() == ERROR_TYPE_INVALID_SYNTAX) {
                handleIkeFatalError(exception);
            }
        }

        /**
         * Method for handling generic processing error of a response.
         *
         * <p>Detailed error is wrapped in the InvalidSyntaxException, which is usally syntax error,
         * unsupported critical payload error and major version error. IKE SA that receives a
         * response with these errors should be closed.
         */
        protected void handleResponseGenericProcessError(
                IkeSaRecord ikeSaRecord, InvalidSyntaxException ikeException) {
            // Subclasses MUST override it if they care
            cleanUpAndQuit(
                    new IllegalStateException(
                            "Do not support handling generic processing error of encrypted"
                                    + " response"));
        }

        /**
         * Method for handling and extracting 3GPP-specific payloads from the IKE response payloads.
         *
         * <p>Returns the extracted 3GPP payloads after they have been handled. Only non
         * error-notify payloads are returned.
         */
        protected List<IkePayload> handle3gppRespAndExtractNonError3gppPayloads(
                int exchangeSubtype, List<IkePayload> respPayloads) throws InvalidSyntaxException {
            List<IkePayload> ike3gppPayloads =
                    mIke3gppExtensionExchange.extract3gppResponsePayloads(
                            exchangeSubtype, respPayloads);

            mIke3gppExtensionExchange.handle3gppResponsePayloads(exchangeSubtype, ike3gppPayloads);

            List<IkePayload> ike3gppErrorNotifyPayloads = new ArrayList<>();
            for (IkePayload payload : ike3gppPayloads) {
                if (payload instanceof IkeNotifyPayload) {
                    IkeNotifyPayload notifyPayload = (IkeNotifyPayload) payload;
                    if (notifyPayload.isErrorNotify()) {
                        ike3gppErrorNotifyPayloads.add(payload);
                    }
                }
            }
            ike3gppPayloads.removeAll(ike3gppErrorNotifyPayloads);

            return ike3gppPayloads;
        }
    }

    /**
     * Retransmitter represents a RAII class to send the initial request, and retransmit as needed.
     *
     * <p>The Retransmitter class will automatically start transmission upon creation.
     */
    @VisibleForTesting
    class EncryptedRetransmitter extends Retransmitter {
        private final byte[][] mIkePacketList;

        @VisibleForTesting
        EncryptedRetransmitter(IkeMessage msg) {
            this(mCurrentIkeSaRecord, msg);
        }

        private EncryptedRetransmitter(IkeSaRecord ikeSaRecord, IkeMessage msg) {
            super(getHandler(), msg, mIkeSessionParams.getRetransmissionTimeoutsMillis());
            mIkePacketList =
                    msg.encryptAndEncode(
                            mIkeIntegrity,
                            mIkeCipher,
                            ikeSaRecord,
                            mEnabledExtensions.contains(EXTENSION_TYPE_FRAGMENTATION),
                            DEFAULT_FRAGMENT_SIZE);

            retransmit();
        }

        @Override
        public void send() {
            sendEncryptedIkePackets(mIkePacketList);
        }

        @Override
        public void handleRetransmissionFailure() {
            handleIkeFatalError(new IOException("Retransmitting failure"));
        }
    }

    /**
     * DeleteResponderBase represents all states after IKE_INIT and IKE_AUTH.
     *
     * <p>All post-init states share common functionality of being able to respond to IKE_DELETE
     * requests.
     */
    private abstract class DeleteResponderBase extends BusyState {
        /** Builds a IKE Delete Response for the given IKE SA and request. */
        protected IkeMessage buildIkeDeleteResp(IkeMessage req, IkeSaRecord ikeSaRecord) {
            IkeInformationalPayload[] payloads = new IkeInformationalPayload[] {};
            return buildEncryptedInformationalMessage(
                    ikeSaRecord, payloads, true /* isResp */, req.ikeHeader.messageId);
        }

        /**
         * Validates that the delete request is acceptable.
         *
         * <p>The request message must be guaranteed by previous checks to be of SUBTYPE_DELETE_IKE,
         * and therefore contains an IkeDeletePayload. This is checked in getIkeExchangeSubType.
         */
        protected void validateIkeDeleteReq(IkeMessage req, IkeSaRecord expectedRecord)
                throws InvalidSyntaxException {
            if (expectedRecord != getIkeSaRecordForPacket(req.ikeHeader)) {
                throw new InvalidSyntaxException("Delete request received in wrong SA");
            }
        }

        /**
         * Helper method for responding to a session deletion request
         *
         * <p>Note that this method expects that the session is keyed on the current IKE SA session,
         * and closing the IKE SA indicates that the remote wishes to end the session as a whole. As
         * such, this should not be used in rekey cases where there is any ambiguity as to which IKE
         * SA the session is reliant upon.
         *
         * <p>Note that this method will also quit the state machine.
         *
         * @param ikeMessage The received session deletion request
         */
        protected void handleDeleteSessionRequest(IkeMessage ikeMessage) {
            try {
                validateIkeDeleteReq(ikeMessage, mCurrentIkeSaRecord);
                IkeMessage resp = buildIkeDeleteResp(ikeMessage, mCurrentIkeSaRecord);

                executeUserCallback(
                        () -> {
                            mIkeSessionCallback.onClosed();
                        });

                sendEncryptedIkeMessage(mCurrentIkeSaRecord, resp);

                removeIkeSaRecord(mCurrentIkeSaRecord);
                mCurrentIkeSaRecord.close();
                mCurrentIkeSaRecord = null;

                quitSessionNow();
            } catch (InvalidSyntaxException e) {
                // Got deletion of a non-Current IKE SA. Program error.
                cleanUpAndQuit(new IllegalStateException(e));
            }
        }
    }

    /**
     * DeleteBase abstracts deletion handling for all states initiating a delete exchange
     *
     * <p>All subclasses of this state share common functionality that a deletion request is sent,
     * and the response is received.
     */
    private abstract class DeleteBase extends DeleteResponderBase {
        protected void validateIkeDeleteResp(IkeMessage resp, IkeSaRecord expectedSaRecord)
                throws InvalidSyntaxException {
            if (expectedSaRecord != getIkeSaRecordForPacket(resp.ikeHeader)) {
                throw new IllegalStateException("Response received on incorrect SA");
            }

            if (resp.ikeHeader.exchangeType != IkeHeader.EXCHANGE_TYPE_INFORMATIONAL) {
                throw new InvalidSyntaxException(
                        "Invalid exchange type; expected INFORMATIONAL, but got: "
                                + resp.ikeHeader.exchangeType);
            }

            if (!resp.ikePayloadList.isEmpty()) {
                throw new InvalidSyntaxException(
                        "Unexpected payloads - IKE Delete response should be empty.");
            }
        }
    }

    /**
     * Receiving represents a state when idle IkeSessionStateMachine receives an incoming packet.
     *
     * <p>If this incoming packet is fully handled by Receiving state and does not trigger any
     * further state transition or deletion of whole IKE Session, IkeSessionStateMachine MUST
     * transition back to Idle.
     */
    class Receiving extends RekeyIkeHandlerBase {
        private boolean mProcedureFinished = true;

        @Override
        public void enterState() {
            mProcedureFinished = true;
        }

        @Override
        protected void handleReceivedIkePacket(Message message) {
            super.handleReceivedIkePacket(message);

            // If the IKE process triggered by the received packet is completed in this
            // state, transition back to Idle. Otherwise, either stay in this state, or transition
            // to another state specified in #handleRequestIkeMessage.
            if (mProcedureFinished) transitionTo(mIdle);
        }

        @Override
        protected void handleRequestIkeMessage(
                IkeMessage ikeMessage, int ikeExchangeSubType, Message message) {
            switch (ikeExchangeSubType) {
                case IKE_EXCHANGE_SUBTYPE_REKEY_IKE:
                    // Errors in this exchange with no specific protocol error code will all be
                    // classified to use NO_PROPOSAL_CHOSEN. The reason that we don't use
                    // NO_ADDITIONAL_SAS is because it indicates "responder is unwilling to accept
                    // any more Child SAs on this IKE SA.", according to RFC 7296. Sending this
                    // error may mislead the remote peer.
                    try {
                        validateIkeRekeyReq(ikeMessage);

                        // Build a rekey response payload with our previously selected proposal,
                        // against which we will validate the received proposals. Re-negotiating
                        // proposal with different algorithms is not supported since there
                        // is no use case.
                        IkeSaPayload reqSaPayload =
                                ikeMessage.getPayloadForType(
                                        IkePayload.PAYLOAD_TYPE_SA, IkeSaPayload.class);
                        byte respProposalNumber =
                                reqSaPayload.getNegotiatedProposalNumber(mSaProposal);

                        IkeKePayload reqKePayload =
                                ikeMessage.getPayloadForType(
                                        IkePayload.PAYLOAD_TYPE_KE, IkeKePayload.class);
                        if (reqKePayload.dhGroup != mSaProposal.getDhGroups().get(0)) {
                            throw new InvalidKeException(mSaProposal.getDhGroups().get(0));
                        }

                        List<IkePayload> payloadList =
                                CreateIkeSaHelper.getRekeyIkeSaResponsePayloads(
                                        respProposalNumber,
                                        mSaProposal,
                                        mIkeSpiGenerator,
                                        mIkeConnectionCtrl.getLocalAddress(),
                                        mIkeContext.getRandomnessFactory());

                        // Build IKE header
                        IkeHeader ikeHeader =
                                new IkeHeader(
                                        mCurrentIkeSaRecord.getInitiatorSpi(),
                                        mCurrentIkeSaRecord.getResponderSpi(),
                                        IkePayload.PAYLOAD_TYPE_SK,
                                        IkeHeader.EXCHANGE_TYPE_CREATE_CHILD_SA,
                                        true /*isResponseMsg*/,
                                        mCurrentIkeSaRecord.isLocalInit,
                                        ikeMessage.ikeHeader.messageId);

                        IkeMessage responseIkeMessage = new IkeMessage(ikeHeader, payloadList);

                        // Build new SA first to ensure that we can find a valid proposal.
                        mRemoteInitNewIkeSaRecord =
                                validateAndBuildIkeSa(
                                        ikeMessage, responseIkeMessage, false /*isLocalInit*/);

                        sendEncryptedIkeMessage(responseIkeMessage);

                        transitionTo(mRekeyIkeRemoteDelete);
                        mProcedureFinished = false;
                    } catch (IkeProtocolException e) {
                        handleRekeyCreationFailure(ikeMessage.ikeHeader.messageId, e);
                    } catch (GeneralSecurityException e) {
                        handleRekeyCreationFailure(
                                ikeMessage.ikeHeader.messageId,
                                new NoValidProposalChosenException(
                                        "Error in building new IKE SA", e));
                    } catch (IOException e) {
                        handleRekeyCreationFailure(
                                ikeMessage.ikeHeader.messageId,
                                new NoValidProposalChosenException(
                                        "IKE SPI allocation collided - they reused an SPI.", e));
                    }
                    return;
                case IKE_EXCHANGE_SUBTYPE_DELETE_IKE:
                    handleDeleteSessionRequest(ikeMessage);

                    // Directly quit from this state. Do not need to transition back to Idle state
                    mProcedureFinished = false;
                    return;
                case IKE_EXCHANGE_SUBTYPE_CREATE_CHILD: // Fall through
                case IKE_EXCHANGE_SUBTYPE_DELETE_CHILD: // Fall through
                case IKE_EXCHANGE_SUBTYPE_REKEY_CHILD:
                    deferMessage(
                            obtainMessage(
                                    CMD_RECEIVE_REQUEST_FOR_CHILD,
                                    ikeExchangeSubType,
                                    0 /*placeHolder*/,
                                    ikeMessage));
                    transitionTo(mChildProcedureOngoing);
                    mProcedureFinished = false;
                    return;
                case IKE_EXCHANGE_SUBTYPE_GENERIC_INFO:
                    handleGenericInfoRequest(ikeMessage);
                    return;
                default:
            }
        }

        private void handleRekeyCreationFailure(int messageId, IkeProtocolException e) {
            loge("Received invalid Rekey IKE request. Reject with error notification", e);

            buildAndSendNotificationResponse(
                    mCurrentIkeSaRecord, messageId, e.buildNotifyPayload());
        }
    }

    /**
     * This class represents a state when there is at least one ongoing Child procedure
     * (Create/Rekey/Delete Child)
     *
     * <p>For a locally initiated Child procedure, this state is responsible for notifying Child
     * Session to initiate the exchange, building outbound request IkeMessage with Child Session
     * provided payload list and redirecting the inbound response to Child Session for validation.
     *
     * <p>For a remotely initiated Child procedure, this state is responsible for redirecting the
     * inbound request to Child Session(s) and building outbound response IkeMessage with Child
     * Session provided payload list. Exchange collision on a Child Session will be resolved inside
     * the Child Session.
     *
     * <p>For a remotely initiated IKE procedure, this state will only accept a Delete IKE request
     * and reject other types with TEMPORARY_FAILURE, since it causes conflict with the ongoing
     * Child procedure.
     *
     * <p>For most inbound request/response, this state will first pick out and handle IKE related
     * payloads and then send the rest of the payloads to Child Session for further validation. It
     * is the Child Session's responsibility to check required payloads (and verify the exchange
     * type) according to its procedure type. Only when receiving an inbound delete Child request,
     * as the only case where multiple Child Sessions will be affected by one IkeMessage, this state
     * will only send Delete Payload(s) to Child Session.
     */
    class ChildProcedureOngoing extends DeleteBase {
        // It is possible that mChildInLocalProcedure is also in mChildInRemoteProcedures when both
        // sides initiated exchange for the same Child Session.
        private ChildSessionStateMachine mChildInLocalProcedure;
        private Set<ChildSessionStateMachine> mChildInRemoteProcedures;

        private ChildLocalRequest mLocalRequestOngoing;

        // Keep a reference to the first Child SA request so that if IKE Session is killed before
        // first Child negotiation is done, ChildProcedureOngoing can release the IPSec SPI resource
        // using this reference.
        private List<IkePayload> mFirstChildReqList;

        private int mLastInboundRequestMsgId;
        private List<IkePayload> mOutboundRespPayloads;
        private Set<ChildSessionStateMachine> mAwaitingChildResponse;

        private EncryptedRetransmitter mRetransmitter;

        @Override
        public void enterState() {
            mChildInLocalProcedure = null;
            mChildInRemoteProcedures = new HashSet<>();

            mLocalRequestOngoing = null;

            mLastInboundRequestMsgId = 0;
            mOutboundRespPayloads = new LinkedList<>();
            mAwaitingChildResponse = new HashSet<>();
        }

        @Override
        protected void triggerRetransmit() {
            mRetransmitter.retransmit();
        }

        @Override
        public boolean processStateMessage(Message message) {
            switch (message.what) {
                case CMD_RECEIVE_REQUEST_FOR_CHILD:
                    // Handle remote request (and do state transition)
                    handleRequestIkeMessage(
                            (IkeMessage) message.obj,
                            message.arg1 /*ikeExchangeSubType*/,
                            null /*ReceivedIkePacket*/);
                    return HANDLED;
                case CMD_OUTBOUND_CHILD_PAYLOADS_READY:
                    ChildOutboundData outboundData = (ChildOutboundData) message.obj;
                    int exchangeType = outboundData.exchangeType;
                    List<IkePayload> outboundPayloads = outboundData.payloadList;

                    if (outboundData.isResp) {
                        handleOutboundResponse(
                                exchangeType, outboundPayloads, outboundData.childSession);
                    } else {
                        handleOutboundRequest(exchangeType, outboundPayloads);
                    }

                    return HANDLED;
                case CMD_CHILD_PROCEDURE_FINISHED:
                    ChildSessionStateMachine childSession = (ChildSessionStateMachine) message.obj;

                    if (mChildInLocalProcedure == childSession) {
                        mChildInLocalProcedure = null;
                        mLocalRequestOngoing = null;
                    }
                    mChildInRemoteProcedures.remove(childSession);

                    transitionToIdleIfAllProceduresDone();
                    return HANDLED;
                case CMD_HANDLE_FIRST_CHILD_NEGOTIATION:
                    FirstChildNegotiationData childData = (FirstChildNegotiationData) message.obj;
                    mFirstChildReqList = childData.reqPayloads;

                    mChildInLocalProcedure = getChildSession(childData.childSessionCallback);
                    if (mChildInLocalProcedure == null) {
                        cleanUpAndQuit(new IllegalStateException("First child not found."));
                        return HANDLED;
                    }

                    mChildInLocalProcedure.handleFirstChildExchange(
                            childData.reqPayloads,
                            childData.respPayloads,
                            mIkeConnectionCtrl.getLocalAddress(),
                            mIkeConnectionCtrl.getRemoteAddress(),
                            getEncapSocketOrNull(),
                            mIkePrf,
                            mSaProposal.getDhGroupTransforms()[0].id, // negotiated DH
                            mCurrentIkeSaRecord.getSkD());
                    return HANDLED;
                case CMD_EXECUTE_LOCAL_REQ:
                    executeLocalRequest((ChildLocalRequest) message.obj);
                    return HANDLED;
                case CMD_KILL_SESSION:
                    // If mChildInLocalProcedure is null, there are no unfinished locally initiated
                    // procedures. It is safe to notify the remote that the session is being
                    // deleted.
                    if (mChildInLocalProcedure == null) {
                        // The delete notification is sent as a best-effort, so don't worry about
                        // retransmitting.
                        sendEncryptedIkeMessage(buildIkeDeleteReq(mCurrentIkeSaRecord));
                    }

                    // Let KillIkeSessionParent handle the rest of the cleanup.
                    return NOT_HANDLED;
                default:
                    return super.processStateMessage(message);
            }
        }

        @Override
        public void exitState() {
            if (mIsClosing && mFirstChildReqList != null) {
                CreateChildSaHelper.releaseSpiResources(mFirstChildReqList);
            }
            super.exitState();
        }

        @Override
        protected void handleTempFailure() {
            // The ChildSessionStateMachine will be responsible for rescheduling the rejected
            // request.
            mTempFailHandler.handleTempFailure();
        }

        private void transitionToIdleIfAllProceduresDone() {
            if (mChildInLocalProcedure == null && mChildInRemoteProcedures.isEmpty()) {
                transitionTo(mIdle);
            }
        }

        private ChildSessionStateMachine getChildSession(ChildLocalRequest req) {
            if (req.childSessionCallback == null) {
                return mRemoteSpiToChildSessionMap.get(req.remoteSpi);
            }
            return getChildSession(req.childSessionCallback);
        }

        private ChildSessionStateMachine getChildSession(ChildSessionCallback callback) {
            synchronized (mChildCbToSessions) {
                return mChildCbToSessions.get(callback);
            }
        }

        // Returns the UDP-Encapsulation socket to the newly created ChildSessionStateMachine if
        // a NAT is detected or if NAT-T AND MOBIKE are enabled by both parties. It allows the
        // ChildSessionStateMachine to build IPsec transforms that can send and receive IPsec
        // traffic through a NAT.
        private UdpEncapsulationSocket getEncapSocketOrNull() {
            if (!mIkeConnectionCtrl.useUdpEncapSocket()) {
                return null;
            }
            return ((IkeUdpEncapSocket) mIkeConnectionCtrl.getIkeSocket())
                    .getUdpEncapsulationSocket();
        }

        private void executeLocalRequest(ChildLocalRequest req) {
            req.releaseWakeLock();
            mChildInLocalProcedure = getChildSession(req);
            mLocalRequestOngoing = req;

            if (mChildInLocalProcedure == null) {
                // This request has been validated to have a recognized target Child Session when
                // it was sent to IKE Session at the begginnig. Failing to find this Child Session
                // now means the Child creation has failed.
                logd(
                        "Child state machine not found for local request: "
                                + req.procedureType
                                + " Creation of Child Session may have been failed.");

                transitionToIdleIfAllProceduresDone();
                return;
            }
            switch (req.procedureType) {
                case CMD_LOCAL_REQUEST_CREATE_CHILD:
                    mChildInLocalProcedure.createChildSession(
                            mIkeConnectionCtrl.getLocalAddress(),
                            mIkeConnectionCtrl.getRemoteAddress(),
                            getEncapSocketOrNull(),
                            mIkePrf,
                            mSaProposal.getDhGroupTransforms()[0].id, // negotiated DH
                            mCurrentIkeSaRecord.getSkD());
                    break;
                case CMD_LOCAL_REQUEST_REKEY_CHILD:
                    mChildInLocalProcedure.rekeyChildSession();
                    break;
                case CMD_LOCAL_REQUEST_REKEY_CHILD_MOBIKE:
                    mChildInLocalProcedure.rekeyChildSessionForMobike(
                            mIkeConnectionCtrl.getLocalAddress(),
                            mIkeConnectionCtrl.getRemoteAddress(),
                            getEncapSocketOrNull());
                    break;
                case CMD_LOCAL_REQUEST_DELETE_CHILD:
                    mChildInLocalProcedure.deleteChildSession();
                    break;
                default:
                    cleanUpAndQuit(
                            new IllegalStateException(
                                    "Invalid Child procedure type: " + req.procedureType));
                    break;
            }
        }

        /**
         * This method is called when this state receives an inbound request or when mReceiving
         * received an inbound Child request and deferred it to this state.
         */
        @Override
        protected void handleRequestIkeMessage(
                IkeMessage ikeMessage, int ikeExchangeSubType, Message message) {
            // TODO: Grab a remote lock and hand payloads to the Child Session

            mLastInboundRequestMsgId = ikeMessage.ikeHeader.messageId;
            switch (ikeExchangeSubType) {
                case IKE_EXCHANGE_SUBTYPE_CREATE_CHILD:
                    buildAndSendErrorNotificationResponse(
                            mCurrentIkeSaRecord,
                            ikeMessage.ikeHeader.messageId,
                            ERROR_TYPE_NO_ADDITIONAL_SAS);
                    break;
                case IKE_EXCHANGE_SUBTYPE_DELETE_IKE:
                    // Send response and quit state machine
                    handleDeleteSessionRequest(ikeMessage);

                    // Return immediately to avoid transitioning to mIdle
                    return;
                case IKE_EXCHANGE_SUBTYPE_DELETE_CHILD:
                    handleInboundDeleteChildRequest(ikeMessage);
                    break;
                case IKE_EXCHANGE_SUBTYPE_REKEY_IKE:
                    buildAndSendErrorNotificationResponse(
                            mCurrentIkeSaRecord,
                            ikeMessage.ikeHeader.messageId,
                            ERROR_TYPE_TEMPORARY_FAILURE);
                    break;
                case IKE_EXCHANGE_SUBTYPE_REKEY_CHILD:
                    handleInboundRekeyChildRequest(ikeMessage);
                    break;
                case IKE_EXCHANGE_SUBTYPE_GENERIC_INFO:
                    handleGenericInfoRequest(ikeMessage);
                    break;
                default:
                    cleanUpAndQuit(
                            new IllegalStateException(
                                    "Invalid IKE exchange subtype: " + ikeExchangeSubType));
                    return;
            }
            transitionToIdleIfAllProceduresDone();
        }

        @Override
        protected void handleResponseIkeMessage(IkeMessage ikeMessage) {
            mRetransmitter.stopRetransmitting();

            List<IkePayload> handledPayloads = new LinkedList<>();

            for (IkePayload payload : ikeMessage.ikePayloadList) {
                switch (payload.payloadType) {
                    case PAYLOAD_TYPE_NOTIFY:
                        // TODO: Handle fatal IKE error notification and IKE status notification.
                        break;
                    case PAYLOAD_TYPE_VENDOR:
                        // TODO: Handle Vendor ID Payload
                        handledPayloads.add(payload);
                        break;
                    case PAYLOAD_TYPE_CP:
                        // TODO: Handle IKE related configuration attributes and pass the payload to
                        // Child to further handle internal IP address attributes.
                        break;
                    default:
                        break;
                }
            }

            List<IkePayload> payloads = new LinkedList<>();
            payloads.addAll(ikeMessage.ikePayloadList);
            payloads.removeAll(handledPayloads);

            mChildInLocalProcedure.receiveResponse(ikeMessage.ikeHeader.exchangeType, payloads);
        }

        @Override
        protected void handleResponseGenericProcessError(
                IkeSaRecord ikeSaRecord, InvalidSyntaxException ikeException) {
            mRetransmitter.stopRetransmitting();

            sendEncryptedIkeMessage(buildIkeDeleteReq(mCurrentIkeSaRecord));
            handleIkeFatalError(ikeException);
        }

        private void handleInboundDeleteChildRequest(IkeMessage ikeMessage) {
            // It is guaranteed in #getIkeExchangeSubType that at least one Delete Child Payload
            // exists.

            HashMap<ChildSessionStateMachine, List<IkePayload>> childToDelPayloadsMap =
                    new HashMap<>();
            Set<Integer> spiHandled = new HashSet<>();

            for (IkePayload payload : ikeMessage.ikePayloadList) {
                switch (payload.payloadType) {
                    case PAYLOAD_TYPE_VENDOR:
                        // TODO: Investigate if Vendor ID Payload can be in an INFORMATIONAL
                        // message.
                        break;
                    case PAYLOAD_TYPE_NOTIFY:
                        logw(
                                "Unexpected or unknown notification: "
                                        + ((IkeNotifyPayload) payload).notifyType);
                        break;
                    case PAYLOAD_TYPE_DELETE:
                        IkeDeletePayload delPayload = (IkeDeletePayload) payload;

                        for (int spi : delPayload.spisToDelete) {
                            ChildSessionStateMachine child = mRemoteSpiToChildSessionMap.get(spi);
                            if (child == null) {
                                // TODO: Investigate how other implementations handle that.
                                logw("Child SA not found with received SPI: " + spi);
                            } else if (!spiHandled.add(spi)) {
                                logw("Received repeated Child SPI: " + spi);
                            } else {
                                // Store Delete Payload with its target ChildSession
                                if (!childToDelPayloadsMap.containsKey(child)) {
                                    childToDelPayloadsMap.put(child, new LinkedList<>());
                                }
                                List<IkePayload> delPayloads = childToDelPayloadsMap.get(child);

                                // Avoid storing repeated Delete Payload
                                if (!delPayloads.contains(delPayload)) delPayloads.add(delPayload);
                            }
                        }

                        break;
                    case PAYLOAD_TYPE_CP:
                        // TODO: Handle it
                        break;
                    default:
                        logw("Unexpected payload types found: " + payload.payloadType);
                }
            }

            // If no Child SA is found, only reply with IKE related payloads or an empty
            // message
            if (childToDelPayloadsMap.isEmpty()) {
                logd("No Child SA is found for this request.");
                sendEncryptedIkeMessage(
                        buildEncryptedInformationalMessage(
                                new IkeInformationalPayload[0],
                                true /*isResp*/,
                                ikeMessage.ikeHeader.messageId));
                return;
            }

            // Send Delete Payloads to Child Sessions
            for (ChildSessionStateMachine child : childToDelPayloadsMap.keySet()) {
                child.receiveRequest(
                        IKE_EXCHANGE_SUBTYPE_DELETE_CHILD,
                        EXCHANGE_TYPE_INFORMATIONAL,
                        childToDelPayloadsMap.get(child));
                mAwaitingChildResponse.add(child);
                mChildInRemoteProcedures.add(child);
            }
        }

        private void handleInboundRekeyChildRequest(IkeMessage ikeMessage) {
            // It is guaranteed in #getIkeExchangeSubType that at least one Notify-Rekey Child
            // Payload exists.
            List<IkePayload> handledPayloads = new LinkedList<>();
            ChildSessionStateMachine targetChild = null;
            Set<Integer> unrecognizedSpis = new HashSet<>();

            for (IkePayload payload : ikeMessage.ikePayloadList) {
                switch (payload.payloadType) {
                    case PAYLOAD_TYPE_VENDOR:
                        // TODO: Handle it.
                        handledPayloads.add(payload);
                        break;
                    case PAYLOAD_TYPE_NOTIFY:
                        IkeNotifyPayload notifyPayload = (IkeNotifyPayload) payload;
                        if (NOTIFY_TYPE_REKEY_SA != notifyPayload.notifyType) break;

                        int childSpi = notifyPayload.spi;
                        ChildSessionStateMachine child = mRemoteSpiToChildSessionMap.get(childSpi);

                        if (child == null) {
                            // Remember unrecognized SPIs and reply error notification if no
                            // recognized SPI found.
                            unrecognizedSpis.add(childSpi);
                            logw("Child SA not found with received SPI: " + childSpi);
                        } else if (targetChild == null) {
                            // Each message should have only one Notify-Rekey Payload. If there are
                            // multiple of them, we only process the first valid one and ignore
                            // others.
                            targetChild = mRemoteSpiToChildSessionMap.get(childSpi);
                        } else {
                            logw("More than one Notify-Rekey Payload found with SPI: " + childSpi);
                            handledPayloads.add(notifyPayload);
                        }
                        break;
                    case PAYLOAD_TYPE_CP:
                        // TODO: Handle IKE related configuration attributes and pass the payload to
                        // Child to further handle internal IP address attributes.
                        break;
                    default:
                        break;
                }
            }

            // Reject request with error notification.
            if (targetChild == null) {
                IkeInformationalPayload[] errorPayloads =
                        new IkeInformationalPayload[unrecognizedSpis.size()];
                int i = 0;
                for (Integer spi : unrecognizedSpis) {
                    errorPayloads[i++] =
                            new IkeNotifyPayload(
                                    IkePayload.PROTOCOL_ID_ESP,
                                    spi,
                                    ERROR_TYPE_CHILD_SA_NOT_FOUND,
                                    new byte[0]);
                }

                IkeMessage msg =
                        buildEncryptedNotificationMessage(
                                mCurrentIkeSaRecord,
                                errorPayloads,
                                EXCHANGE_TYPE_INFORMATIONAL,
                                true /*isResponse*/,
                                ikeMessage.ikeHeader.messageId);

                sendEncryptedIkeMessage(mCurrentIkeSaRecord, msg);
                return;
            }

            // Normal path
            List<IkePayload> payloads = new LinkedList<>();
            payloads.addAll(ikeMessage.ikePayloadList);
            payloads.removeAll(handledPayloads);

            mAwaitingChildResponse.add(targetChild);
            mChildInRemoteProcedures.add(targetChild);

            targetChild.receiveRequest(
                    IKE_EXCHANGE_SUBTYPE_REKEY_CHILD, ikeMessage.ikeHeader.exchangeType, payloads);
        }

        private void handleOutboundRequest(int exchangeType, List<IkePayload> outboundPayloads) {
            IkeHeader ikeHeader =
                    new IkeHeader(
                            mCurrentIkeSaRecord.getInitiatorSpi(),
                            mCurrentIkeSaRecord.getResponderSpi(),
                            IkePayload.PAYLOAD_TYPE_SK,
                            exchangeType,
                            false /*isResp*/,
                            mCurrentIkeSaRecord.isLocalInit,
                            mCurrentIkeSaRecord.getLocalRequestMessageId());
            IkeMessage ikeMessage = new IkeMessage(ikeHeader, outboundPayloads);

            mRetransmitter = new EncryptedRetransmitter(ikeMessage);
        }

        private void handleOutboundResponse(
                int exchangeType,
                List<IkePayload> outboundPayloads,
                ChildSessionStateMachine childSession) {
            // For each request IKE passed to Child, Child will send back to IKE a response. Even
            // if the Child Session is under simultaneous deletion, it will send back an empty
            // payload list.
            mOutboundRespPayloads.addAll(outboundPayloads);
            mAwaitingChildResponse.remove(childSession);

            // When the server tries to delete multiple Child Sessions in one IKE exchange,
            // mAwaitingChildResponse may not be empty. It means that there are Child Sessions
            // have not sent IKE Session the delete responses. In this case IKE Session needs to
            // return and keep waiting for all the Child responses in this state.
            if (!mAwaitingChildResponse.isEmpty()) return;

            IkeHeader ikeHeader =
                    new IkeHeader(
                            mCurrentIkeSaRecord.getInitiatorSpi(),
                            mCurrentIkeSaRecord.getResponderSpi(),
                            IkePayload.PAYLOAD_TYPE_SK,
                            exchangeType,
                            true /*isResp*/,
                            mCurrentIkeSaRecord.isLocalInit,
                            mLastInboundRequestMsgId);
            IkeMessage ikeMessage = new IkeMessage(ikeHeader, mOutboundRespPayloads);
            sendEncryptedIkeMessage(ikeMessage);

            // Clear mOutboundRespPayloads so that in a two-exchange process (e.g. Rekey Child), the
            // response of the first exchange won't be added to the response of the second exchange.
            mOutboundRespPayloads.clear();
        }
    }

    /** CreateIkeLocalIkeInit represents state when IKE library initiates IKE_INIT exchange. */
    @VisibleForTesting
    public class CreateIkeLocalIkeInit extends BusyState {
        private InitialSetupData mInitialSetupData;
        private byte[] mIkeInitRequestBytes;
        private byte[] mIkeInitResponseBytes;
        private IkeNoncePayload mIkeInitNoncePayload;
        private IkeNoncePayload mIkeRespNoncePayload;
        private Set<Short> mPeerSignatureHashAlgorithms;

        private IkeSecurityParameterIndex mLocalIkeSpiResource;
        private IkeSecurityParameterIndex mRemoteIkeSpiResource;
        private Retransmitter mRetransmitter;

        // TODO: Support negotiating IKE fragmentation

        @Override
        public void enterState() {
            if (mInitialSetupData == null) {
                handleIkeFatalError(
                        new IkeInternalException(
                                new IllegalStateException("mInitialSetupData is null")));
                return;
            }

            try {
                sendRequest(buildIkeInitReq());
            } catch (IOException e) {
                // Fail to assign IKE SPI
                handleIkeFatalError(e);
            }
        }

        private void sendRequest(IkeMessage request) {
            // Register local SPI to receive the IKE INIT response.
            mIkeConnectionCtrl.registerIkeSpi(request.ikeHeader.ikeInitiatorSpi);

            mIkeInitRequestBytes = request.encode();
            mIkeInitNoncePayload =
                    request.getPayloadForType(IkePayload.PAYLOAD_TYPE_NONCE, IkeNoncePayload.class);

            if (mRetransmitter != null) {
                mRetransmitter.stopRetransmitting();
            }
            mRetransmitter = new UnencryptedRetransmitter(request);
        }

        @Override
        protected void triggerRetransmit() {
            mRetransmitter.retransmit();
        }

        public void setIkeSetupData(InitialSetupData setupData) {
            mInitialSetupData = setupData;
        }

        @Override
        public boolean processStateMessage(Message message) {
            switch (message.what) {
                case CMD_RECEIVE_IKE_PACKET:
                    handleReceivedIkePacket(message);
                    return HANDLED;

                case CMD_SET_NETWORK:
                    // Shouldn't be receiving this command before MOBIKE is active - determined with
                    // last IKE_AUTH response
                    logWtf("Received SET_NETWORK cmd in " + getCurrentState().getName());
                    return NOT_HANDLED;

                default:
                    return super.processStateMessage(message);
            }
        }

        protected void handleReceivedIkePacket(Message message) {
            String methodTag = "handleReceivedIkePacket: ";

            ReceivedIkePacket receivedIkePacket = (ReceivedIkePacket) message.obj;
            IkeHeader ikeHeader = receivedIkePacket.ikeHeader;
            byte[] ikePacketBytes = receivedIkePacket.ikePacketBytes;

            logd(
                    methodTag
                            + "Received an "
                            + ikeHeader.getBasicInfoString()
                            + ". Packet size: "
                            + ikePacketBytes.length);

            if (ikeHeader.isResponseMsg) {
                DecodeResult decodeResult = IkeMessage.decode(0, ikeHeader, ikePacketBytes);

                switch (decodeResult.status) {
                    case DECODE_STATUS_OK:
                        mIkeInitResponseBytes = ikePacketBytes;
                        handleResponseIkeMessage(((DecodeResultOk) decodeResult).ikeMessage);

                        // SA negotiation failed
                        if (mCurrentIkeSaRecord == null) break;

                        mCurrentIkeSaRecord.incrementLocalRequestMessageId();
                        break;
                    case DECODE_STATUS_PARTIAL:
                        // Fall through. We don't support IKE fragmentation here. We should never
                        // get this status.
                    case DECODE_STATUS_PROTECTED_ERROR:
                        // IKE INIT response is not protected. So we should never get this status
                        cleanUpAndQuit(
                                new IllegalStateException(
                                        "Unexpected decoding status: " + decodeResult.status));
                        break;
                    case DECODE_STATUS_UNPROTECTED_ERROR:
                        logi(
                                "Discard unencrypted response with syntax error",
                                ((DecodeResultError) decodeResult).ikeException);
                        break;
                    default:
                        cleanUpAndQuit(
                                new IllegalStateException(
                                        "Invalid decoding status: " + decodeResult.status));
                }

            } else {
                // TODO: Also prettyprint IKE header in the log.
                logi("Received a request while waiting for IKE_INIT response. Discard it.");
            }
        }

        /** Returns the Notify-Cookie payload, or null if it does not exist */
        private IkeNotifyPayload getNotifyCookie(IkeMessage ikeMessage) {
            List<IkeNotifyPayload> notifyPayloads =
                    ikeMessage.getPayloadListForType(PAYLOAD_TYPE_NOTIFY, IkeNotifyPayload.class);
            for (IkeNotifyPayload notify : notifyPayloads) {
                if (notify.notifyType == NOTIFY_TYPE_COOKIE) {
                    return notify;
                }
            }
            return null;
        }

        @Override
        protected void handleResponseIkeMessage(IkeMessage ikeMessage) {
            // IKE_SA_INIT exchange and IKE SA setup succeed
            boolean ikeInitSuccess = false;

            // IKE INIT is not finished. IKE_SA_INIT request was re-sent with Notify-Cookie,
            // and the same INIT SPI and other payloads.
            boolean ikeInitRetriedWithCookie = false;

            try {
                int exchangeType = ikeMessage.ikeHeader.exchangeType;
                if (exchangeType != IkeHeader.EXCHANGE_TYPE_IKE_SA_INIT) {
                    throw new InvalidSyntaxException(
                            "Expected EXCHANGE_TYPE_IKE_SA_INIT but received: " + exchangeType);
                }

                // Retry IKE INIT if there is Notify-Cookie
                IkeNotifyPayload inCookiePayload = getNotifyCookie(ikeMessage);
                if (inCookiePayload != null) {
                    IkeNotifyPayload outCookiePayload =
                            IkeNotifyPayload.handleCookieAndGenerateCopy(inCookiePayload);
                    IkeMessage initReq =
                            buildReqWithCookie(mRetransmitter.getMessage(), outCookiePayload);

                    sendRequest(initReq);
                    ikeInitRetriedWithCookie = true;
                    return;
                }

                // Negotiate IKE SA
                validateIkeInitResp(mRetransmitter.getMessage(), ikeMessage);

                mCurrentIkeSaRecord =
                        IkeSaRecord.makeFirstIkeSaRecord(
                                mRetransmitter.getMessage(),
                                ikeMessage,
                                mLocalIkeSpiResource,
                                mRemoteIkeSpiResource,
                                mIkePrf,
                                mIkeIntegrity == null ? 0 : mIkeIntegrity.getKeyLength(),
                                mIkeCipher.getKeyLength(),
                                buildSaLifetimeAlarmScheduler(mRemoteIkeSpiResource.getSpi()));

                addIkeSaRecord(mCurrentIkeSaRecord);
                ikeInitSuccess = true;

                mCreateIkeLocalIkeAuth.setIkeSetupData(
                        new IkeInitData(
                                mInitialSetupData,
                                mIkeInitRequestBytes,
                                mIkeInitResponseBytes,
                                mIkeInitNoncePayload,
                                mIkeRespNoncePayload,
                                mPeerSignatureHashAlgorithms));
                transitionTo(mCreateIkeLocalIkeAuth);
            } catch (IkeProtocolException | GeneralSecurityException | IOException e) {
                if (e instanceof InvalidKeException) {
                    InvalidKeException keException = (InvalidKeException) e;

                    int requestedDhGroup = keException.getDhGroup();
                    boolean doAllProposalsHaveDhGroup = true;
                    for (IkeSaProposal proposal : mIkeSessionParams.getSaProposalsInternal()) {
                        doAllProposalsHaveDhGroup &=
                                proposal.getDhGroups().contains(requestedDhGroup);
                    }

                    // If DH group is not acceptable for all proposals, fail. The caller explicitly
                    // did not want that combination, and the IKE library must honor it.
                    if (doAllProposalsHaveDhGroup) {
                        // Remove state set during request creation
                        mIkeConnectionCtrl.unregisterIkeSpi(
                                mRetransmitter.getMessage().ikeHeader.ikeInitiatorSpi);
                        mIkeInitRequestBytes = null;
                        mIkeInitNoncePayload = null;

                        mInitial.setIkeSetupData(
                                new InitialSetupData(
                                        mInitialSetupData.firstChildSessionParams,
                                        mInitialSetupData.firstChildCallback,
                                        requestedDhGroup));
                        transitionTo(mInitial);
                        openSession();

                        return;
                    }
                }

                handleIkeFatalError(e);
            } finally {
                if (!ikeInitSuccess && !ikeInitRetriedWithCookie) {
                    if (mLocalIkeSpiResource != null) {
                        mLocalIkeSpiResource.close();
                        mLocalIkeSpiResource = null;
                    }
                    if (mRemoteIkeSpiResource != null) {
                        mRemoteIkeSpiResource.close();
                        mRemoteIkeSpiResource = null;
                    }
                }
            }
        }

        private IkeMessage buildIkeInitReq() throws IOException {
            // Generate IKE SPI
            mLocalIkeSpiResource =
                    mIkeSpiGenerator.allocateSpi(mIkeConnectionCtrl.getLocalAddress());

            long initSpi = mLocalIkeSpiResource.getSpi();
            long respSpi = 0;

            // It is validated in IkeSessionParams.Builder to ensure IkeSessionParams has at least
            // one IkeSaProposal and all SaProposals are valid for IKE SA negotiation.
            IkeSaProposal[] saProposals = mIkeSessionParams.getSaProposalsInternal();
            List<IkePayload> payloadList =
                    CreateIkeSaHelper.getIkeInitSaRequestPayloads(
                            saProposals,
                            mInitialSetupData.peerSelectedDhGroup,
                            initSpi,
                            respSpi,
                            mIkeConnectionCtrl.getLocalAddress(),
                            mIkeConnectionCtrl.getRemoteAddress(),
                            mIkeConnectionCtrl.getLocalPort(),
                            mIkeConnectionCtrl.getRemotePort(),
                            mIkeContext.getRandomnessFactory(),
                            needEnableForceUdpEncap());
            payloadList.add(
                    new IkeNotifyPayload(
                            IkeNotifyPayload.NOTIFY_TYPE_IKEV2_FRAGMENTATION_SUPPORTED));

            ByteBuffer signatureHashAlgoTypes =
                    ByteBuffer.allocate(
                            IkeAuthDigitalSignPayload.ALL_SIGNATURE_ALGO_TYPES.length * 2);
            for (short type : IkeAuthDigitalSignPayload.ALL_SIGNATURE_ALGO_TYPES) {
                signatureHashAlgoTypes.putShort(type);
            }
            payloadList.add(
                    new IkeNotifyPayload(
                            IkeNotifyPayload.NOTIFY_TYPE_SIGNATURE_HASH_ALGORITHMS,
                            signatureHashAlgoTypes.array()));

            // TODO: Add Notification Payloads according to user configurations.

            // Build IKE header
            IkeHeader ikeHeader =
                    new IkeHeader(
                            initSpi,
                            respSpi,
                            IkePayload.PAYLOAD_TYPE_SA,
                            IkeHeader.EXCHANGE_TYPE_IKE_SA_INIT,
                            false /*isResponseMsg*/,
                            true /*fromIkeInitiator*/,
                            0 /*messageId*/);

            return new IkeMessage(ikeHeader, payloadList);
        }

        /**
         * Builds an IKE INIT request that has the same payloads and SPI with the original request,
         * and with the new Notify-Cookie Payload as the first payload.
         */
        private IkeMessage buildReqWithCookie(
                IkeMessage originalReq, IkeNotifyPayload cookieNotify) {
            List<IkePayload> payloads = new ArrayList<>();

            // Notify-Cookie MUST be the first payload.
            payloads.add(cookieNotify);

            for (IkePayload payload : originalReq.ikePayloadList) {
                // Keep all previous payloads except COOKIEs
                if (payload instanceof IkeNotifyPayload
                        && ((IkeNotifyPayload) payload).notifyType == NOTIFY_TYPE_COOKIE) {
                    continue;
                }
                payloads.add(payload);
            }

            IkeHeader originalHeader = originalReq.ikeHeader;
            IkeHeader header =
                    new IkeHeader(
                            originalHeader.ikeInitiatorSpi,
                            originalHeader.ikeResponderSpi,
                            PAYLOAD_TYPE_NOTIFY,
                            IkeHeader.EXCHANGE_TYPE_IKE_SA_INIT,
                            false /* isResponseMsg */,
                            true /* fromIkeInitiator */,
                            0 /* messageId */);
            return new IkeMessage(header, payloads);
        }

        private void validateIkeInitResp(IkeMessage reqMsg, IkeMessage respMsg)
                throws IkeProtocolException, IOException {
            IkeHeader respIkeHeader = respMsg.ikeHeader;
            mRemoteIkeSpiResource =
                    mIkeSpiGenerator.allocateSpi(
                            mIkeConnectionCtrl.getRemoteAddress(), respIkeHeader.ikeResponderSpi);

            IkeSaPayload respSaPayload = null;
            IkeKePayload respKePayload = null;

            /**
             * There MAY be multiple NAT_DETECTION_SOURCE_IP payloads in a message if the sender
             * does not know which of several network attachments will be used to send the packet.
             */
            List<IkeNotifyPayload> natSourcePayloads = new LinkedList<>();
            IkeNotifyPayload natDestPayload = null;

            boolean hasNoncePayload = false;

            for (IkePayload payload : respMsg.ikePayloadList) {
                switch (payload.payloadType) {
                    case IkePayload.PAYLOAD_TYPE_SA:
                        respSaPayload = (IkeSaPayload) payload;
                        break;
                    case IkePayload.PAYLOAD_TYPE_KE:
                        respKePayload = (IkeKePayload) payload;
                        break;
                    case IkePayload.PAYLOAD_TYPE_CERT_REQUEST:
                        // Certificates unconditionally sent (only) for Digital Signature Auth
                        break;
                    case IkePayload.PAYLOAD_TYPE_NONCE:
                        hasNoncePayload = true;
                        mIkeRespNoncePayload = (IkeNoncePayload) payload;
                        break;
                    case IkePayload.PAYLOAD_TYPE_VENDOR:
                        mRemoteVendorIds.add(((IkeVendorPayload) payload).vendorId);
                        break;
                    case IkePayload.PAYLOAD_TYPE_NOTIFY:
                        IkeNotifyPayload notifyPayload = (IkeNotifyPayload) payload;

                        if (notifyPayload.isErrorNotify()) {
                            throw notifyPayload.validateAndBuildIkeException();
                        }

                        switch (notifyPayload.notifyType) {
                            case NOTIFY_TYPE_NAT_DETECTION_SOURCE_IP:
                                natSourcePayloads.add(notifyPayload);
                                break;
                            case NOTIFY_TYPE_NAT_DETECTION_DESTINATION_IP:
                                if (natDestPayload != null) {
                                    throw new InvalidSyntaxException(
                                            "More than one"
                                                    + " NOTIFY_TYPE_NAT_DETECTION_DESTINATION_IP"
                                                    + " found");
                                }
                                natDestPayload = notifyPayload;
                                break;
                            case NOTIFY_TYPE_IKEV2_FRAGMENTATION_SUPPORTED:
                                mEnabledExtensions.add(EXTENSION_TYPE_FRAGMENTATION);
                                break;
                            case NOTIFY_TYPE_SIGNATURE_HASH_ALGORITHMS:
                                mPeerSignatureHashAlgorithms =
                                        IkeAuthDigitalSignPayload
                                                .getSignatureHashAlgorithmsFromIkeNotifyPayload(
                                                        notifyPayload);
                                break;
                            default:
                                // Unknown and unexpected status notifications are ignored as per
                                // RFC7296.
                                logw(
                                        "Received unknown or unexpected status notifications with"
                                                + " notify type: "
                                                + notifyPayload.notifyType);
                        }

                        break;
                    default:
                        logw(
                                "Received unexpected payload in IKE INIT response. Payload type: "
                                        + payload.payloadType);
                }
            }

            if (respSaPayload == null
                    || respKePayload == null
                    || !hasNoncePayload) {
                throw new InvalidSyntaxException("SA, KE, or Nonce payload missing.");
            }

            IkeSaPayload reqSaPayload =
                    reqMsg.getPayloadForType(IkePayload.PAYLOAD_TYPE_SA, IkeSaPayload.class);
            mSaProposal =
                    IkeSaPayload.getVerifiedNegotiatedIkeProposalPair(
                                    reqSaPayload,
                                    respSaPayload,
                                    mIkeSpiGenerator,
                                    mIkeConnectionCtrl.getRemoteAddress())
                            .second
                            .saProposal;

            // Build IKE crypto tools using mSaProposal. It is ensured that mSaProposal is valid and
            // has exactly one Transform for each Transform type. Only exception is when
            // combined-mode cipher is used, there will be either no integrity algorithm or an
            // INTEGRITY_ALGORITHM_NONE type algorithm.
            mIkeCipher = IkeCipher.create(mSaProposal.getEncryptionTransforms()[0]);
            if (!mIkeCipher.isAead()) {
                mIkeIntegrity = IkeMacIntegrity.create(mSaProposal.getIntegrityTransforms()[0]);
            }
            mIkePrf = IkeMacPrf.create(mSaProposal.getPrfTransforms()[0]);

            IkeKePayload reqKePayload =
                    reqMsg.getPayloadForType(IkePayload.PAYLOAD_TYPE_KE, IkeKePayload.class);
            if (reqKePayload.dhGroup != respKePayload.dhGroup
                    && respKePayload.dhGroup != mInitialSetupData.peerSelectedDhGroup) {
                throw new InvalidSyntaxException("Received KE payload with mismatched DH group.");
            }

            if (reqMsg.hasNotifyPayload(NOTIFY_TYPE_NAT_DETECTION_SOURCE_IP)) {
                handleNatDetection(respMsg, natSourcePayloads, natDestPayload);
            }
        }

        private void handleNatDetection(
                IkeMessage respMsg,
                List<IkeNotifyPayload> natSourcePayloads,
                IkeNotifyPayload natDestPayload)
                throws InvalidSyntaxException, IOException {
            if (!didPeerIncludeNattDetectionPayloads(natSourcePayloads, natDestPayload)) {
                mIkeConnectionCtrl.markSeverNattUnsupported();
                return;
            }

            // NAT detection
            long initIkeSpi = respMsg.ikeHeader.ikeInitiatorSpi;
            long respIkeSpi = respMsg.ikeHeader.ikeResponderSpi;
            boolean isNatDetected =
                    isLocalOrRemoteNatDetected(
                            initIkeSpi, respIkeSpi, natSourcePayloads, natDestPayload);

            try {
                mIkeConnectionCtrl.handleNatDetectionResultInIkeInit(isNatDetected, initIkeSpi);
            } catch (IkeInternalException e) {
                handleIkeFatalError(e);
            }
        }

        @Override
        public void exitState() {
            super.exitState();

            mInitialSetupData = null;
            if (mRetransmitter != null) {
                mRetransmitter.stopRetransmitting();
            }
        }

        private class UnencryptedRetransmitter extends Retransmitter {
            private final byte[] mIkePacket;

            private UnencryptedRetransmitter(IkeMessage msg) {
                super(getHandler(), msg, mIkeSessionParams.getRetransmissionTimeoutsMillis());
                mIkePacket = msg.encode();
                retransmit();
            }

            @Override
            public void send() {
                // Sends unencrypted packet
                mIkeConnectionCtrl.sendIkePacket(mIkePacket);
            }

            @Override
            public void handleRetransmissionFailure() {
                handleIkeFatalError(new IOException("Retransmitting IKE INIT request failure"));
            }
        }
    }

    /**
     * Returns if the peer included NAT-T detection payloads
     *
     * @throws InvalidSyntaxException if an invalid combination of NAT-T detection payloads are
     *     received.
     */
    private boolean didPeerIncludeNattDetectionPayloads(
            List<IkeNotifyPayload> natSourcePayloads, IkeNotifyPayload natDestPayload)
            throws InvalidSyntaxException {
        if (!natSourcePayloads.isEmpty() && natDestPayload != null) {
            return true;
        } else if (natSourcePayloads.isEmpty() && natDestPayload == null) {
            return false;
        } else {
            throw new InvalidSyntaxException(
                    "Missing source or destination NAT detection notification");
        }
    }

    /** Returns whether the local or remote peer is a behind NAT. */
    private boolean isLocalOrRemoteNatDetected(
            long initIkeSpi,
            long respIkeSpi,
            List<IkeNotifyPayload> natSourcePayloads,
            IkeNotifyPayload natDestPayload) {
        // Check if local node is behind NAT
        byte[] expectedLocalNatData =
                IkeNotifyPayload.generateNatDetectionData(
                        initIkeSpi,
                        respIkeSpi,
                        mIkeConnectionCtrl.getLocalAddress(),
                        mIkeConnectionCtrl.getLocalPort());
        boolean localNatDetected = !Arrays.equals(expectedLocalNatData, natDestPayload.notifyData);

        // Check if the remote node is behind NAT
        byte[] expectedRemoteNatData =
                IkeNotifyPayload.generateNatDetectionData(
                        initIkeSpi,
                        respIkeSpi,
                        mIkeConnectionCtrl.getRemoteAddress(),
                        mIkeConnectionCtrl.getRemotePort());
        boolean remoteNatDetected = true;
        for (IkeNotifyPayload natPayload : natSourcePayloads) {
            // If none of the received hash matches the expected value, the remote node is
            // behind NAT.
            if (Arrays.equals(expectedRemoteNatData, natPayload.notifyData)) {
                remoteNatDetected = false;
            }
        }

        if (!localNatDetected && needEnableForceUdpEncap()) {
            logd("there is no actual local NAT, but we have faked it");
            localNatDetected = true;
        }

        return localNatDetected || remoteNatDetected;
    }

    /**
     * CreateIkeLocalIkeAuthBase represents the common state and functionality required to perform
     * IKE AUTH exchanges in both the EAP and non-EAP flows.
     */
    abstract class CreateIkeLocalIkeAuthBase<T extends IkeInitData> extends DeleteBase {
        protected T mSetupData;
        protected Retransmitter mRetransmitter;
        protected EapInfo mEapInfo = null;

        @Override
        public void enterState() {
            if (mSetupData == null) {
                handleIkeFatalError(
                        new IkeInternalException(new IllegalStateException("mSetupData is null")));
                return;
            }
        }

        public void setIkeSetupData(T setupData) {
            mSetupData = setupData;
        }

        protected void setEapInfo(EapInfo eapInfo) {
            mEapInfo = eapInfo;
        }

        @Override
        protected void triggerRetransmit() {
            mRetransmitter.retransmit();
        }

        @Override
        public void exitState() {
            mSetupData = null;

            if (mRetransmitter != null) {
                mRetransmitter.stopRetransmitting();
            }
        }

        // TODO: b/139482382 If receiving a remote request while waiting for the last IKE AUTH
        // response, defer it to next state.

        @Override
        protected void handleRequestIkeMessage(
                IkeMessage ikeMessage, int ikeExchangeSubType, Message message) {
            IkeSaRecord ikeSaRecord = getIkeSaRecordForPacket(ikeMessage.ikeHeader);

            // Null out last received packet, so the next state (that handles the actual request)
            // does not treat the message as a retransmission.
            ikeSaRecord.updateLastReceivedReqFirstPacket(null);

            // Send to next state; we can't handle this yet.
            deferMessage(message);
        }

        protected IkeMessage buildIkeAuthReqMessage(List<IkePayload> payloadList) {
            // Build IKE header
            IkeHeader ikeHeader =
                    new IkeHeader(
                            mCurrentIkeSaRecord.getInitiatorSpi(),
                            mCurrentIkeSaRecord.getResponderSpi(),
                            IkePayload.PAYLOAD_TYPE_SK,
                            IkeHeader.EXCHANGE_TYPE_IKE_AUTH,
                            false /*isResponseMsg*/,
                            true /*fromIkeInitiator*/,
                            mCurrentIkeSaRecord.getLocalRequestMessageId());

            return new IkeMessage(ikeHeader, payloadList);
        }

        protected void authenticatePsk(
                byte[] psk, IkeAuthPayload authPayload, IkeIdPayload respIdPayload)
                throws AuthenticationFailedException {
            if (authPayload.authMethod != IkeAuthPayload.AUTH_METHOD_PRE_SHARED_KEY) {
                throw new AuthenticationFailedException(
                        "Expected the remote/server to use PSK-based authentication but"
                                + " they used: "
                                + authPayload.authMethod);
            }

            IkeAuthPskPayload pskPayload = (IkeAuthPskPayload) authPayload;
            pskPayload.verifyInboundSignature(
                    psk,
                    mSetupData.ikeInitResponseBytes,
                    mCurrentIkeSaRecord.nonceInitiator,
                    respIdPayload.getEncodedPayloadBody(),
                    mIkePrf,
                    mCurrentIkeSaRecord.getSkPr());
        }

        protected List<IkePayload> extractChildPayloadsFromMessage(IkeMessage ikeMessage)
                throws InvalidSyntaxException {
            List<IkePayload> list = new LinkedList<>();
            for (IkePayload payload : ikeMessage.ikePayloadList) {
                switch (payload.payloadType) {
                    case PAYLOAD_TYPE_SA: // fall through
                    case PAYLOAD_TYPE_TS_INITIATOR: // fall through
                    case PAYLOAD_TYPE_TS_RESPONDER: // fall through
                    case PAYLOAD_TYPE_CP:
                        list.add(payload);
                        break;
                    case PAYLOAD_TYPE_NOTIFY:
                        if (((IkeNotifyPayload) payload).isNewChildSaNotify()) {
                            list.add(payload);
                        }
                        break;
                    default:
                        // Ignore payloads unrelated with Child negotiation
                }
            }

            // Payload validation is done in ChildSessionStateMachine
            return list;
        }

        protected void performFirstChildNegotiation(
                List<IkePayload> childReqList, List<IkePayload> childRespList) {
            childReqList.add(mSetupData.ikeInitNoncePayload);
            childRespList.add(mSetupData.ikeRespNoncePayload);

            deferMessage(
                    obtainMessage(
                            CMD_HANDLE_FIRST_CHILD_NEGOTIATION,
                            new FirstChildNegotiationData(
                                    mSetupData.firstChildSessionParams,
                                    mSetupData.firstChildCallback,
                                    childReqList,
                                    childRespList)));

            transitionTo(mChildProcedureOngoing);
        }

        protected IkeSessionConfiguration buildIkeSessionConfiguration(IkeMessage ikeMessage) {
            IkeConfigPayload configPayload =
                    ikeMessage.getPayloadForType(
                            IkePayload.PAYLOAD_TYPE_CP, IkeConfigPayload.class);
            if (configPayload == null) {
                logi("No config payload in ikeMessage.");
            } else if (configPayload.configType != CONFIG_TYPE_REPLY) {
                logi("Unexpected config payload. Config Type: " + configPayload.configType);
                configPayload = null;
            }

            return new IkeSessionConfiguration(
                    mIkeConnectionCtrl.buildIkeSessionConnectionInfo(),
                    configPayload,
                    mRemoteVendorIds,
                    mEnabledExtensions,
                    mEapInfo);
        }

        protected void notifyIkeSessionSetup(IkeMessage msg) {
            IkeSessionConfiguration ikeSessionConfig = buildIkeSessionConfiguration(msg);
            executeUserCallback(
                    () -> {
                        mIkeSessionCallback.onOpened(ikeSessionConfig);
                    });
        }

        protected void handleNotifyInLastAuthResp(
                IkeNotifyPayload notifyPayload, IkeAuthPayload authPayload) throws IkeException {
            if (notifyPayload.isErrorNotify()) {
                if (notifyPayload.isNewChildSaNotify() && authPayload != null) {
                    // If error is for creating Child and Auth payload is included, try
                    // to do authentication first and let ChildSessionStateMachine
                    // handle the error later.
                    return;
                } else {
                    throw notifyPayload.validateAndBuildIkeException();
                }
            } else if (notifyPayload.isNewChildSaNotify()) {
                // If payload is not an error but is for the new Child, it's reasonable
                // to receive here. Let the ChildSessionStateMachine handle it.
                return;
            } else if (mIkeSessionParams.hasIkeOption(IKE_OPTION_MOBIKE)
                    && notifyPayload.notifyType == NOTIFY_TYPE_MOBIKE_SUPPORTED) {
                mEnabledExtensions.add(EXTENSION_TYPE_MOBIKE);
                return;
            } else {
                // Unknown and unexpected status notifications are ignored as per
                // RFC7296.
                logw(
                        "Received unknown or unexpected status notifications with"
                                + " notify type: "
                                + notifyPayload.notifyType);
            }
        }
    }

    /**
     * CreateIkeLocalIkeAuth represents state when IKE library initiates IKE_AUTH exchange.
     *
     * <p>If using EAP, CreateIkeLocalIkeAuth will transition to CreateIkeLocalIkeAuthInEap state
     * after validating the IKE AUTH response.
     */
    class CreateIkeLocalIkeAuth extends CreateIkeLocalIkeAuthBase<IkeInitData> {
        private IkeIdPayload mInitIdPayload;
        private IkeIdPayload mRespIdPayload;
        private List<IkePayload> mFirstChildReqList;
        private boolean mUseEap;

        @Override
        public void enterState() {
            try {
                super.enterState();
                mRetransmitter = new EncryptedRetransmitter(buildIkeAuthReq());
                mUseEap =
                        (IkeSessionParams.IKE_AUTH_METHOD_EAP
                                == mIkeSessionParams.getLocalAuthConfig().mAuthMethod);
            } catch (SpiUnavailableException | ResourceUnavailableException e) {
                // Handle IPsec SPI assigning failure.
                handleIkeFatalError(e);
            }
        }

        @Override
        public boolean processStateMessage(Message message) {
            switch (message.what) {
                case CMD_SET_NETWORK:
                    // Shouldn't be receiving this command before MOBIKE is active - determined with
                    // last IKE_AUTH response
                    logWtf("Received SET_NETWORK cmd in " + getCurrentState().getName());
                    return NOT_HANDLED;

                default:
                    return super.processStateMessage(message);
            }
        }

        @Override
        protected void handleResponseIkeMessage(IkeMessage ikeMessage) {
            try {
                int exchangeType = ikeMessage.ikeHeader.exchangeType;
                if (exchangeType != IkeHeader.EXCHANGE_TYPE_IKE_AUTH) {
                    throw new InvalidSyntaxException(
                            "Expected EXCHANGE_TYPE_IKE_AUTH but received: " + exchangeType);
                }

                validateIkeAuthResp(ikeMessage);

                List<IkePayload> childReqList =
                        extractChildPayloadsFromMessage(mRetransmitter.getMessage());
                if (mUseEap) {
                    // childReqList needed after EAP completed, so persist to IkeSessionStateMachine
                    // state.
                    mFirstChildReqList = childReqList;

                    IkeEapPayload ikeEapPayload =
                            ikeMessage.getPayloadForType(
                                    IkePayload.PAYLOAD_TYPE_EAP, IkeEapPayload.class);
                    if (ikeEapPayload == null) {
                        throw new AuthenticationFailedException("Missing EAP payload");
                    }
                    deferMessage(obtainMessage(CMD_EAP_START_EAP_AUTH, ikeEapPayload));

                    mCreateIkeLocalIkeAuthInEap.setIkeSetupData(
                            new IkeAuthData(
                                    mSetupData,
                                    mInitIdPayload,
                                    mRespIdPayload,
                                    mFirstChildReqList));
                    transitionTo(mCreateIkeLocalIkeAuthInEap);
                } else {
                    if (mIkeSessionParams.hasIkeOption(IKE_OPTION_MOBIKE)) {
                        mIkeConnectionCtrl.enableMobility();
                    }
                    notifyIkeSessionSetup(ikeMessage);

                    performFirstChildNegotiation(
                            childReqList, extractChildPayloadsFromMessage(ikeMessage));
                }
            } catch (IkeException e) {
                if (!mUseEap) {
                    // Notify the remote because they may have set up the IKE SA.
                    sendEncryptedIkeMessage(buildIkeDeleteReq(mCurrentIkeSaRecord));
                }
                handleIkeFatalError(e);
            }
        }

        @Override
        protected void handleResponseGenericProcessError(
                IkeSaRecord ikeSaRecord, InvalidSyntaxException ikeException) {
            if (!mUseEap) {
                // Notify the remote because they may have set up the IKE SA.
                sendEncryptedIkeMessage(buildIkeDeleteReq(mCurrentIkeSaRecord));
            }
            handleIkeFatalError(ikeException);
        }

        private IkeMessage buildIkeAuthReq()
                throws SpiUnavailableException, ResourceUnavailableException {
            List<IkePayload> payloadList = new LinkedList<>();

            // Build Identification payloads
            mInitIdPayload =
                    new IkeIdPayload(
                            true /*isInitiator*/, mIkeSessionParams.getLocalIdentification());
            IkeIdPayload respIdPayload =
                    new IkeIdPayload(
                            false /*isInitiator*/, mIkeSessionParams.getRemoteIdentification());
            payloadList.add(mInitIdPayload);
            payloadList.add(respIdPayload);

            if (mIkeSessionParams.hasIkeOption(IKE_OPTION_EAP_ONLY_AUTH)) {
                payloadList.add(new IkeNotifyPayload(NOTIFY_TYPE_EAP_ONLY_AUTHENTICATION));
            }
            if (mIkeSessionParams.hasIkeOption(IKE_OPTION_MOBIKE)) {
                payloadList.add(new IkeNotifyPayload(NOTIFY_TYPE_MOBIKE_SUPPORTED));
            }
            if (mIkeSessionParams.hasIkeOption(IKE_OPTION_INITIAL_CONTACT)) {
                payloadList.add(new IkeNotifyPayload(NOTIFY_TYPE_INITIAL_CONTACT));
            }

            // Build Authentication payload
            IkeAuthConfig authConfig = mIkeSessionParams.getLocalAuthConfig();
            switch (authConfig.mAuthMethod) {
                case IkeSessionParams.IKE_AUTH_METHOD_PSK:
                    IkeAuthPskPayload pskPayload =
                            new IkeAuthPskPayload(
                                    ((IkeAuthPskConfig) authConfig).mPsk,
                                    mSetupData.ikeInitRequestBytes,
                                    mCurrentIkeSaRecord.nonceResponder,
                                    mInitIdPayload.getEncodedPayloadBody(),
                                    mIkePrf,
                                    mCurrentIkeSaRecord.getSkPi());
                    payloadList.add(pskPayload);
                    break;
                case IkeSessionParams.IKE_AUTH_METHOD_PUB_KEY_SIGNATURE:
                    IkeAuthDigitalSignLocalConfig localAuthConfig =
                            (IkeAuthDigitalSignLocalConfig) mIkeSessionParams.getLocalAuthConfig();

                    // Add certificates to list
                    payloadList.add(
                            new IkeCertX509CertPayload(localAuthConfig.getClientEndCertificate()));
                    for (X509Certificate intermediateCert : localAuthConfig.mIntermediateCerts) {
                        payloadList.add(new IkeCertX509CertPayload(intermediateCert));
                    }

                    IkeAuthDigitalSignPayload digitalSignaturePayload =
                            new IkeAuthDigitalSignPayload(
                                    mSetupData.peerSignatureHashAlgorithms,
                                    localAuthConfig.mPrivateKey,
                                    mSetupData.ikeInitRequestBytes,
                                    mCurrentIkeSaRecord.nonceResponder,
                                    mInitIdPayload.getEncodedPayloadBody(),
                                    mIkePrf,
                                    mCurrentIkeSaRecord.getSkPi());
                    payloadList.add(digitalSignaturePayload);

                    break;
                case IkeSessionParams.IKE_AUTH_METHOD_EAP:
                    // Do not include AUTH payload when using EAP.
                    break;
                default:
                    cleanUpAndQuit(
                            new IllegalArgumentException(
                                    "Unrecognized authentication method: "
                                            + authConfig.mAuthMethod));
            }

            payloadList.addAll(
                    CreateChildSaHelper.getInitChildCreateReqPayloads(
                            mIkeContext.getRandomnessFactory(),
                            mIpSecSpiGenerator,
                            mIkeConnectionCtrl.getLocalAddress(),
                            mSetupData.firstChildSessionParams,
                            true /*isFirstChildSa*/));

            final List<ConfigAttribute> configAttributes = new ArrayList<>();
            configAttributes.addAll(
                    Arrays.asList(
                            CreateChildSaHelper.getConfigAttributes(
                                    mSetupData.firstChildSessionParams)));
            configAttributes.addAll(
                    Arrays.asList(mIkeSessionParams.getConfigurationAttributesInternal()));
            // Always request app version
            configAttributes.add(new IkeConfigPayload.ConfigAttributeAppVersion());
            payloadList.add(new IkeConfigPayload(false /*isReply*/, configAttributes));

            // Add 3GPP-specific payloads for this exchange subtype
            payloadList.addAll(
                    mIke3gppExtensionExchange.getRequestPayloads(IKE_EXCHANGE_SUBTYPE_IKE_AUTH));

            return buildIkeAuthReqMessage(payloadList);
        }

        private void validateIkeAuthResp(IkeMessage authResp) throws IkeException {
            // Validate IKE Authentication
            IkeAuthPayload authPayload = null;
            List<IkeCertPayload> certPayloads = new LinkedList<>();

            // Process 3GPP-specific payloads before verifying IKE_AUTH to ensure that the
            // caller is informed of them.
            List<IkePayload> ike3gppPayloads =
                    handle3gppRespAndExtractNonError3gppPayloads(
                            IKE_EXCHANGE_SUBTYPE_IKE_AUTH, authResp.ikePayloadList);

            List<IkePayload> payloadsWithout3gpp = new ArrayList<>(authResp.ikePayloadList);
            payloadsWithout3gpp.removeAll(ike3gppPayloads);

            for (IkePayload payload : payloadsWithout3gpp) {
                switch (payload.payloadType) {
                    case IkePayload.PAYLOAD_TYPE_ID_RESPONDER:
                        mRespIdPayload = (IkeIdPayload) payload;
                        if (!mIkeSessionParams.hasIkeOption(
                                        IkeSessionParams.IKE_OPTION_ACCEPT_ANY_REMOTE_ID)
                                && !mIkeSessionParams
                                        .getRemoteIdentification()
                                        .equals(mRespIdPayload.ikeId)) {
                            throw new AuthenticationFailedException(
                                    "Unrecognized Responder Identification.");
                        }
                        break;
                    case IkePayload.PAYLOAD_TYPE_AUTH:
                        authPayload = (IkeAuthPayload) payload;
                        break;
                    case IkePayload.PAYLOAD_TYPE_CERT:
                        certPayloads.add((IkeCertPayload) payload);
                        break;
                    case IkePayload.PAYLOAD_TYPE_NOTIFY:
                        handleNotifyInLastAuthResp(
                                (IkeNotifyPayload) payload,
                                authResp.getPayloadForType(
                                        PAYLOAD_TYPE_AUTH, IkeAuthPayload.class));
                        break;
                    case PAYLOAD_TYPE_SA: // Will be handled separately; fall through
                    case PAYLOAD_TYPE_CP: // Will be handled separately; fall through
                    case PAYLOAD_TYPE_TS_INITIATOR: // Will be handled separately; fall through
                    case PAYLOAD_TYPE_TS_RESPONDER: // Will be handled separately; fall through
                    case PAYLOAD_TYPE_EAP: // Will be handled separately
                        break;
                    default:
                        logw(
                                "Received unexpected payload in IKE AUTH response. Payload"
                                        + " type: "
                                        + payload.payloadType);
                }
            }

            // Verify existence of payloads
            if (authPayload == null && mIkeSessionParams.hasIkeOption(IKE_OPTION_EAP_ONLY_AUTH)) {
                // If EAP-only option is selected, the responder will not send auth payload if it
                // accepts EAP-only authentication. Currently only EAP-only safe methods are
                // proposed to the responder if IKE_OPTION_EAP_ONLY_AUTH option is set. So there is
                // no need to check if the responder selected an EAP-only safe method
                return;
            }

            // Authenticate the remote peer.
            if (authPayload != null && mRespIdPayload != null) {
                authenticate(authPayload, mRespIdPayload, certPayloads);
                return;
            }

            throw new AuthenticationFailedException("ID-Responder or Auth payload is missing.");
        }

        private void authenticate(
                IkeAuthPayload authPayload,
                IkeIdPayload respIdPayload,
                List<IkeCertPayload> certPayloads)
                throws AuthenticationFailedException {
            switch (mIkeSessionParams.getRemoteAuthConfig().mAuthMethod) {
                case IkeSessionParams.IKE_AUTH_METHOD_PSK:
                    authenticatePsk(
                            ((IkeAuthPskConfig) mIkeSessionParams.getRemoteAuthConfig()).mPsk,
                            authPayload,
                            respIdPayload);
                    break;
                case IkeSessionParams.IKE_AUTH_METHOD_PUB_KEY_SIGNATURE:
                    authenticateDigitalSignature(
                            certPayloads,
                            ((IkeAuthDigitalSignRemoteConfig)
                                            mIkeSessionParams.getRemoteAuthConfig())
                                    .mTrustAnchor,
                            authPayload,
                            respIdPayload);
                    break;
                default:
                    cleanUpAndQuit(
                            new IllegalArgumentException(
                                    "Unrecognized auth method: " + authPayload.authMethod));
            }
        }

        private void authenticateDigitalSignature(
                List<IkeCertPayload> certPayloads,
                TrustAnchor trustAnchor,
                IkeAuthPayload authPayload,
                IkeIdPayload respIdPayload)
                throws AuthenticationFailedException {
            if (authPayload.authMethod != IkeAuthPayload.AUTH_METHOD_RSA_DIGITAL_SIGN
                    && authPayload.authMethod != IkeAuthPayload.AUTH_METHOD_GENERIC_DIGITAL_SIGN) {
                throw new AuthenticationFailedException(
                        "Expected the remote/server to use digital-signature-based authentication"
                                + " but they used: "
                                + authPayload.authMethod);
            }

            X509Certificate endCert = null;
            List<X509Certificate> certList = new LinkedList<>();

            // TODO: b/122676944 Extract CRL from IkeCrlPayload when we support IkeCrlPayload
            for (IkeCertPayload certPayload : certPayloads) {
                X509Certificate cert = ((IkeCertX509CertPayload) certPayload).certificate;

                // The first certificate MUST be the end entity certificate.
                if (endCert == null) endCert = cert;
                certList.add(cert);
            }

            if (endCert == null) {
                throw new AuthenticationFailedException(
                        "The remote/server failed to provide a end certificate");
            }

            respIdPayload.validateEndCertIdOrThrow(endCert);

            Set<TrustAnchor> trustAnchorSet =
                    trustAnchor == null ? null : Collections.singleton(trustAnchor);

            IkeCertPayload.validateCertificates(
                    endCert, certList, null /*crlList*/, trustAnchorSet);

            IkeAuthDigitalSignPayload signPayload = (IkeAuthDigitalSignPayload) authPayload;
            signPayload.verifyInboundSignature(
                    endCert,
                    mSetupData.ikeInitResponseBytes,
                    mCurrentIkeSaRecord.nonceInitiator,
                    respIdPayload.getEncodedPayloadBody(),
                    mIkePrf,
                    mCurrentIkeSaRecord.getSkPr());
        }

        @Override
        public void exitState() {
            if (mIsClosing && mFirstChildReqList != null) {
                CreateChildSaHelper.releaseSpiResources(mFirstChildReqList);
            }
            super.exitState();
        }
    }

    /**
     * CreateIkeLocalIkeAuthInEap represents the state when the IKE library authenticates the client
     * with an EAP session.
     */
    class CreateIkeLocalIkeAuthInEap extends CreateIkeLocalIkeAuthBase<IkeAuthData> {
        private EapAuthenticator mEapAuthenticator;

        @Override
        public void enterState() {
            IkeSessionParams.IkeAuthEapConfig ikeAuthEapConfig =
                    (IkeSessionParams.IkeAuthEapConfig) mIkeSessionParams.getLocalAuthConfig();

            // TODO(b/148689509): Pass in deterministic random when test mode is enabled
            mEapAuthenticator =
                    mDeps.newEapAuthenticator(
                            mIkeContext, new IkeEapCallback(), ikeAuthEapConfig.mEapConfig);
        }

        @Override
        public boolean processStateMessage(Message msg) {
            switch (msg.what) {
                case CMD_EAP_START_EAP_AUTH:
                    IkeEapPayload ikeEapPayload = (IkeEapPayload) msg.obj;
                    mEapAuthenticator.processEapMessage(ikeEapPayload.eapMessage);

                    return HANDLED;
                case CMD_EAP_OUTBOUND_MSG_READY:
                    IkeEapOutboundMsgWrapper msgWrapper = (IkeEapOutboundMsgWrapper) msg.obj;
                    IkeEapPayload eapPayload = new IkeEapPayload(msgWrapper.getEapMsg());

                    List<IkePayload> payloadList = new LinkedList<>();
                    payloadList.add(eapPayload);

                    // Add 3GPP-specific payloads for this exchange subtype
                    payloadList.addAll(
                            mIke3gppExtensionExchange.getRequestPayloadsInEap(
                                    msgWrapper.isServerAuthenticated()));

                    // Setup new retransmitter with EAP response
                    mRetransmitter =
                            new EncryptedRetransmitter(buildIkeAuthReqMessage(payloadList));

                    return HANDLED;
                case CMD_EAP_ERRORED:
                    handleIkeFatalError(new AuthenticationFailedException((Throwable) msg.obj));
                    return HANDLED;
                case CMD_EAP_FAILED:
                    AuthenticationFailedException exception =
                            new AuthenticationFailedException("EAP Authentication Failed");

                    handleIkeFatalError(exception);
                    return HANDLED;
                case CMD_EAP_FINISH_EAP_AUTH:
                    deferMessage(msg);
                    mCreateIkeLocalIkeAuthPostEap.setIkeSetupData(mSetupData);
                    transitionTo(mCreateIkeLocalIkeAuthPostEap);

                    return HANDLED;
                case CMD_SET_NETWORK:
                    // Shouldn't be receiving this command before MOBIKE is active - determined with
                    // last IKE_AUTH response
                    logWtf("Received SET_NETWORK cmd in " + getCurrentState().getName());
                    return NOT_HANDLED;
                default:
                    return super.processStateMessage(msg);
            }
        }

        @Override
        protected void handleResponseIkeMessage(IkeMessage ikeMessage) {
            try {
                mRetransmitter.stopRetransmitting();

                int exchangeType = ikeMessage.ikeHeader.exchangeType;
                if (exchangeType != IkeHeader.EXCHANGE_TYPE_IKE_AUTH) {
                    throw new InvalidSyntaxException(
                            "Expected EXCHANGE_TYPE_IKE_AUTH but received: " + exchangeType);
                }

                // Process 3GPP-specific payloads before verifying IKE_AUTH to ensure that the
                // caller is informed of them.
                List<IkePayload> ike3gppPayloads =
                        handle3gppRespAndExtractNonError3gppPayloads(
                                IKE_EXCHANGE_SUBTYPE_IKE_AUTH, ikeMessage.ikePayloadList);

                List<IkePayload> payloadsWithout3gpp = new ArrayList<>(ikeMessage.ikePayloadList);
                payloadsWithout3gpp.removeAll(ike3gppPayloads);

                IkeEapPayload eapPayload = null;
                for (IkePayload payload : payloadsWithout3gpp) {
                    switch (payload.payloadType) {
                        case IkePayload.PAYLOAD_TYPE_EAP:
                            eapPayload = (IkeEapPayload) payload;
                            break;
                        case IkePayload.PAYLOAD_TYPE_NOTIFY:
                            IkeNotifyPayload notifyPayload = (IkeNotifyPayload) payload;
                            if (notifyPayload.isErrorNotify()) {
                                throw notifyPayload.validateAndBuildIkeException();
                            } else {
                                // Unknown and unexpected status notifications are ignored as per
                                // RFC7296.
                                logw(
                                        "Received unknown or unexpected status notifications with"
                                                + " notify type: "
                                                + notifyPayload.notifyType);
                            }
                            break;
                        default:
                            logw(
                                    "Received unexpected payload in IKE AUTH response. Payload"
                                            + " type: "
                                            + payload.payloadType);
                    }
                }

                if (eapPayload == null) {
                    throw new AuthenticationFailedException("EAP Payload is missing.");
                }

                mEapAuthenticator.processEapMessage(eapPayload.eapMessage);
            } catch (IkeProtocolException exception) {
                handleIkeFatalError(exception);
            }
        }

        @Override
        protected void handleResponseGenericProcessError(
                IkeSaRecord ikeSaRecord, InvalidSyntaxException ikeException) {
            mRetransmitter.stopRetransmitting();
            handleIkeFatalError(ikeException);
        }

        private class IkeEapCallback implements IEapCallback {
            @Override
            public void onSuccess(byte[] msk, byte[] emsk, @Nullable EapInfo eapInfo) {
                // Extended MSK not used in IKEv2, drop.
                mCreateIkeLocalIkeAuthPostEap.setEapInfo(eapInfo);
                sendMessage(CMD_EAP_FINISH_EAP_AUTH, msk);
            }

            @Override
            public void onFail() {
                sendMessage(CMD_EAP_FAILED);
            }

            @Override
            public void onResponse(byte[] eapMsg, int flagMask) {

                // for now we only check if server is authenticated for EAP-AKA
                boolean serverAuthenticated =
                        EapResult.EapResponse.hasFlag(
                                flagMask,
                                EapResult.EapResponse.RESPONSE_FLAG_EAP_AKA_SERVER_AUTHENTICATED);
                IkeEapOutboundMsgWrapper msg =
                        new IkeEapOutboundMsgWrapper(serverAuthenticated, eapMsg);
                sendMessage(CMD_EAP_OUTBOUND_MSG_READY, msg);
            }

            @Override
            public void onError(Throwable cause) {
                sendMessage(CMD_EAP_ERRORED, cause);
            }
        }

        @Override
        public void exitState() {
            if (mIsClosing) {
                CreateChildSaHelper.releaseSpiResources(mSetupData.firstChildReqList);
            }
            super.exitState();
        }
    }

    /**
     * CreateIkeLocalIkeAuthPostEap represents the state when the IKE library is performing the
     * post-EAP PSK-base authentication run.
     */
    class CreateIkeLocalIkeAuthPostEap extends CreateIkeLocalIkeAuthBase<IkeAuthData> {
        private byte[] mEapMsk = new byte[0];

        @Override
        public boolean processStateMessage(Message msg) {
            switch (msg.what) {
                case CMD_EAP_FINISH_EAP_AUTH:
                    mEapMsk = (byte[]) msg.obj;

                    IkeAuthPskPayload pskPayload =
                            new IkeAuthPskPayload(
                                    mEapMsk,
                                    mSetupData.ikeInitRequestBytes,
                                    mCurrentIkeSaRecord.nonceResponder,
                                    mSetupData.initIdPayload.getEncodedPayloadBody(),
                                    mIkePrf,
                                    mCurrentIkeSaRecord.getSkPi());
                    IkeMessage postEapAuthMsg = buildIkeAuthReqMessage(Arrays.asList(pskPayload));
                    mRetransmitter = new EncryptedRetransmitter(postEapAuthMsg);

                    return HANDLED;
                case CMD_SET_NETWORK:
                    // Shouldn't be receiving this command before MOBIKE is active - determined with
                    // last IKE_AUTH response
                    logWtf("Received SET_NETWORK cmd in " + getCurrentState().getName());
                    return NOT_HANDLED;
                default:
                    return super.processStateMessage(msg);
            }
        }

        @Override
        protected void handleResponseIkeMessage(IkeMessage ikeMessage) {
            try {
                int exchangeType = ikeMessage.ikeHeader.exchangeType;
                if (exchangeType != IkeHeader.EXCHANGE_TYPE_IKE_AUTH) {
                    throw new InvalidSyntaxException(
                            "Expected EXCHANGE_TYPE_IKE_AUTH but received: " + exchangeType);
                }

                validateIkeAuthRespPostEap(ikeMessage);

                if (mIkeSessionParams.hasIkeOption(IKE_OPTION_MOBIKE)) {
                    mIkeConnectionCtrl.enableMobility();
                }
                notifyIkeSessionSetup(ikeMessage);

                performFirstChildNegotiation(
                        mSetupData.firstChildReqList, extractChildPayloadsFromMessage(ikeMessage));
            } catch (IkeException e) {
                // Notify the remote because they may have set up the IKE SA.
                sendEncryptedIkeMessage(buildIkeDeleteReq(mCurrentIkeSaRecord));
                handleIkeFatalError(e);
            }
        }

        @Override
        protected void handleResponseGenericProcessError(
                IkeSaRecord ikeSaRecord, InvalidSyntaxException ikeException) {
            mRetransmitter.stopRetransmitting();
            // Notify the remote because they may have set up the IKE SA.
            sendEncryptedIkeMessage(buildIkeDeleteReq(mCurrentIkeSaRecord));
            handleIkeFatalError(ikeException);
        }

        private void validateIkeAuthRespPostEap(IkeMessage authResp) throws IkeException {
            IkeAuthPayload authPayload = null;

            // Process 3GPP-specific payloads before verifying IKE_AUTH to ensure that the
            // caller is informed of them.
            List<IkePayload> ike3gppPayloads =
                    handle3gppRespAndExtractNonError3gppPayloads(
                            IKE_EXCHANGE_SUBTYPE_IKE_AUTH, authResp.ikePayloadList);

            List<IkePayload> payloadsWithout3gpp = new ArrayList<>(authResp.ikePayloadList);
            payloadsWithout3gpp.removeAll(ike3gppPayloads);

            for (IkePayload payload : payloadsWithout3gpp) {
                switch (payload.payloadType) {
                    case IkePayload.PAYLOAD_TYPE_AUTH:
                        authPayload = (IkeAuthPayload) payload;
                        break;
                    case IkePayload.PAYLOAD_TYPE_NOTIFY:
                        handleNotifyInLastAuthResp(
                                (IkeNotifyPayload) payload,
                                authResp.getPayloadForType(
                                        PAYLOAD_TYPE_AUTH, IkeAuthPayload.class));
                        break;
                    case PAYLOAD_TYPE_SA: // Will be handled separately; fall through
                    case PAYLOAD_TYPE_CP: // Will be handled separately; fall through
                    case PAYLOAD_TYPE_TS_INITIATOR: // Will be handled separately; fall through
                    case PAYLOAD_TYPE_TS_RESPONDER: // Will be handled separately; fall through
                        break;
                    default:
                        logw(
                                "Received unexpected payload in IKE AUTH response. Payload"
                                        + " type: "
                                        + payload.payloadType);
                }
            }

            // Verify existence of payloads
            if (authPayload == null) {
                throw new AuthenticationFailedException("Post-EAP Auth payload missing.");
            }

            authenticatePsk(mEapMsk, authPayload, mSetupData.respIdPayload);
        }

        @Override
        public void exitState() {
            if (mIsClosing) {
                CreateChildSaHelper.releaseSpiResources(mSetupData.firstChildReqList);
            }
            super.exitState();
        }
    }

    private abstract class RekeyIkeHandlerBase extends DeleteBase {
        private void validateIkeRekeyCommon(IkeMessage ikeMessage) throws InvalidSyntaxException {
            boolean hasSaPayload = false;
            boolean hasKePayload = false;
            boolean hasNoncePayload = false;
            for (IkePayload payload : ikeMessage.ikePayloadList) {
                switch (payload.payloadType) {
                    case IkePayload.PAYLOAD_TYPE_SA:
                        hasSaPayload = true;
                        break;
                    case IkePayload.PAYLOAD_TYPE_KE:
                        hasKePayload = true;
                        break;
                    case IkePayload.PAYLOAD_TYPE_NONCE:
                        hasNoncePayload = true;
                        break;
                    case IkePayload.PAYLOAD_TYPE_VENDOR:
                        // Vendor payloads allowed, but not verified
                        break;
                    case IkePayload.PAYLOAD_TYPE_NOTIFY:
                        // Notification payloads allowed, but left to handler methods to process.
                        break;
                    default:
                        logw(
                                "Received unexpected payload in IKE REKEY request. Payload type: "
                                        + payload.payloadType);
                }
            }

            if (!hasSaPayload || !hasKePayload || !hasNoncePayload) {
                throw new InvalidSyntaxException("SA, KE or Nonce payload missing.");
            }
        }

        @VisibleForTesting
        void validateIkeRekeyReq(IkeMessage ikeMessage) throws InvalidSyntaxException {
            // Skip validation of exchange type since it has been done during decoding request.

            List<IkeNotifyPayload> notificationPayloads =
                    ikeMessage.getPayloadListForType(
                            IkePayload.PAYLOAD_TYPE_NOTIFY, IkeNotifyPayload.class);
            for (IkeNotifyPayload notifyPayload : notificationPayloads) {
                if (notifyPayload.isErrorNotify()) {
                    logw("Error notifications invalid in request: " + notifyPayload.notifyType);
                }
            }

            validateIkeRekeyCommon(ikeMessage);
        }

        @VisibleForTesting
        void validateIkeRekeyResp(IkeMessage reqMsg, IkeMessage respMsg)
                throws InvalidSyntaxException {
            int exchangeType = respMsg.ikeHeader.exchangeType;
            if (exchangeType != IkeHeader.EXCHANGE_TYPE_CREATE_CHILD_SA
                    && exchangeType != IkeHeader.EXCHANGE_TYPE_INFORMATIONAL) {
                throw new InvalidSyntaxException(
                        "Expected Rekey response (CREATE_CHILD_SA or INFORMATIONAL) but received: "
                                + exchangeType);
            }

            List<IkeNotifyPayload> notificationPayloads =
                    respMsg.getPayloadListForType(
                            IkePayload.PAYLOAD_TYPE_NOTIFY, IkeNotifyPayload.class);
            for (IkeNotifyPayload notifyPayload : notificationPayloads) {
                if (notifyPayload.isErrorNotify()) {
                    // Error notifications found. Stop validation for SA negotiation.
                    return;
                }
            }

            validateIkeRekeyCommon(respMsg);

            // Verify DH groups matching
            IkeKePayload reqKePayload =
                    reqMsg.getPayloadForType(IkePayload.PAYLOAD_TYPE_KE, IkeKePayload.class);
            IkeKePayload respKePayload =
                    respMsg.getPayloadForType(IkePayload.PAYLOAD_TYPE_KE, IkeKePayload.class);
            if (reqKePayload.dhGroup != respKePayload.dhGroup) {
                throw new InvalidSyntaxException("Received KE payload with mismatched DH group.");
            }
        }

        // It doesn't make sense to include multiple error notify payloads in one response. If it
        // happens, IKE Session will only handle the most severe one.
        protected boolean handleErrorNotifyIfExists(IkeMessage respMsg, boolean isSimulRekey) {
            IkeNotifyPayload invalidSyntaxNotifyPayload = null;
            IkeNotifyPayload tempFailureNotifyPayload = null;
            IkeNotifyPayload firstErrorNotifyPayload = null;

            List<IkeNotifyPayload> notificationPayloads =
                    respMsg.getPayloadListForType(
                            IkePayload.PAYLOAD_TYPE_NOTIFY, IkeNotifyPayload.class);
            for (IkeNotifyPayload notifyPayload : notificationPayloads) {
                if (!notifyPayload.isErrorNotify()) continue;

                if (firstErrorNotifyPayload == null) firstErrorNotifyPayload = notifyPayload;

                if (ERROR_TYPE_INVALID_SYNTAX == notifyPayload.notifyType) {
                    invalidSyntaxNotifyPayload = notifyPayload;
                } else if (ERROR_TYPE_TEMPORARY_FAILURE == notifyPayload.notifyType) {
                    tempFailureNotifyPayload = notifyPayload;
                }
            }

            // No error Notify Payload included in this response.
            if (firstErrorNotifyPayload == null) return NOT_HANDLED;

            // Handle Invalid Syntax if it exists
            if (invalidSyntaxNotifyPayload != null) {
                try {
                    IkeProtocolException exception =
                            invalidSyntaxNotifyPayload.validateAndBuildIkeException();
                    handleIkeFatalError(exception);
                } catch (InvalidSyntaxException e) {
                    // Error notify payload has invalid syntax
                    handleIkeFatalError(e);
                }
                return HANDLED;
            }

            if (tempFailureNotifyPayload != null) {
                // Handle Temporary Failure if exists
                loge("Received TEMPORARY_FAILURE for rekey IKE. Already handled during decoding.");
            } else {
                // Handle other errors
                loge(
                        "Received error notification: "
                                + firstErrorNotifyPayload.notifyType
                                + " for rekey IKE. Schedule a retry");
                if (!isSimulRekey) {
                    mCurrentIkeSaRecord.rescheduleRekey(RETRY_INTERVAL_MS);
                }
            }

            if (isSimulRekey) {
                transitionTo(mRekeyIkeRemoteDelete);
            } else {
                transitionTo(mIdle);
            }
            return HANDLED;
        }

        protected IkeSaRecord validateAndBuildIkeSa(
                IkeMessage reqMsg, IkeMessage respMessage, boolean isLocalInit)
                throws IkeProtocolException, GeneralSecurityException, IOException {
            InetAddress initAddr =
                    isLocalInit
                            ? mIkeConnectionCtrl.getLocalAddress()
                            : mIkeConnectionCtrl.getRemoteAddress();
            InetAddress respAddr =
                    isLocalInit
                            ? mIkeConnectionCtrl.getRemoteAddress()
                            : mIkeConnectionCtrl.getLocalAddress();

            Pair<IkeProposal, IkeProposal> negotiatedProposals = null;
            try {
                IkeSaPayload reqSaPayload =
                        reqMsg.getPayloadForType(IkePayload.PAYLOAD_TYPE_SA, IkeSaPayload.class);
                IkeSaPayload respSaPayload =
                        respMessage.getPayloadForType(
                                IkePayload.PAYLOAD_TYPE_SA, IkeSaPayload.class);

                // Throw exception or return valid negotiated proposal with allocated SPIs
                negotiatedProposals =
                        IkeSaPayload.getVerifiedNegotiatedIkeProposalPair(
                                reqSaPayload,
                                respSaPayload,
                                mIkeSpiGenerator,
                                mIkeConnectionCtrl.getRemoteAddress());
                IkeProposal reqProposal = negotiatedProposals.first;
                IkeProposal respProposal = negotiatedProposals.second;

                IkeMacPrf newPrf;
                IkeCipher newCipher;
                IkeMacIntegrity newIntegrity = null;

                newCipher = IkeCipher.create(respProposal.saProposal.getEncryptionTransforms()[0]);
                if (!newCipher.isAead()) {
                    newIntegrity =
                            IkeMacIntegrity.create(
                                    respProposal.saProposal.getIntegrityTransforms()[0]);
                }
                newPrf = IkeMacPrf.create(respProposal.saProposal.getPrfTransforms()[0]);

                // Build new SaRecord
                long remoteSpi =
                        isLocalInit
                                ? respProposal.getIkeSpiResource().getSpi()
                                : reqProposal.getIkeSpiResource().getSpi();
                IkeSaRecord newSaRecord =
                        IkeSaRecord.makeRekeyedIkeSaRecord(
                                mCurrentIkeSaRecord,
                                mIkePrf,
                                reqMsg,
                                respMessage,
                                reqProposal.getIkeSpiResource(),
                                respProposal.getIkeSpiResource(),
                                newPrf,
                                newIntegrity == null ? 0 : newIntegrity.getKeyLength(),
                                newCipher.getKeyLength(),
                                isLocalInit,
                                buildSaLifetimeAlarmScheduler(remoteSpi));
                addIkeSaRecord(newSaRecord);

                mIkeCipher = newCipher;
                mIkePrf = newPrf;
                mIkeIntegrity = newIntegrity;

                return newSaRecord;
            } catch (IkeProtocolException | GeneralSecurityException | IOException e) {
                if (negotiatedProposals != null) {
                    negotiatedProposals.first.getIkeSpiResource().close();
                    negotiatedProposals.second.getIkeSpiResource().close();
                }
                throw e;
            }
        }
    }

    /** RekeyIkeLocalCreate represents state when IKE library initiates Rekey IKE exchange. */
    class RekeyIkeLocalCreate extends RekeyIkeHandlerBase {
        protected Retransmitter mRetransmitter;

        @Override
        public void enterState() {
            try {
                mRetransmitter = new EncryptedRetransmitter(buildIkeRekeyReq());
            } catch (IOException e) {
                loge("Fail to assign IKE SPI for rekey. Schedule a retry.", e);
                mCurrentIkeSaRecord.rescheduleRekey(RETRY_INTERVAL_MS);
                transitionTo(mIdle);
            }
        }

        @Override
        protected void triggerRetransmit() {
            mRetransmitter.retransmit();
        }

        @Override
        protected void handleTempFailure() {
            mTempFailHandler.handleTempFailure();
            mCurrentIkeSaRecord.rescheduleRekey(RETRY_INTERVAL_MS);
        }

        /**
         * Builds a IKE Rekey request, reusing the current proposal
         *
         * <p>As per RFC 7296, rekey messages are of format: { HDR { SK { SA, Ni, KEi } } }
         *
         * <p>This method currently reuses agreed upon proposal.
         */
        private IkeMessage buildIkeRekeyReq() throws IOException {
            // TODO: Evaluate if we need to support different proposals for rekeys
            IkeSaProposal[] saProposals = new IkeSaProposal[] {mSaProposal};

            // No need to allocate SPIs; they will be allocated as part of the
            // getRekeyIkeSaRequestPayloads
            List<IkePayload> payloadList =
                    CreateIkeSaHelper.getRekeyIkeSaRequestPayloads(
                            saProposals,
                            mIkeSpiGenerator,
                            mIkeConnectionCtrl.getLocalAddress(),
                            mIkeContext.getRandomnessFactory());

            // Build IKE header
            IkeHeader ikeHeader =
                    new IkeHeader(
                            mCurrentIkeSaRecord.getInitiatorSpi(),
                            mCurrentIkeSaRecord.getResponderSpi(),
                            IkePayload.PAYLOAD_TYPE_SK,
                            IkeHeader.EXCHANGE_TYPE_CREATE_CHILD_SA,
                            false /*isResponseMsg*/,
                            mCurrentIkeSaRecord.isLocalInit,
                            mCurrentIkeSaRecord.getLocalRequestMessageId());

            return new IkeMessage(ikeHeader, payloadList);
        }

        @Override
        protected void handleRequestIkeMessage(
                IkeMessage ikeMessage, int ikeExchangeSubType, Message message) {
            switch (ikeExchangeSubType) {
                case IKE_EXCHANGE_SUBTYPE_DELETE_IKE:
                    handleDeleteSessionRequest(ikeMessage);
                    break;
                case IKE_EXCHANGE_SUBTYPE_GENERIC_INFO:
                    handleGenericInfoRequest(ikeMessage);
                    break;
                default:
                    // TODO: Implement simultaneous rekey
                    buildAndSendErrorNotificationResponse(
                            mCurrentIkeSaRecord,
                            ikeMessage.ikeHeader.messageId,
                            ERROR_TYPE_TEMPORARY_FAILURE);
            }
        }

        @Override
        protected void handleResponseIkeMessage(IkeMessage ikeMessage) {
            try {
                // Validate syntax
                validateIkeRekeyResp(mRetransmitter.getMessage(), ikeMessage);

                // Handle error notifications if they exist
                if (handleErrorNotifyIfExists(ikeMessage, false /*isSimulRekey*/) == NOT_HANDLED) {
                    // No error notifications included. Negotiate new SA
                    mLocalInitNewIkeSaRecord =
                            validateAndBuildIkeSa(
                                    mRetransmitter.getMessage(), ikeMessage, true /*isLocalInit*/);
                    transitionTo(mRekeyIkeLocalDelete);
                }

                // Stop retransmissions
                mRetransmitter.stopRetransmitting();
            } catch (IkeProtocolException e) {
                if (e instanceof InvalidSyntaxException) {
                    handleProcessRespOrSaCreationFailureAndQuit(e);
                } else {
                    handleProcessRespOrSaCreationFailureAndQuit(
                            new InvalidSyntaxException(
                                    "Error in processing IKE Rekey-Create response", e));
                }

            } catch (GeneralSecurityException | IOException e) {
                handleProcessRespOrSaCreationFailureAndQuit(
                        new IkeInternalException("Error in creating a new IKE SA during rekey", e));
            }
        }

        @Override
        protected void handleResponseGenericProcessError(
                IkeSaRecord ikeSaRecord, InvalidSyntaxException ikeException) {
            handleProcessRespOrSaCreationFailureAndQuit(ikeException);
        }

        private void handleProcessRespOrSaCreationFailureAndQuit(IkeException exception) {
            // We don't retry rekey if failure was caused by invalid response or SA creation error.
            // Reason is there is no way to notify the remote side the old SA is still alive but the
            // new one has failed.

            mRetransmitter.stopRetransmitting();

            sendEncryptedIkeMessage(buildIkeDeleteReq(mCurrentIkeSaRecord));
            handleIkeFatalError(exception);
        }
    }

    /**
     * SimulRekeyIkeLocalCreate represents the state where IKE library has replied to rekey request
     * sent from the remote and is waiting for a rekey response for a locally initiated rekey
     * request.
     *
     * <p>SimulRekeyIkeLocalCreate extends RekeyIkeLocalCreate so that it can call super class to
     * validate incoming rekey response against locally initiated rekey request.
     */
    class SimulRekeyIkeLocalCreate extends RekeyIkeLocalCreate {
        @Override
        public void enterState() {
            mRetransmitter = new EncryptedRetransmitter(null);
            // TODO: Populate super.mRetransmitter from state initialization data
            // Do not send request.
        }

        public IkeMessage buildRequest() {
            throw new UnsupportedOperationException(
                    "Do not support sending request in " + getCurrentState().getName());
        }

        @Override
        public void exitState() {
            // Do nothing.
        }

        @Override
        public boolean processStateMessage(Message message) {
            switch (message.what) {
                case CMD_RECEIVE_IKE_PACKET:
                    ReceivedIkePacket receivedIkePacket = (ReceivedIkePacket) message.obj;
                    IkeHeader ikeHeader = receivedIkePacket.ikeHeader;

                    if (mRemoteInitNewIkeSaRecord == getIkeSaRecordForPacket(ikeHeader)) {
                        deferMessage(message);
                    } else {
                        handleReceivedIkePacket(message);
                    }
                    return HANDLED;

                default:
                    return super.processStateMessage(message);
            }
        }

        @Override
        protected void handleRequestIkeMessage(
                IkeMessage ikeMessage, int ikeExchangeSubType, Message message) {
            switch (ikeExchangeSubType) {
                case IKE_EXCHANGE_SUBTYPE_DELETE_IKE:
                    deferMessage(message);
                    return;
                default:
                    // TODO: Add more cases for other types of request.
            }
        }

        @Override
        protected void handleResponseIkeMessage(IkeMessage ikeMessage) {
            try {
                validateIkeRekeyResp(mRetransmitter.getMessage(), ikeMessage);

                // TODO: Check and handle error notifications before SA negotiation

                mLocalInitNewIkeSaRecord =
                        validateAndBuildIkeSa(
                                mRetransmitter.getMessage(), ikeMessage, true /*isLocalInit*/);
                transitionTo(mSimulRekeyIkeLocalDeleteRemoteDelete);
            } catch (IkeProtocolException e) {
                // TODO: Handle processing errors.
            } catch (GeneralSecurityException e) {
                // TODO: Fatal - kill session.
            } catch (IOException e) {
                // TODO: SPI allocation collided - delete new IKE SA, retry rekey.
            }
        }
    }

    /** RekeyIkeDeleteBase represents common behaviours of deleting stage during rekeying IKE SA. */
    private abstract class RekeyIkeDeleteBase extends DeleteBase {
        @Override
        public boolean processStateMessage(Message message) {
            switch (message.what) {
                case CMD_RECEIVE_IKE_PACKET:
                    ReceivedIkePacket receivedIkePacket = (ReceivedIkePacket) message.obj;
                    IkeHeader ikeHeader = receivedIkePacket.ikeHeader;

                    // Verify that this message is correctly authenticated and encrypted:
                    IkeSaRecord ikeSaRecord = getIkeSaRecordForPacket(ikeHeader);
                    boolean isMessageOnNewSa = false;
                    if (ikeSaRecord != null && mIkeSaRecordSurviving == ikeSaRecord) {
                        DecodeResult decodeResult =
                                IkeMessage.decode(
                                        ikeHeader.isResponseMsg
                                                ? ikeSaRecord.getLocalRequestMessageId()
                                                : ikeSaRecord.getRemoteRequestMessageId(),
                                        mIkeIntegrity,
                                        mIkeCipher,
                                        ikeSaRecord,
                                        ikeHeader,
                                        receivedIkePacket.ikePacketBytes,
                                        ikeSaRecord.getCollectedFragments(ikeHeader.isResponseMsg));
                        isMessageOnNewSa =
                                (decodeResult.status == DECODE_STATUS_PROTECTED_ERROR)
                                        || (decodeResult.status == DECODE_STATUS_OK)
                                        || (decodeResult.status == DECODE_STATUS_PARTIAL);
                    }

                    // Authenticated request received on the new/surviving SA; treat it as
                    // an acknowledgement that the remote has successfully rekeyed.
                    if (isMessageOnNewSa) {
                        State nextState = mIdle;

                        // This is the first IkeMessage seen on the new SA. It cannot be a response.
                        // Likewise, if it a request, it must not be a retransmission. Verify msgId.
                        // If either condition happens, consider rekey a success, but immediately
                        // kill the session.
                        if (ikeHeader.isResponseMsg
                                || ikeSaRecord.getRemoteRequestMessageId() - ikeHeader.messageId
                                        != 0) {
                            nextState = mDeleteIkeLocalDelete;
                        } else {
                            deferMessage(message);
                        }

                        // Locally close old (and losing) IKE SAs. As a result of not waiting for
                        // delete responses, the old SA can be left in a state where the stored ID
                        // is no longer correct. However, this finishRekey() call will remove that
                        // SA, so it doesn't matter.
                        finishRekey();
                        transitionTo(nextState);
                    } else {
                        handleReceivedIkePacket(message);
                    }

                    return HANDLED;
                default:
                    return super.processStateMessage(message);
                    // TODO: Add more cases for other packet types.
            }
        }

        // Rekey timer for old (and losing) SAs will be cancelled as part of the closing of the SA.
        protected void finishRekey() {
            mCurrentIkeSaRecord = mIkeSaRecordSurviving;
            mLocalInitNewIkeSaRecord = null;
            mRemoteInitNewIkeSaRecord = null;

            mIkeSaRecordSurviving = null;

            if (mIkeSaRecordAwaitingLocalDel != null) {
                removeIkeSaRecord(mIkeSaRecordAwaitingLocalDel);
                mIkeSaRecordAwaitingLocalDel.close();
                mIkeSaRecordAwaitingLocalDel = null;
            }

            if (mIkeSaRecordAwaitingRemoteDel != null) {
                removeIkeSaRecord(mIkeSaRecordAwaitingRemoteDel);
                mIkeSaRecordAwaitingRemoteDel.close();
                mIkeSaRecordAwaitingRemoteDel = null;
            }

            synchronized (mChildCbToSessions) {
                for (ChildSessionStateMachine child : mChildCbToSessions.values()) {
                    child.setSkD(mCurrentIkeSaRecord.getSkD());
                }
            }

            // TODO: Update prf of all child sessions
        }
    }

    /**
     * SimulRekeyIkeLocalDeleteRemoteDelete represents the deleting stage during simultaneous
     * rekeying when IKE library is waiting for both a Delete request and a Delete response.
     */
    class SimulRekeyIkeLocalDeleteRemoteDelete extends RekeyIkeDeleteBase {
        private Retransmitter mRetransmitter;

        @Override
        public void enterState() {
            // Detemine surviving IKE SA. According to RFC 7296: "The new IKE SA containing the
            // lowest nonce SHOULD be deleted by the node that created it, and the other surviving
            // new IKE SA MUST inherit all the Child SAs."
            if (mLocalInitNewIkeSaRecord.compareTo(mRemoteInitNewIkeSaRecord) > 0) {
                mIkeSaRecordSurviving = mLocalInitNewIkeSaRecord;
                mIkeSaRecordAwaitingLocalDel = mCurrentIkeSaRecord;
                mIkeSaRecordAwaitingRemoteDel = mRemoteInitNewIkeSaRecord;
            } else {
                mIkeSaRecordSurviving = mRemoteInitNewIkeSaRecord;
                mIkeSaRecordAwaitingLocalDel = mLocalInitNewIkeSaRecord;
                mIkeSaRecordAwaitingRemoteDel = mCurrentIkeSaRecord;
            }
            mRetransmitter =
                    new EncryptedRetransmitter(
                            mIkeSaRecordAwaitingLocalDel,
                            buildIkeDeleteReq(mIkeSaRecordAwaitingLocalDel));
            // TODO: Set timer awaiting for delete request.
        }

        @Override
        protected void triggerRetransmit() {
            mRetransmitter.retransmit();
        }

        @Override
        protected void handleRequestIkeMessage(
                IkeMessage ikeMessage, int ikeExchangeSubType, Message message) {
            IkeSaRecord ikeSaRecordForPacket = getIkeSaRecordForPacket(ikeMessage.ikeHeader);
            switch (ikeExchangeSubType) {
                case IKE_EXCHANGE_SUBTYPE_DELETE_IKE:
                    try {
                        validateIkeDeleteReq(ikeMessage, mIkeSaRecordAwaitingRemoteDel);
                        IkeMessage respMsg =
                                buildIkeDeleteResp(ikeMessage, mIkeSaRecordAwaitingRemoteDel);
                        removeIkeSaRecord(mIkeSaRecordAwaitingRemoteDel);
                        // TODO: Encode and send response and close
                        // mIkeSaRecordAwaitingRemoteDel.
                        // TODO: Stop timer awating delete request.
                        transitionTo(mSimulRekeyIkeLocalDelete);
                    } catch (InvalidSyntaxException e) {
                        logd("Validation failed for delete request", e);
                        // TODO: Shutdown - fatal error
                    }
                    return;
                default:
                    // TODO: Reply with TEMPORARY_FAILURE
            }
        }

        @Override
        protected void handleResponseIkeMessage(IkeMessage ikeMessage) {
            try {
                validateIkeDeleteResp(ikeMessage, mIkeSaRecordAwaitingLocalDel);
                finishDeleteIkeSaAwaitingLocalDel();
            } catch (InvalidSyntaxException e) {
                loge("Invalid syntax on IKE Delete response. Shutting down anyways", e);
                finishDeleteIkeSaAwaitingLocalDel();
            } catch (IllegalStateException e) {
                // Response received on incorrect SA
                cleanUpAndQuit(e);
            }
        }

        @Override
        protected void handleResponseGenericProcessError(
                IkeSaRecord ikeSaRecord, InvalidSyntaxException exception) {
            if (mIkeSaRecordAwaitingLocalDel == ikeSaRecord) {
                loge("Invalid syntax on IKE Delete response. Shutting down anyways", exception);
                finishDeleteIkeSaAwaitingLocalDel();
            } else {
                cleanUpAndQuit(
                        new IllegalStateException("Delete response received on incorrect SA"));
            }
        }

        private void finishDeleteIkeSaAwaitingLocalDel() {
            mRetransmitter.stopRetransmitting();

            removeIkeSaRecord(mIkeSaRecordAwaitingLocalDel);
            mIkeSaRecordAwaitingLocalDel.close();
            mIkeSaRecordAwaitingLocalDel = null;

            transitionTo(mSimulRekeyIkeRemoteDelete);
        }

        @Override
        public void exitState() {
            finishRekey();
            mRetransmitter.stopRetransmitting();
            // TODO: Stop awaiting delete request timer.
        }
    }

    /**
     * SimulRekeyIkeLocalDelete represents the state when IKE library is waiting for a Delete
     * response during simultaneous rekeying.
     */
    class SimulRekeyIkeLocalDelete extends RekeyIkeDeleteBase {
        private Retransmitter mRetransmitter;

        @Override
        public void enterState() {
            mRetransmitter = new EncryptedRetransmitter(mIkeSaRecordAwaitingLocalDel, null);
            // TODO: Populate mRetransmitter from state initialization data.
        }

        @Override
        protected void triggerRetransmit() {
            mRetransmitter.retransmit();
        }

        @Override
        protected void handleRequestIkeMessage(
                IkeMessage ikeMessage, int ikeExchangeSubType, Message message) {
            // Always return a TEMPORARY_FAILURE. In no case should we accept a message on an SA
            // that is going away. All messages on the new SA is caught in RekeyIkeDeleteBase
            buildAndSendErrorNotificationResponse(
                    mIkeSaRecordAwaitingLocalDel,
                    ikeMessage.ikeHeader.messageId,
                    ERROR_TYPE_TEMPORARY_FAILURE);
        }

        @Override
        protected void handleResponseIkeMessage(IkeMessage ikeMessage) {
            try {
                validateIkeDeleteResp(ikeMessage, mIkeSaRecordAwaitingLocalDel);
                finishRekey();
                transitionTo(mIdle);
            } catch (InvalidSyntaxException e) {
                loge(
                        "Invalid syntax on IKE Delete response. Shutting down old IKE SA and"
                                + " finishing rekey",
                        e);
                finishRekey();
                transitionTo(mIdle);
            } catch (IllegalStateException e) {
                // Response received on incorrect SA
                cleanUpAndQuit(e);
            }
        }

        @Override
        protected void handleResponseGenericProcessError(
                IkeSaRecord ikeSaRecord, InvalidSyntaxException exception) {
            if (mIkeSaRecordAwaitingLocalDel == ikeSaRecord) {
                loge(
                        "Invalid syntax on IKE Delete response. Shutting down old IKE SA and"
                                + " finishing rekey",
                        exception);
                finishRekey();
                transitionTo(mIdle);
            } else {
                cleanUpAndQuit(
                        new IllegalStateException("Delete response received on incorrect SA"));
            }
        }
    }

    /**
     * SimulRekeyIkeRemoteDelete represents the state that waiting for a Delete request during
     * simultaneous rekeying.
     */
    class SimulRekeyIkeRemoteDelete extends RekeyIkeDeleteBase {
        @Override
        protected void handleRequestIkeMessage(
                IkeMessage ikeMessage, int ikeExchangeSubType, Message message) {
            // At this point, the incoming request can ONLY be on mIkeSaRecordAwaitingRemoteDel - if
            // it was on the surviving SA, it is deferred and the rekey is finished. It is likewise
            // impossible to have this on the local-deleted SA, since the delete has already been
            // acknowledged in the SimulRekeyIkeLocalDeleteRemoteDelete state.
            switch (ikeExchangeSubType) {
                case IKE_EXCHANGE_SUBTYPE_DELETE_IKE:
                    try {
                        validateIkeDeleteReq(ikeMessage, mIkeSaRecordAwaitingRemoteDel);

                        IkeMessage respMsg =
                                buildIkeDeleteResp(ikeMessage, mIkeSaRecordAwaitingRemoteDel);
                        sendEncryptedIkeMessage(mIkeSaRecordAwaitingRemoteDel, respMsg);

                        finishRekey();
                        transitionTo(mIdle);
                    } catch (InvalidSyntaxException e) {
                        // Program error.
                        cleanUpAndQuit(new IllegalStateException(e));
                    }
                    return;
                default:
                    buildAndSendErrorNotificationResponse(
                            mIkeSaRecordAwaitingRemoteDel,
                            ikeMessage.ikeHeader.messageId,
                            ERROR_TYPE_TEMPORARY_FAILURE);
            }
        }
    }

    /**
     * RekeyIkeLocalDelete represents the deleting stage when IKE library is initiating a Rekey
     * procedure.
     *
     * <p>RekeyIkeLocalDelete and SimulRekeyIkeLocalDelete have same behaviours in
     * processStateMessage(). While RekeyIkeLocalDelete overrides enterState() and exitState()
     * methods for initiating and finishing the deleting stage for IKE rekeying.
     */
    class RekeyIkeLocalDelete extends SimulRekeyIkeLocalDelete {
        private Retransmitter mRetransmitter;

        @Override
        public void enterState() {
            mIkeSaRecordSurviving = mLocalInitNewIkeSaRecord;
            mIkeSaRecordAwaitingLocalDel = mCurrentIkeSaRecord;
            mRetransmitter =
                    new EncryptedRetransmitter(
                            mIkeSaRecordAwaitingLocalDel,
                            buildIkeDeleteReq(mIkeSaRecordAwaitingLocalDel));
        }

        @Override
        protected void triggerRetransmit() {
            mRetransmitter.retransmit();
        }

        @Override
        public void exitState() {
            mRetransmitter.stopRetransmitting();
        }
    }

    /**
     * RekeyIkeRemoteDelete represents the deleting stage when responding to a Rekey procedure.
     *
     * <p>RekeyIkeRemoteDelete and SimulRekeyIkeRemoteDelete have same behaviours in
     * processStateMessage(). While RekeyIkeLocalDelete overrides enterState() and exitState()
     * methods for waiting incoming delete request and for finishing the deleting stage for IKE
     * rekeying.
     */
    class RekeyIkeRemoteDelete extends SimulRekeyIkeRemoteDelete {
        @Override
        public void enterState() {
            mIkeSaRecordSurviving = mRemoteInitNewIkeSaRecord;
            mIkeSaRecordAwaitingRemoteDel = mCurrentIkeSaRecord;

            sendMessageDelayed(TIMEOUT_REKEY_REMOTE_DELETE, REKEY_DELETE_TIMEOUT_MS);
        }

        @Override
        public boolean processStateMessage(Message message) {
            // Intercept rekey delete timeout. Assume rekey succeeded since no retransmissions
            // were received.
            if (message.what == TIMEOUT_REKEY_REMOTE_DELETE) {
                finishRekey();
                transitionTo(mIdle);

                return HANDLED;
            } else {
                return super.processStateMessage(message);
            }
        }

        @Override
        public void exitState() {
            removeMessages(TIMEOUT_REKEY_REMOTE_DELETE);
        }
    }

    /** DeleteIkeLocalDelete initiates a deletion request of the current IKE Session. */
    class DeleteIkeLocalDelete extends DeleteBase {
        private Retransmitter mRetransmitter;

        @Override
        public void enterState() {
            mRetransmitter = new EncryptedRetransmitter(buildIkeDeleteReq(mCurrentIkeSaRecord));
        }

        @Override
        protected void triggerRetransmit() {
            mRetransmitter.retransmit();
        }

        @Override
        protected void handleRequestIkeMessage(
                IkeMessage ikeMessage, int ikeExchangeSubType, Message message) {
            switch (ikeExchangeSubType) {
                case IKE_EXCHANGE_SUBTYPE_DELETE_IKE:
                    handleDeleteSessionRequest(ikeMessage);
                    return;
                default:
                    buildAndSendErrorNotificationResponse(
                            mCurrentIkeSaRecord,
                            ikeMessage.ikeHeader.messageId,
                            ERROR_TYPE_TEMPORARY_FAILURE);
            }
        }

        @Override
        protected void handleResponseIkeMessage(IkeMessage ikeMessage) {
            try {
                validateIkeDeleteResp(ikeMessage, mCurrentIkeSaRecord);
                executeUserCallback(
                        () -> {
                            mIkeSessionCallback.onClosed();
                        });

                removeIkeSaRecord(mCurrentIkeSaRecord);
                mCurrentIkeSaRecord.close();
                mCurrentIkeSaRecord = null;
                quitSessionNow();
            } catch (InvalidSyntaxException e) {
                handleResponseGenericProcessError(mCurrentIkeSaRecord, e);
            }
        }

        @Override
        protected void handleResponseGenericProcessError(
                IkeSaRecord ikeSaRecord, InvalidSyntaxException exception) {
            loge("Invalid syntax on IKE Delete response. Shutting down anyways", exception);
            handleIkeFatalError(exception);
            quitSessionNow();
        }

        @Override
        public void exitState() {
            mRetransmitter.stopRetransmitting();
        }
    }

    /** DpdIkeLocalInfo initiates a dead peer detection for IKE Session. */
    class DpdIkeLocalInfo extends DeleteBase {
        private Retransmitter mRetransmitter;

        @Override
        public void enterState() {
            mRetransmitter =
                    new EncryptedRetransmitter(
                            buildEncryptedInformationalMessage(
                                    new IkeInformationalPayload[0],
                                    false /*isResp*/,
                                    mCurrentIkeSaRecord.getLocalRequestMessageId()));
        }

        @Override
        protected void triggerRetransmit() {
            mRetransmitter.retransmit();
        }

        @Override
        protected void handleRequestIkeMessage(
                IkeMessage ikeMessage, int ikeExchangeSubType, Message message) {
            switch (ikeExchangeSubType) {
                case IKE_EXCHANGE_SUBTYPE_GENERIC_INFO:
                    handleGenericInfoRequest(ikeMessage);
                    return;
                case IKE_EXCHANGE_SUBTYPE_DELETE_IKE:
                    // Reply and close IKE
                    handleDeleteSessionRequest(ikeMessage);
                    return;
                default:
                    // Reply and stay in current state
                    buildAndSendErrorNotificationResponse(
                            mCurrentIkeSaRecord,
                            ikeMessage.ikeHeader.messageId,
                            ERROR_TYPE_TEMPORARY_FAILURE);
                    return;
            }
        }

        @Override
        protected void handleResponseIkeMessage(IkeMessage ikeMessage) {
            // DPD response usually contains no payload. But since there is not any requirement of
            // it, payload validation will be skipped.
            if (ikeMessage.ikeHeader.exchangeType == IkeHeader.EXCHANGE_TYPE_INFORMATIONAL) {
                transitionTo(mIdle);
                return;
            }

            handleResponseGenericProcessError(
                    mCurrentIkeSaRecord,
                    new InvalidSyntaxException(
                            "Invalid exchange type; expected INFORMATIONAL, but got: "
                                    + ikeMessage.ikeHeader.exchangeType));
        }

        @Override
        protected void handleResponseGenericProcessError(
                IkeSaRecord ikeSaRecord, InvalidSyntaxException exception) {
            loge("Invalid syntax on IKE DPD response.", exception);
            handleIkeFatalError(exception);

            // #exitState will be called when StateMachine quits
            quitSessionNow();
        }

        @Override
        public void exitState() {
            mRetransmitter.stopRetransmitting();
        }
    }

    /**
     * MobikeLocalInfo handles mobility event for the IKE Session.
     *
     * <p>When MOBIKE is supported by both sides, MobikeLocalInfo will initiate an
     * UPDATE_SA_ADDRESSES exchange for the IKE Session.
     */
    class MobikeLocalInfo extends DeleteBase {
        private Retransmitter mRetransmitter;

        @Override
        public void enterState() {
            if (!mEnabledExtensions.contains(EXTENSION_TYPE_MOBIKE)) {
                logd("non-MOBIKE mobility event");
                migrateAllChildSAs();
                notifyConnectionInfoChanged();
                transitionTo(mIdle);
                return;
            }

            logd("MOBIKE mobility event");
            mRetransmitter = new EncryptedRetransmitter(buildUpdateSaAddressesReq());
        }

        private boolean needNatDetection() {
            if (mIkeConnectionCtrl.getRemoteAddress() instanceof Inet4Address) {
                // Add NAT_DETECTION payloads when it is unknown if server supports NAT-T or not, or
                // it is known that server supports NAT-T.
                return mIkeConnectionCtrl.getNatStatus() == NAT_TRAVERSAL_SUPPORT_NOT_CHECKED
                        || mIkeConnectionCtrl.getNatStatus() != NAT_TRAVERSAL_UNSUPPORTED;
            } else {
                // Add NAT_DETECTION payloads only when a NAT has been detected previously. This is
                // mainly for updating the previous NAT detection result, so that if IKE Session
                // migrates from a v4 NAT environment to a v6 non-NAT environment, both sides can
                // switch to use non-encap ESP SA. This is especially beneficial for implementations
                // that do not support Ipv6 NAT-T.
                return mIkeConnectionCtrl.getNatStatus() == NAT_DETECTED;
            }
        }

        private IkeMessage buildUpdateSaAddressesReq() {
            // Generics required for addNatDetectionPayloadsToList that takes List<IkePayload> and
            // buildEncryptedInformationalMessage that takes InformationalPayload[].
            List<? super IkeInformationalPayload> payloadList = new ArrayList<>();
            payloadList.add(new IkeNotifyPayload(NOTIFY_TYPE_UPDATE_SA_ADDRESSES));

            if (needNatDetection()) {
                addNatDetectionPayloadsToList(
                        (List<IkePayload>) payloadList,
                        mIkeConnectionCtrl.getLocalAddress(),
                        mIkeConnectionCtrl.getRemoteAddress(),
                        mIkeConnectionCtrl.getLocalPort(),
                        mIkeConnectionCtrl.getRemotePort(),
                        mCurrentIkeSaRecord.getInitiatorSpi(),
                        mCurrentIkeSaRecord.getResponderSpi(),
                        needEnableForceUdpEncap());
            }

            return buildEncryptedInformationalMessage(
                    mCurrentIkeSaRecord,
                    payloadList.toArray(new IkeInformationalPayload[payloadList.size()]),
                    false /* isResp */,
                    mCurrentIkeSaRecord.getLocalRequestMessageId());
        }

        @Override
        protected void triggerRetransmit() {
            mRetransmitter.retransmit();
        }

        @Override
        public void exitState() {
            super.exitState();

            if (mRetransmitter != null) {
                mRetransmitter.stopRetransmitting();
            }
        }

        @Override
        public void handleRequestIkeMessage(
                IkeMessage msg, int ikeExchangeSubType, Message message) {
            switch (ikeExchangeSubType) {
                case IKE_EXCHANGE_SUBTYPE_DELETE_IKE:
                    handleDeleteSessionRequest(msg);
                    break;

                default:
                    // Send a temporary failure for all non-DELETE_IKE requests
                    buildAndSendErrorNotificationResponse(
                            mCurrentIkeSaRecord,
                            msg.ikeHeader.messageId,
                            ERROR_TYPE_TEMPORARY_FAILURE);
            }
        }

        @Override
        public void handleResponseIkeMessage(IkeMessage resp) {
            mRetransmitter.stopRetransmitting();

            try {
                validateResp(resp);

                migrateAllChildSAs();
                notifyConnectionInfoChanged();
                transitionTo(mIdle);
            } catch (IkeException | IOException e) {
                handleIkeFatalError(e);
            }
        }

        private void validateResp(IkeMessage resp) throws IkeException, IOException {
            if (resp.ikeHeader.exchangeType != IkeHeader.EXCHANGE_TYPE_INFORMATIONAL) {
                throw new InvalidSyntaxException(
                        "Invalid exchange type; expected INFORMATIONAL, but got: "
                                + resp.ikeHeader.exchangeType);
            }

            List<IkeNotifyPayload> natSourcePayloads = new ArrayList<>();
            IkeNotifyPayload natDestPayload = null;

            for (IkePayload payload : resp.ikePayloadList) {
                switch (payload.payloadType) {
                    case PAYLOAD_TYPE_NOTIFY:
                        IkeNotifyPayload notifyPayload = (IkeNotifyPayload) payload;
                        if (notifyPayload.isErrorNotify()) {
                            // TODO(b/): handle UNACCEPTABLE_ADDRESSES payload
                            throw notifyPayload.validateAndBuildIkeException();
                        }

                        switch (notifyPayload.notifyType) {
                            case NOTIFY_TYPE_NAT_DETECTION_SOURCE_IP:
                                natSourcePayloads.add(notifyPayload);
                                break;
                            case NOTIFY_TYPE_NAT_DETECTION_DESTINATION_IP:
                                if (natDestPayload != null) {
                                    throw new InvalidSyntaxException(
                                            "More than one"
                                                    + " NOTIFY_TYPE_NAT_DETECTION_DESTINATION_IP"
                                                    + " found");
                                }
                                natDestPayload = notifyPayload;
                                break;
                            default:
                                // Unknown and unexpected status notifications are ignored as per
                                // RFC7296.
                                logw(
                                        "Received unknown or unexpected status notifications with"
                                                + " notify type: "
                                                + notifyPayload.notifyType);
                        }

                        break;
                    default:
                        logw("Unexpected payload types found: " + payload.payloadType);
                }
            }

            if (mRetransmitter.getMessage().hasNotifyPayload(NOTIFY_TYPE_NAT_DETECTION_SOURCE_IP)) {
                handleNatDetection(resp, natSourcePayloads, natDestPayload);
            }
        }

        /** Handle NAT detection and switch socket if needed */
        private void handleNatDetection(
                IkeMessage resp,
                List<IkeNotifyPayload> natSourcePayloads,
                IkeNotifyPayload natDestPayload)
                throws IkeException {
            if (!didPeerIncludeNattDetectionPayloads(natSourcePayloads, natDestPayload)) {
                // If this is first time that IKE client sends NAT_DETECTION payloads, mark that the
                // server does not support NAT-T
                if (mIkeConnectionCtrl.getNatStatus() == NAT_TRAVERSAL_SUPPORT_NOT_CHECKED) {
                    mIkeConnectionCtrl.markSeverNattUnsupported();
                }
                return;
            }

            boolean isNatDetected =
                    isLocalOrRemoteNatDetected(
                            resp.ikeHeader.ikeInitiatorSpi,
                            resp.ikeHeader.ikeResponderSpi,
                            natSourcePayloads,
                            natDestPayload);
            mIkeConnectionCtrl.handleNatDetectionResultInMobike(isNatDetected);
        }

        private void migrateAllChildSAs() {
            // TODO(b/172015298): migrate Child SAs directly if Kernel support

            // Schedule MOBIKE Rekeys for all Child Sessions
            for (int i = 0; i < mRemoteSpiToChildSessionMap.size(); i++) {
                int remoteChildSpi = mRemoteSpiToChildSessionMap.keyAt(i);
                sendMessage(
                        CMD_LOCAL_REQUEST_REKEY_CHILD_MOBIKE,
                        mLocalRequestFactory.getChildLocalRequest(
                                CMD_LOCAL_REQUEST_REKEY_CHILD_MOBIKE, remoteChildSpi));
            }
        }

        private void notifyConnectionInfoChanged() {
            IkeSessionConnectionInfo connectionInfo =
                    mIkeConnectionCtrl.buildIkeSessionConnectionInfo();
            executeUserCallback(
                    () -> mIkeSessionCallback.onIkeSessionConnectionInfoChanged(connectionInfo));
        }
    }

    private static void addNatDetectionPayloadsToList(
            List<IkePayload> payloadList,
            InetAddress localAddr,
            InetAddress remoteAddr,
            int localPort,
            int remotePort,
            long initIkeSpi,
            long respIkeSpi,
            boolean isForceUdpEncapEnabled) {
        // Though RFC says Notify-NAT payload is "just after the Ni and Nr payloads (before
        // the optional CERTREQ payload)", it also says recipient MUST NOT reject " messages
        // in which the payloads were not in the "right" order" due to the lack of clarity
        // of the payload order
        InetAddress localAddressToUse = localAddr;

        if (isForceUdpEncapEnabled) {
            IkeManager.getIkeLog().d(TAG, " Faking NAT situation to enforce UDP encapsulation");
            localAddressToUse =
                    (remoteAddr instanceof Inet4Address)
                            ? FORCE_ENCAP_FAKE_LOCAL_ADDRESS_IPV4
                            : FORCE_ENCAP_FAKE_LOCAL_ADDRESS_IPV6;
        }

        IkeNotifyPayload natdSrcIp =
                new IkeNotifyPayload(
                        NOTIFY_TYPE_NAT_DETECTION_SOURCE_IP,
                        IkeNotifyPayload.generateNatDetectionData(
                                initIkeSpi, respIkeSpi, localAddressToUse, localPort));

        IkeNotifyPayload natdDstIp =
                new IkeNotifyPayload(
                        NOTIFY_TYPE_NAT_DETECTION_DESTINATION_IP,
                        IkeNotifyPayload.generateNatDetectionData(
                                initIkeSpi, respIkeSpi, remoteAddr, remotePort));

        payloadList.add(natdSrcIp);
        payloadList.add(natdDstIp);
    }

    private static class IkeEapOutboundMsgWrapper {
        private final boolean serverAuthenticated;
        private final byte[] eapMsg;

        public IkeEapOutboundMsgWrapper(boolean serverAuthenticated, byte[] eapMsg) {
            this.serverAuthenticated = serverAuthenticated;
            this.eapMsg = eapMsg;
        }

        public boolean isServerAuthenticated() {
            return serverAuthenticated;
        }

        public byte[] getEapMsg() {
            return eapMsg;
        }
    }
    /**
     * Helper class to generate IKE SA creation payloads, in both request and response directions.
     */
    private static class CreateIkeSaHelper {
        public static List<IkePayload> getIkeInitSaRequestPayloads(
                IkeSaProposal[] saProposals,
                int selectedDhGroup,
                long initIkeSpi,
                long respIkeSpi,
                InetAddress localAddr,
                InetAddress remoteAddr,
                int localPort,
                int remotePort,
                RandomnessFactory randomFactory,
                boolean isForceUdpEncapEnabled)
                throws IOException {
            List<IkePayload> payloadList =
                    getCreateIkeSaPayloads(
                            selectedDhGroup,
                            IkeSaPayload.createInitialIkeSaPayload(saProposals),
                            randomFactory);

            if (remoteAddr instanceof Inet4Address) {
                // TODO(b/184869678): support NAT detection for all cases
                // UdpEncap for V6 is not supported in Android yet, so only send NAT Detection
                // payloads when using IPv4 addresses
                addNatDetectionPayloadsToList(
                        payloadList,
                        localAddr,
                        remoteAddr,
                        localPort,
                        remotePort,
                        initIkeSpi,
                        respIkeSpi,
                        isForceUdpEncapEnabled);
            }

            return payloadList;
        }

        public static List<IkePayload> getRekeyIkeSaRequestPayloads(
                IkeSaProposal[] saProposals,
                IkeSpiGenerator ikeSpiGenerator,
                InetAddress localAddr,
                RandomnessFactory randomFactory)
                throws IOException {
            if (localAddr == null) {
                throw new IllegalArgumentException("Local address was null for rekey");
            }

            // Guaranteed to have at least one SA Proposal, since the IKE session was set up
            // properly.
            int selectedDhGroup = saProposals[0].getDhGroupTransforms()[0].id;

            return getCreateIkeSaPayloads(
                    selectedDhGroup,
                    IkeSaPayload.createRekeyIkeSaRequestPayload(
                            saProposals, ikeSpiGenerator, localAddr),
                    randomFactory);
        }

        public static List<IkePayload> getRekeyIkeSaResponsePayloads(
                byte respProposalNumber,
                IkeSaProposal saProposal,
                IkeSpiGenerator ikeSpiGenerator,
                InetAddress localAddr,
                RandomnessFactory randomFactory)
                throws IOException {
            if (localAddr == null) {
                throw new IllegalArgumentException("Local address was null for rekey");
            }

            int selectedDhGroup = saProposal.getDhGroupTransforms()[0].id;

            return getCreateIkeSaPayloads(
                    selectedDhGroup,
                    IkeSaPayload.createRekeyIkeSaResponsePayload(
                            respProposalNumber, saProposal, ikeSpiGenerator, localAddr),
                    randomFactory);
        }

        /**
         * Builds the initial or rekey IKE creation payloads.
         *
         * <p>Will return a non-empty list of IkePayloads, the first of which WILL be the SA payload
         */
        private static List<IkePayload> getCreateIkeSaPayloads(
                int selectedDhGroup, IkeSaPayload saPayload, RandomnessFactory randomFactory)
                throws IOException {
            if (saPayload.proposalList.size() == 0) {
                throw new IllegalArgumentException("Invalid SA proposal list - was empty");
            }

            List<IkePayload> payloadList = new ArrayList<>(3);

            // The old IKE spec RFC 4306 (section 2.5 and 2.6) requires the payload order in IKE
            // INIT to be SAi, KEi, Ni and allow responders to reject requests with wrong order.
            // Although starting from RFC 5996, the protocol removed the allowance for rejecting
            // messages in which the payloads were not in the "right" order, there are few responder
            // implementations are still following the old spec when handling IKE INIT request with
            // COOKIE payload. Thus IKE library should follow the payload order to be compatible
            // with older implementations.
            payloadList.add(saPayload);

            // SaPropoals.Builder guarantees that each SA proposal has at least one DH group.
            payloadList.add(IkeKePayload.createOutboundKePayload(selectedDhGroup, randomFactory));

            payloadList.add(new IkeNoncePayload(randomFactory));

            return payloadList;
        }
    }

    @Override
    public void onUnderlyingNetworkUpdated() {
        // TODO(b/172013873): restart transmission timeouts on IKE SAs after changing networks
        sendMessage(
                CMD_LOCAL_REQUEST_MOBIKE,
                mLocalRequestFactory.getIkeLocalRequest(CMD_LOCAL_REQUEST_MOBIKE));
    }

    @Override
    public void onUnderlyingNetworkDied(Network network) {
<<<<<<< HEAD
        if (mEnabledExtensions.contains(IKE_OPTION_MOBIKE)) {
            executeUserCallback(
                    () -> mIkeSessionCallback.onError(new IkeNetworkLostException(network)));
        } else {
            handleIkeFatalError(new IkeInternalException("Network " + network + " disconnected"));
        }
=======
        executeUserCallback(
                () -> mIkeSessionCallback.onError(new IkeNetworkLostException(network)));
>>>>>>> c2bc5c05
    }

    @Override
    public void onError(IkeInternalException exception) {
        handleIkeFatalError(exception);
    }

    @Override
    public void onIkePacketReceived(IkeHeader ikeHeader, byte[] ikePacketBytes) {
        sendMessage(CMD_RECEIVE_IKE_PACKET, new ReceivedIkePacket(ikeHeader, ikePacketBytes));
    }
}<|MERGE_RESOLUTION|>--- conflicted
+++ resolved
@@ -5593,17 +5593,8 @@
 
     @Override
     public void onUnderlyingNetworkDied(Network network) {
-<<<<<<< HEAD
-        if (mEnabledExtensions.contains(IKE_OPTION_MOBIKE)) {
-            executeUserCallback(
-                    () -> mIkeSessionCallback.onError(new IkeNetworkLostException(network)));
-        } else {
-            handleIkeFatalError(new IkeInternalException("Network " + network + " disconnected"));
-        }
-=======
         executeUserCallback(
                 () -> mIkeSessionCallback.onError(new IkeNetworkLostException(network)));
->>>>>>> c2bc5c05
     }
 
     @Override
