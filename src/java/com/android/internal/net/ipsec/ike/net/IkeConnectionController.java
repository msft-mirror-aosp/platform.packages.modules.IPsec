--- conflicted
+++ resolved
@@ -685,15 +685,6 @@
      */
     private void setRemoteAddress() {
         LinkProperties linkProperties = mConnectivityManager.getLinkProperties(mNetwork);
-<<<<<<< HEAD
-        if (linkProperties == null) {
-            getIkeLog().e(TAG, "LinkProperties is null. Network disconnected");
-            mCallback.onUnderlyingNetworkDied(mNetwork);
-            return;
-        }
-
-=======
->>>>>>> c2bc5c05
         if (!mRemoteAddressesV6.isEmpty() && linkProperties.hasGlobalIpv6Address()) {
             // TODO(b/175348096): randomly choose from available addresses
             mRemoteAddress = mRemoteAddressesV6.get(0);
