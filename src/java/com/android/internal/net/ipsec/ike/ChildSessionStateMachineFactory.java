--- conflicted
+++ resolved
@@ -26,10 +26,7 @@
 import com.android.internal.annotations.VisibleForTesting;
 import com.android.internal.net.ipsec.ike.ChildSessionStateMachine.IChildSessionSmCallback;
 import com.android.internal.net.ipsec.ike.utils.IpSecSpiGenerator;
-<<<<<<< HEAD
-=======
 import com.android.internal.net.ipsec.ike.utils.RandomnessFactory;
->>>>>>> f07adba0
 
 import java.util.concurrent.Executor;
 
@@ -45,10 +42,7 @@
             Context context,
             int ikeSessionUniqueId,
             AlarmManager alarmManager,
-<<<<<<< HEAD
-=======
             RandomnessFactory randomFactory,
->>>>>>> f07adba0
             IpSecSpiGenerator ipSecSpiGenerator,
             ChildSessionParams sessionParams,
             Executor userCbExecutor,
@@ -59,10 +53,7 @@
                 context,
                 ikeSessionUniqueId,
                 alarmManager,
-<<<<<<< HEAD
-=======
                 randomFactory,
->>>>>>> f07adba0
                 ipSecSpiGenerator,
                 sessionParams,
                 userCbExecutor,
@@ -87,10 +78,7 @@
                 Context context,
                 int ikeSessionUniqueId,
                 AlarmManager alarmManager,
-<<<<<<< HEAD
-=======
                 RandomnessFactory randomFactory,
->>>>>>> f07adba0
                 IpSecSpiGenerator ipSecSpiGenerator,
                 ChildSessionParams sessionParams,
                 Executor userCbExecutor,
@@ -109,10 +97,7 @@
                 Context context,
                 int ikeSessionUniqueId,
                 AlarmManager alarmManager,
-<<<<<<< HEAD
-=======
                 RandomnessFactory randomFactory,
->>>>>>> f07adba0
                 IpSecSpiGenerator ipSecSpiGenerator,
                 ChildSessionParams sessionParams,
                 Executor userCbExecutor,
