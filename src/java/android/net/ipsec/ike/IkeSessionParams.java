--- conflicted
+++ resolved
@@ -148,25 +148,10 @@
      * Retrieves the configured server hostname
      *
      * <p>The configured server hostname will be resolved during IKE Session creation.
-<<<<<<< HEAD
-     *
-     * @hide
      */
     @NonNull
     public String getServerHostname() {
         return mServerHostname;
-    }
-
-    /** Temporarily keep this method to avoid touching API surface. Delete it in the followup CL. */
-    @NonNull
-    public InetAddress getServerAddress() {
-        return InetAddress.getLoopbackAddress();
-=======
-     */
-    @NonNull
-    public String getServerHostname() {
-        return mServerHostname;
->>>>>>> b895d7ac
     }
 
     /** Retrieves the configured {@link Network} */
@@ -454,43 +439,21 @@
          *
          * @param serverHostname the hostname of the IKE server, such as "ike.android.com".
          * @return Builder this, to facilitate chaining.
-         * @hide
          */
         @NonNull
         public Builder setServerHostname(@NonNull String serverHostname) {
             Objects.requireNonNull(serverHostname, "Required argument not provided");
-<<<<<<< HEAD
 
             mServerHostname = serverHostname;
             return this;
         }
 
         /**
-         * Temporarily keep this method to avoid touching API surface. Delete it in the followup CL.
-         */
-        @NonNull
-        public Builder setServerAddress(@NonNull InetAddress serverAddress) {
-            mServerHostname = serverAddress.getHostAddress();
-=======
-
-            mServerHostname = serverHostname;
->>>>>>> b895d7ac
-            return this;
-        }
-
-        /**
          * Sets the {@link Network} for the {@link IkeSessionParams} being built.
-<<<<<<< HEAD
          *
          * <p>If no {@link Network} is provided, the default Network (as per {@link
          * ConnectivityManager#getActiveNetwork()}) will be used.
          *
-=======
-         *
-         * <p>If no {@link Network} is provided, the default Network (as per {@link
-         * ConnectivityManager#getActiveNetwork()}) will be used.
-         *
->>>>>>> b895d7ac
          * @param network the {@link Network} that IKE Session will use.
          * @return Builder this, to facilitate chaining.
          */
