/*
 * Copyright (C) 2019 The Android Open Source Project
 *
 * Licensed under the Apache License, Version 2.0 (the "License");
 * you may not use this file except in compliance with the License.
 * You may obtain a copy of the License at
 *
 *      http://www.apache.org/licenses/LICENSE-2.0
 *
 * Unless required by applicable law or agreed to in writing, software
 * distributed under the License is distributed on an "AS IS" BASIS,
 * WITHOUT WARRANTIES OR CONDITIONS OF ANY KIND, either express or implied.
 * See the License for the specific language governing permissions and
 * limitations under the License.
 */

package com.android.internal.net.ipsec.test.ike;

import static android.net.eap.EapSessionConfig.EapMethodConfig.EAP_TYPE_AKA;
import static android.net.ipsec.ike.IkeSessionConfiguration.EXTENSION_TYPE_MOBIKE;
import static android.net.ipsec.test.ike.IkeSessionConfiguration.EXTENSION_TYPE_FRAGMENTATION;
import static android.net.ipsec.test.ike.IkeSessionParams.IKE_OPTION_EAP_ONLY_AUTH;
import static android.net.ipsec.test.ike.IkeSessionParams.IKE_OPTION_FORCE_PORT_4500;
import static android.net.ipsec.test.ike.IkeSessionParams.IKE_OPTION_MOBIKE;
import static android.net.ipsec.test.ike.exceptions.IkeProtocolException.ERROR_TYPE_AUTHENTICATION_FAILED;
import static android.net.ipsec.test.ike.exceptions.IkeProtocolException.ERROR_TYPE_CHILD_SA_NOT_FOUND;
import static android.net.ipsec.test.ike.exceptions.IkeProtocolException.ERROR_TYPE_INTERNAL_ADDRESS_FAILURE;
import static android.net.ipsec.test.ike.exceptions.IkeProtocolException.ERROR_TYPE_INVALID_KE_PAYLOAD;
import static android.net.ipsec.test.ike.exceptions.IkeProtocolException.ERROR_TYPE_INVALID_SYNTAX;
import static android.net.ipsec.test.ike.exceptions.IkeProtocolException.ERROR_TYPE_NO_ADDITIONAL_SAS;
import static android.net.ipsec.test.ike.exceptions.IkeProtocolException.ERROR_TYPE_NO_PROPOSAL_CHOSEN;
import static android.net.ipsec.test.ike.exceptions.IkeProtocolException.ERROR_TYPE_TEMPORARY_FAILURE;
import static android.net.ipsec.test.ike.exceptions.IkeProtocolException.ERROR_TYPE_UNSUPPORTED_CRITICAL_PAYLOAD;
import static android.net.ipsec.test.ike.ike3gpp.Ike3gppBackoffTimer.ERROR_TYPE_NETWORK_FAILURE;
import static android.net.ipsec.test.ike.ike3gpp.Ike3gppBackoffTimer.ERROR_TYPE_NO_APN_SUBSCRIPTION;
import static android.system.OsConstants.AF_INET;
import static android.system.OsConstants.AF_INET6;

import static com.android.internal.net.TestUtils.createMockRandomFactory;
import static com.android.internal.net.eap.test.EapResult.EapResponse.RESPONSE_FLAG_EAP_AKA_SERVER_AUTHENTICATED;
import static com.android.internal.net.ipsec.test.ike.AbstractSessionStateMachine.RETRY_INTERVAL_MS;
import static com.android.internal.net.ipsec.test.ike.IkeSessionStateMachine.CMD_FORCE_TRANSITION;
import static com.android.internal.net.ipsec.test.ike.IkeSessionStateMachine.CMD_RECEIVE_IKE_PACKET;
import static com.android.internal.net.ipsec.test.ike.IkeSessionStateMachine.IkeAuthData;
import static com.android.internal.net.ipsec.test.ike.IkeSessionStateMachine.IkeInitData;
import static com.android.internal.net.ipsec.test.ike.IkeSessionStateMachine.InitialSetupData;
import static com.android.internal.net.ipsec.test.ike.IkeSessionStateMachine.RETRY_INTERVAL_MS;
import static com.android.internal.net.ipsec.test.ike.IkeSessionStateMachine.TEMP_FAILURE_RETRY_TIMEOUT_MS;
import static com.android.internal.net.ipsec.test.ike.ike3gpp.Ike3gppExtensionExchange.NOTIFY_TYPE_BACKOFF_TIMER;
import static com.android.internal.net.ipsec.test.ike.ike3gpp.Ike3gppExtensionExchange.NOTIFY_TYPE_DEVICE_IDENTITY;
import static com.android.internal.net.ipsec.test.ike.ike3gpp.Ike3gppExtensionExchange.NOTIFY_TYPE_N1_MODE_CAPABILITY;
import static com.android.internal.net.ipsec.test.ike.ike3gpp.Ike3gppExtensionExchange.NOTIFY_TYPE_N1_MODE_INFORMATION;
import static com.android.internal.net.ipsec.test.ike.message.IkeConfigPayload.CONFIG_ATTR_APPLICATION_VERSION;
import static com.android.internal.net.ipsec.test.ike.message.IkeConfigPayload.CONFIG_ATTR_INTERNAL_IP4_ADDRESS;
import static com.android.internal.net.ipsec.test.ike.message.IkeConfigPayload.CONFIG_ATTR_INTERNAL_IP4_NETMASK;
import static com.android.internal.net.ipsec.test.ike.message.IkeConfigPayload.CONFIG_ATTR_INTERNAL_IP6_ADDRESS;
import static com.android.internal.net.ipsec.test.ike.message.IkeConfigPayload.CONFIG_ATTR_IP4_PCSCF;
import static com.android.internal.net.ipsec.test.ike.message.IkeConfigPayload.CONFIG_ATTR_IP6_PCSCF;
import static com.android.internal.net.ipsec.test.ike.message.IkeHeader.EXCHANGE_TYPE_CREATE_CHILD_SA;
import static com.android.internal.net.ipsec.test.ike.message.IkeHeader.EXCHANGE_TYPE_INFORMATIONAL;
import static com.android.internal.net.ipsec.test.ike.message.IkeMessage.IKE_EXCHANGE_SUBTYPE_DELETE_CHILD;
import static com.android.internal.net.ipsec.test.ike.message.IkeMessage.IKE_EXCHANGE_SUBTYPE_REKEY_CHILD;
import static com.android.internal.net.ipsec.test.ike.message.IkeNotifyPayload.NOTIFY_TYPE_COOKIE;
import static com.android.internal.net.ipsec.test.ike.message.IkeNotifyPayload.NOTIFY_TYPE_COOKIE2;
import static com.android.internal.net.ipsec.test.ike.message.IkeNotifyPayload.NOTIFY_TYPE_EAP_ONLY_AUTHENTICATION;
import static com.android.internal.net.ipsec.test.ike.message.IkeNotifyPayload.NOTIFY_TYPE_IKEV2_FRAGMENTATION_SUPPORTED;
import static com.android.internal.net.ipsec.test.ike.message.IkeNotifyPayload.NOTIFY_TYPE_INITIAL_CONTACT;
import static com.android.internal.net.ipsec.test.ike.message.IkeNotifyPayload.NOTIFY_TYPE_MOBIKE_SUPPORTED;
import static com.android.internal.net.ipsec.test.ike.message.IkeNotifyPayload.NOTIFY_TYPE_NAT_DETECTION_DESTINATION_IP;
import static com.android.internal.net.ipsec.test.ike.message.IkeNotifyPayload.NOTIFY_TYPE_NAT_DETECTION_SOURCE_IP;
import static com.android.internal.net.ipsec.test.ike.message.IkeNotifyPayload.NOTIFY_TYPE_SIGNATURE_HASH_ALGORITHMS;
import static com.android.internal.net.ipsec.test.ike.message.IkeNotifyPayload.NOTIFY_TYPE_UPDATE_SA_ADDRESSES;
import static com.android.internal.net.ipsec.test.ike.message.IkePayload.PAYLOAD_TYPE_AUTH;
import static com.android.internal.net.ipsec.test.ike.message.IkePayload.PAYLOAD_TYPE_KE;
import static com.android.internal.net.ipsec.test.ike.message.IkePayload.PAYLOAD_TYPE_NONCE;
import static com.android.internal.net.ipsec.test.ike.message.IkePayload.PAYLOAD_TYPE_NOTIFY;
import static com.android.internal.net.ipsec.test.ike.message.IkePayload.PAYLOAD_TYPE_SA;
import static com.android.internal.net.ipsec.test.ike.net.IkeConnectionController.NAT_DETECTED;
import static com.android.internal.net.ipsec.test.ike.net.IkeConnectionController.NAT_TRAVERSAL_SUPPORT_NOT_CHECKED;
import static com.android.internal.net.ipsec.test.ike.net.IkeConnectionController.NAT_TRAVERSAL_UNSUPPORTED;

import static org.junit.Assert.assertArrayEquals;
import static org.junit.Assert.assertEquals;
import static org.junit.Assert.assertFalse;
import static org.junit.Assert.assertNotEquals;
import static org.junit.Assert.assertNotNull;
import static org.junit.Assert.assertNull;
import static org.junit.Assert.assertSame;
import static org.junit.Assert.assertTrue;
import static org.junit.Assert.fail;
import static org.mockito.Matchers.any;
import static org.mockito.Matchers.anyBoolean;
import static org.mockito.Matchers.anyInt;
import static org.mockito.Matchers.anyLong;
import static org.mockito.Matchers.anyObject;
import static org.mockito.Matchers.anyString;
import static org.mockito.Matchers.argThat;
import static org.mockito.Matchers.eq;
import static org.mockito.Mockito.atLeast;
import static org.mockito.Mockito.atLeastOnce;
import static org.mockito.Mockito.doAnswer;
import static org.mockito.Mockito.doNothing;
import static org.mockito.Mockito.doReturn;
import static org.mockito.Mockito.doThrow;
import static org.mockito.Mockito.mock;
import static org.mockito.Mockito.never;
import static org.mockito.Mockito.reset;
import static org.mockito.Mockito.spy;
import static org.mockito.Mockito.times;
import static org.mockito.Mockito.verify;
import static org.mockito.Mockito.when;

import android.annotation.Nullable;
import android.net.LinkAddress;
import android.net.Network;
import android.net.eap.test.EapAkaInfo;
import android.net.eap.test.EapSessionConfig;
import android.net.ipsec.test.ike.ChildSaProposal;
import android.net.ipsec.test.ike.ChildSessionCallback;
import android.net.ipsec.test.ike.ChildSessionParams;
import android.net.ipsec.test.ike.IkeFqdnIdentification;
import android.net.ipsec.test.ike.IkeIdentification;
import android.net.ipsec.test.ike.IkeIpv4AddrIdentification;
import android.net.ipsec.test.ike.IkeManager;
import android.net.ipsec.test.ike.IkeSaProposal;
import android.net.ipsec.test.ike.IkeSessionCallback;
import android.net.ipsec.test.ike.IkeSessionConfiguration;
import android.net.ipsec.test.ike.IkeSessionConnectionInfo;
import android.net.ipsec.test.ike.IkeSessionParams;
import android.net.ipsec.test.ike.SaProposal;
import android.net.ipsec.test.ike.TransportModeChildSessionParams;
import android.net.ipsec.test.ike.TunnelModeChildSessionParams;
import android.net.ipsec.test.ike.exceptions.AuthenticationFailedException;
import android.net.ipsec.test.ike.exceptions.IkeException;
import android.net.ipsec.test.ike.exceptions.IkeInternalException;
import android.net.ipsec.test.ike.exceptions.IkeNetworkLostException;
import android.net.ipsec.test.ike.exceptions.IkeProtocolException;
import android.net.ipsec.test.ike.exceptions.InvalidSyntaxException;
import android.net.ipsec.test.ike.exceptions.NoValidProposalChosenException;
import android.net.ipsec.test.ike.exceptions.UnrecognizedIkeProtocolException;
import android.net.ipsec.test.ike.exceptions.UnsupportedCriticalPayloadException;
import android.net.ipsec.test.ike.ike3gpp.Ike3gppBackoffTimer;
import android.net.ipsec.test.ike.ike3gpp.Ike3gppData;
import android.net.ipsec.test.ike.ike3gpp.Ike3gppExtension;
import android.net.ipsec.test.ike.ike3gpp.Ike3gppExtension.Ike3gppDataListener;
import android.net.ipsec.test.ike.ike3gpp.Ike3gppN1ModeInformation;
import android.net.ipsec.test.ike.ike3gpp.Ike3gppParams;
import android.os.test.TestLooper;
import android.telephony.TelephonyManager;

import androidx.test.filters.SdkSuppress;

import com.android.internal.net.TestUtils;
import com.android.internal.net.eap.test.EapAuthenticator;
import com.android.internal.net.eap.test.IEapCallback;
import com.android.internal.net.ipsec.test.ike.ChildSessionStateMachine.IChildSessionSmCallback;
import com.android.internal.net.ipsec.test.ike.IkeLocalRequestScheduler.ChildLocalRequest;
import com.android.internal.net.ipsec.test.ike.IkeLocalRequestScheduler.IkeLocalRequest;
import com.android.internal.net.ipsec.test.ike.IkeLocalRequestScheduler.LocalRequestFactory;
import com.android.internal.net.ipsec.test.ike.IkeSessionStateMachine.CreateIkeLocalIkeAuth;
import com.android.internal.net.ipsec.test.ike.IkeSessionStateMachine.CreateIkeLocalIkeAuthInEap;
import com.android.internal.net.ipsec.test.ike.IkeSessionStateMachine.ReceivedIkePacket;
import com.android.internal.net.ipsec.test.ike.SaRecord.ISaRecordHelper;
import com.android.internal.net.ipsec.test.ike.SaRecord.IkeSaRecord;
import com.android.internal.net.ipsec.test.ike.SaRecord.IkeSaRecordConfig;
import com.android.internal.net.ipsec.test.ike.SaRecord.SaLifetimeAlarmScheduler;
import com.android.internal.net.ipsec.test.ike.SaRecord.SaRecordHelper;
import com.android.internal.net.ipsec.test.ike.crypto.IkeCipher;
import com.android.internal.net.ipsec.test.ike.crypto.IkeMacIntegrity;
import com.android.internal.net.ipsec.test.ike.crypto.IkeMacPrf;
import com.android.internal.net.ipsec.test.ike.keepalive.IkeNattKeepalive;
import com.android.internal.net.ipsec.test.ike.message.IkeAuthDigitalSignPayload;
import com.android.internal.net.ipsec.test.ike.message.IkeAuthPayload;
import com.android.internal.net.ipsec.test.ike.message.IkeAuthPskPayload;
import com.android.internal.net.ipsec.test.ike.message.IkeCertX509CertPayload;
import com.android.internal.net.ipsec.test.ike.message.IkeConfigPayload;
import com.android.internal.net.ipsec.test.ike.message.IkeDeletePayload;
import com.android.internal.net.ipsec.test.ike.message.IkeEapPayload;
import com.android.internal.net.ipsec.test.ike.message.IkeHeader;
import com.android.internal.net.ipsec.test.ike.message.IkeIdPayload;
import com.android.internal.net.ipsec.test.ike.message.IkeInformationalPayload;
import com.android.internal.net.ipsec.test.ike.message.IkeKePayload;
import com.android.internal.net.ipsec.test.ike.message.IkeMessage;
import com.android.internal.net.ipsec.test.ike.message.IkeMessage.DecodeResult;
import com.android.internal.net.ipsec.test.ike.message.IkeMessage.DecodeResultOk;
import com.android.internal.net.ipsec.test.ike.message.IkeMessage.DecodeResultPartial;
import com.android.internal.net.ipsec.test.ike.message.IkeMessage.DecodeResultProtectedError;
import com.android.internal.net.ipsec.test.ike.message.IkeMessage.DecodeResultUnprotectedError;
import com.android.internal.net.ipsec.test.ike.message.IkeMessage.IIkeMessageHelper;
import com.android.internal.net.ipsec.test.ike.message.IkeMessage.IkeMessageHelper;
import com.android.internal.net.ipsec.test.ike.message.IkeNoncePayload;
import com.android.internal.net.ipsec.test.ike.message.IkeNotifyPayload;
import com.android.internal.net.ipsec.test.ike.message.IkePayload;
import com.android.internal.net.ipsec.test.ike.message.IkeSaPayload;
import com.android.internal.net.ipsec.test.ike.message.IkeSaPayload.DhGroupTransform;
import com.android.internal.net.ipsec.test.ike.message.IkeSaPayload.EncryptionTransform;
import com.android.internal.net.ipsec.test.ike.message.IkeSaPayload.IntegrityTransform;
import com.android.internal.net.ipsec.test.ike.message.IkeSaPayload.PrfTransform;
import com.android.internal.net.ipsec.test.ike.message.IkeSkfPayload;
import com.android.internal.net.ipsec.test.ike.message.IkeTestUtils;
import com.android.internal.net.ipsec.test.ike.message.IkeTsPayload;
import com.android.internal.net.ipsec.test.ike.net.IkeConnectionController;
import com.android.internal.net.ipsec.test.ike.net.IkeDefaultNetworkCallback;
import com.android.internal.net.ipsec.test.ike.net.IkeNetworkCallbackBase;
import com.android.internal.net.ipsec.test.ike.net.IkeSpecificNetworkCallback;
import com.android.internal.net.ipsec.test.ike.testmode.DeterministicSecureRandom;
import com.android.internal.net.ipsec.test.ike.testutils.CertUtils;
import com.android.internal.net.ipsec.test.ike.utils.IkeAlarm.IkeAlarmConfig;
import com.android.internal.net.ipsec.test.ike.utils.IkeSecurityParameterIndex;
import com.android.internal.net.ipsec.test.ike.utils.IkeSpiGenerator;
import com.android.internal.net.ipsec.test.ike.utils.RandomnessFactory;
import com.android.internal.net.ipsec.test.ike.utils.State;
import com.android.internal.net.utils.test.Log;
import com.android.internal.util.HexDump;

import org.junit.After;
import org.junit.Before;
import org.junit.Ignore;
import org.junit.Test;
import org.mockito.ArgumentCaptor;
import org.mockito.invocation.InvocationOnMock;
import org.mockito.stubbing.Answer;

import java.io.IOException;
import java.net.Inet4Address;
import java.net.InetAddress;
import java.net.UnknownHostException;
import java.nio.ByteBuffer;
import java.nio.charset.StandardCharsets;
import java.security.GeneralSecurityException;
import java.security.PrivateKey;
import java.security.SecureRandom;
import java.security.cert.X509Certificate;
import java.util.ArrayList;
import java.util.Arrays;
import java.util.Collections;
import java.util.HashMap;
import java.util.HashSet;
import java.util.List;
import java.util.Map;
import java.util.Random;
import java.util.Set;
import java.util.concurrent.Executor;

public final class IkeSessionStateMachineTest extends IkeSessionTestBase {
    private static final String TAG = "IkeSessionStateMachineTest";

    private static final String IKE_INIT_RESP_HEX_STRING =
            "5f54bf6d8b48e6e1909232b3d1edcb5c21202220000000000000014c220000300000"
                    + "002c010100040300000c0100000c800e008003000008030000020300000802000002"
                    + "00000008040000022800008800020000fe014fefed55a4229928bfa3dad1ea6ffaca"
                    + "abfb5f5bdd71790e99a192530e3f849d3a3d96dc6e0a7a10ff6f72a6162103ac573c"
                    + "acd41d08b7a034cad8f5eab09c14ced5a9e4af5692dff028f21c1119dd75226b6af6"
                    + "b2f009245369c9892cc5742e5c94a254ebff052470771fb2cb4f29a35d8953e18a1a"
                    + "6c6fbc56acc188a5290000249756112ca539f5c25abacc7ee92b73091942a9c06950"
                    + "f98848f1af1694c4ddff2900001c00004004c53f054b976a25d75fde72dbf1c7b6c8"
                    + "c9aa9ca12900001c00004005b16d79b21c1bc89ca7350f42de805be0227e2ed62b00"
                    + "00080000401400000014882fe56d6fd20dbc2251613b2ebe5beb";
    private static final String IKE_SA_PAYLOAD_HEX_STRING =
            "220000300000002c010100040300000c0100000c800e00800300000803000002030"
                    + "00008020000020000000804000002";
    private static final String IKE_REKEY_SA_PAYLOAD_HEX_STRING =
            "22000038000000340101080400000000000000FF0300000c0100000c800e0080030"
                    + "000080300000203000008020000020000000804000002";
    private static final String IKE_REKEY_UNACCEPTABLE_SA_PAYLOAD_HEX_STRING =
            "22000038000000340101080400000000000000FF0300000c0100000c800e0080030"
                    + "00008030000020300000802000002000000080400000e";
    private static final int IKE_REKEY_SA_INITIATOR_SPI = 0xff;
    private static final String KE_PAYLOAD_HEX_STRING =
            "2800008800020000b4a2faf4bb54878ae21d638512ece55d9236fc50"
                    + "46ab6cef82220f421f3ce6361faf36564ecb6d28798a94aa"
                    + "d7b2b4b603ddeaaa5630adb9ece8ac37534036040610ebdd"
                    + "92f46bef84f0be7db860351843858f8acf87056e272377f7"
                    + "0c9f2d81e29c7b0ce4f291a3a72476bb0b278fd4b7b0a4c2"
                    + "6bbeb08214c7071376079587";
    private static final String INVALID_KE_PAYLOAD_HEX_STRING = "0000000a00000011000e";
    private static final String NONCE_INIT_PAYLOAD_HEX_STRING =
            "29000024c39b7f368f4681b89fa9b7be6465abd7c5f68b6ed5d3b4c72cb4240eb5c46412";
    private static final String NONCE_RESP_PAYLOAD_HEX_STRING =
            "290000249756112ca539f5c25abacc7ee92b73091942a9c06950f98848f1af1694c4ddff";
    private static final String NONCE_INIT_HEX_STRING =
            "c39b7f368f4681b89fa9b7be6465abd7c5f68b6ed5d3b4c72cb4240eb5c46412";
    private static final String NONCE_RESP_HEX_STRING =
            "9756112ca539f5c25abacc7ee92b73091942a9c06950f98848f1af1694c4ddff";
    private static final String NAT_DETECTION_SOURCE_PAYLOAD_HEX_STRING =
            "2900001c00004004e54f73b7d83f6beb881eab2051d8663f421d10b0";
    private static final String NAT_DETECTION_DESTINATION_PAYLOAD_HEX_STRING =
            "2900001c00004005d915368ca036004cb578ae3e3fb268509aeab190";
    private static final String FRAGMENTATION_SUPPORTED_PAYLOAD_HEX_STRING = "290000080000402e";
    private static final String SIGNATURE_HASH_SUPPORTED_PAYLOAD_HEX_STRING =
            "2b0000100000402f0001000200030004";
    private static final String DELETE_IKE_PAYLOAD_HEX_STRING = "0000000801000000";
    private static final String NOTIFY_REKEY_IKE_PAYLOAD_HEX_STRING = "2100000800004009";
    private static final String ID_PAYLOAD_INITIATOR_HEX_STRING =
            "290000180200000031313233343536373839414243444546";
    private static final String ID_PAYLOAD_RESPONDER_HEX_STRING = "2700000c010000007f000001";
    private static final String ID_PAYLOAD_RESPONDER_FQDN_HEX_STRING =
            "2700001702000000696B652E616E64726F69642E6E6574";
    private static final String PSK_AUTH_RESP_PAYLOAD_HEX_STRING =
            "2100001c0200000058f36412e9b7b38df817a9f7779b7a008dacdd25";
    private static final String GENERIC_DIGITAL_SIGN_AUTH_RESP_HEX_STRING =
            "300000580e0000000f300d06092a864886f70d01010b05006f76af4150d653c5d413"
                    + "6b9f69d905849bf075c563e6d14ccda42361ec3e7d12c72e2dece5711ea1d952f7b8e"
                    + "12c5d982aa4efdaeac36a02b222aa96242cc424";
    private static final String CHILD_SA_PAYLOAD_HEX_STRING =
            "2c00002c0000002801030403cae7019f0300000c0100000c800e008003000008030"
                    + "000020000000805000000";
    private static final String TS_INIT_PAYLOAD_HEX_STRING =
            "2d00001801000000070000100000ffff00000000ffffffff";
    private static final String TS_RESP_PAYLOAD_HEX_STRING =
            "2900001801000000070000100000ffff000000000fffffff";
    private static final String VENDOR_ID_PAYLOAD_HEX_STRING =
            "0000001852656d6f74652056656e646f72204944204f6e65";

    private static final String PSK_HEX_STRING = "6A756E69706572313233";

    private static final String PRF_KEY_INIT_HEX_STRING =
            "094787780EE466E2CB049FA327B43908BC57E485";
    private static final String PRF_KEY_RESP_HEX_STRING =
            "A30E6B08BE56C0E6BFF4744143C75219299E1BEB";

    private static final String CP_PAYLOAD_HEX_STRING =
            "210000810200000000080011260010111067a17d000000000a"
                    + "f68e8640000a0010200148880067ff000643000d000000000"
                    + "00a0010200148880066ff000645000d0000000000150010200"
                    + "148880006713a00f10104000000050015001020014888000671"
                    + "3a00f101040000008900150010200148880005713a00e00104000000c9";
    private static final String PCSCF_IPV6_ADDRESS1 = "2001:4888:6:713a:f1:104:0:5";
    private static final String PCSCF_IPV6_ADDRESS2 = "2001:4888:6:713a:f1:104:0:89";
    private static final String PCSCF_IPV6_ADDRESS3 = "2001:4888:5:713a:e0:104:0:c9";

    private static final byte[] EAP_DUMMY_MSG = "EAP Message".getBytes();
    private static final int EAP_RESPONSE_FLAG_MASK_WITH_EAP_AKA_SERVER_AUTHENTICATED =
            (1 << RESPONSE_FLAG_EAP_AKA_SERVER_AUTHENTICATED);
    private static final int EAP_RESPONSE_FLAGS_NOT_SET = 0;
    private static final byte[] REMOTE_VENDOR_ID_ONE = "Remote Vendor ID One".getBytes();
    private static final byte[] REMOTE_VENDOR_ID_TWO = "Remote Vendor ID Two".getBytes();

    private static final IkeIdentification LOCAL_ID_IPV4 =
            new IkeIpv4AddrIdentification((Inet4Address) LOCAL_ADDRESS);
    private static final IkeIdentification REMOTE_ID_FQDN =
            new IkeFqdnIdentification("server.test.android.net");
    private static final IkeIdentification REMOTE_ID_IPV4 =
            new IkeIpv4AddrIdentification((Inet4Address) REMOTE_ADDRESS);

    private static final byte PDU_SESSION_ID = (byte) 0x7B;
    private static final String N1_MODE_CAPABILITY_PAYLOAD_DATA = "017B";
    private static final byte[] SNSSAI = {(byte) 456};

    private static final byte BACKOFF_TIMER = (byte) 0xAF;
    private static final byte[] BACKOFF_TIMER_DATA = {0x01, BACKOFF_TIMER};

    private static final int KEY_LEN_IKE_INTE = 20;
    private static final int KEY_LEN_IKE_ENCR = 16;
    private static final int KEY_LEN_IKE_PRF = 20;
    private static final int KEY_LEN_IKE_SKD = KEY_LEN_IKE_PRF;

    private static final int CHILD_SPI_LOCAL = 0x2ad4c0a2;
    private static final int CHILD_SPI_REMOTE = 0xcae7019f;

    private static final int EAP_SIM_SUB_ID = 1;

    private static final int PAYLOAD_TYPE_UNSUPPORTED = 127;

    private static final int COOKIE_DATA_LEN = 64;
    private static final int COOKIE2_DATA_LEN = 64;

    private static final byte[] COOKIE_DATA = new byte[COOKIE_DATA_LEN];
    private static final byte[] COOKIE2_DATA = new byte[COOKIE2_DATA_LEN];

    private static final int NATT_KEEPALIVE_DELAY = 20;

    private static final String DEVICE_IDENTITY_IMEI = "123456789123456";
    private static final byte[] DEVICE_IDENTITY_PAYLOAD_IMEI =
            HexDump.hexStringToByteArray("00090121436587193254F6");

    static {
        new Random().nextBytes(COOKIE_DATA);
        new Random().nextBytes(COOKIE2_DATA);
    }

    private static final long RETRANSMIT_BACKOFF_TIMEOUT_MS = 5000L;

    private static final IkeSpiGenerator IKE_SPI_GENERATOR =
            new IkeSpiGenerator(createMockRandomFactory());

    private static final Ike3gppParams IKE_3GPP_PARAMS =
            new Ike3gppParams.Builder().setPduSessionId(PDU_SESSION_ID).build();

    private static final byte[] REAUTH_ID_BYTES =
            "4OLUpQCqFyhm1/UgD56anTzYTqJDckibqjU6PlS4sZaiuLc=".getBytes(StandardCharsets.UTF_8);

    private IkeUdpEncapSocket mMockIkeUdpEncapSocket;
    private IkeUdp6WithEncapPortSocket mMockIkeUdp6WithEncapPortSocket;
    private IkeUdp4Socket mMockIkeUdp4Socket;
    private IkeUdp6Socket mMockIkeUdp6Socket;
    private IkeSocket mMockCurrentIkeSocket;

    private LinkAddress mMockLinkAddressGlobalV6;

    private IkeNattKeepalive mMockIkeNattKeepalive;

    private TestLooper mLooper;
    private IkeSessionStateMachine mIkeSessionStateMachine;

    private byte[] mPsk;

    private ChildSessionParams mChildSessionParams;

    private Executor mSpyUserCbExecutor;
    private IkeSessionCallback mMockIkeSessionCallback;
    private ChildSessionCallback mMockChildSessionCallback;

    private EncryptionTransform mIkeEncryptionTransform;
    private IntegrityTransform mIkeIntegrityTransform;
    private PrfTransform mIkePrfTransform;
    private DhGroupTransform mIkeDhGroupTransform;

    private IIkeMessageHelper mMockIkeMessageHelper;
    private ISaRecordHelper mMockSaRecordHelper;

    private ChildSessionStateMachine mMockChildSessionStateMachine;
    private IChildSessionSmCallback mDummyChildSmCallback;

    private IkeSaRecord mSpyCurrentIkeSaRecord;
    private IkeSaRecord mSpyLocalInitIkeSaRecord;
    private IkeSaRecord mSpyRemoteInitIkeSaRecord;

    private Log mSpyIkeLog;

    private int mExpectedCurrentSaLocalReqMsgId;
    private int mExpectedCurrentSaRemoteReqMsgId;

    private IkeSessionStateMachine.Dependencies mSpyDeps;

    private EapSessionConfig mEapSessionConfig;
    private EapSessionConfig mEapSessionConfigEapAka;
    private EapAuthenticator mMockEapAuthenticator;

    private IkeConnectionController mSpyIkeConnectionCtrl;

    private Ike3gppDataListener mMockIke3gppDataListener;
    private Ike3gppExtension mIke3gppExtension;

    private X509Certificate mRootCertificate;
    private X509Certificate mServerEndCertificate;
    private PrivateKey mUserPrivateKey;
    private X509Certificate mUserEndCert;

    private LocalRequestFactory mLocalRequestFactory;

    private ArgumentCaptor<IkeMessage> mIkeMessageCaptor =
            ArgumentCaptor.forClass(IkeMessage.class);
    private ArgumentCaptor<IkeSaRecordConfig> mIkeSaRecordConfigCaptor =
            ArgumentCaptor.forClass(IkeSaRecordConfig.class);
    private ArgumentCaptor<IChildSessionSmCallback> mChildSessionSmCbCaptor =
            ArgumentCaptor.forClass(IChildSessionSmCallback.class);
    private ArgumentCaptor<List<IkePayload>> mPayloadListCaptor =
            ArgumentCaptor.forClass(List.class);

    private ReceivedIkePacket makeDummyReceivedIkeInitRespPacket(List<IkePayload> payloadList)
            throws Exception {
        long dummyInitSpi = 1L;
        long dummyRespSpi = 2L;

        return makeDummyUnencryptedReceivedIkePacket(
                dummyInitSpi,
                dummyRespSpi,
                IkeHeader.EXCHANGE_TYPE_IKE_SA_INIT,
                true /*isResp*/,
                false /*fromIkeInit*/,
                payloadList);
    }

    private ReceivedIkePacket makeDummyReceivedIkeInitRespPacket(
            List<Integer> payloadTypeList, List<String> payloadHexStringList) throws Exception {

        List<IkePayload> payloadList =
                hexStrListToIkePayloadList(
                        payloadTypeList, payloadHexStringList, true /* isResp */);
        return makeDummyReceivedIkeInitRespPacket(payloadList);
    }

    private ReceivedIkePacket makeDummyUnencryptedReceivedIkePacket(
            long initiatorSpi,
            long responderSpi,
            @IkeHeader.ExchangeType int eType,
            boolean isResp,
            boolean fromIkeInit,
            List<IkePayload> payloadList)
            throws Exception {
        IkeMessage dummyIkeMessage =
                makeDummyIkeMessageForTest(
                        initiatorSpi,
                        responderSpi,
                        eType,
                        isResp,
                        fromIkeInit,
                        0,
                        false /*isEncrypted*/,
                        payloadList);

        byte[] dummyIkePacketBytes = new byte[0];
        doReturn(new DecodeResultOk(dummyIkeMessage, dummyIkePacketBytes))
                .when(mMockIkeMessageHelper)
                .decode(0, dummyIkeMessage.ikeHeader, dummyIkePacketBytes);

        return new ReceivedIkePacket(dummyIkeMessage.ikeHeader, dummyIkePacketBytes);
    }

    private ReceivedIkePacket makeDummyEncryptedReceivedIkePacket(
            IkeSaRecord ikeSaRecord,
            @IkeHeader.ExchangeType int eType,
            boolean isResp,
            List<Integer> payloadTypeList,
            List<String> payloadHexStringList)
            throws Exception {
        List<IkePayload> payloadList =
                hexStrListToIkePayloadList(payloadTypeList, payloadHexStringList, isResp);
        return makeDummyEncryptedReceivedIkePacketWithPayloadList(
                ikeSaRecord, eType, isResp, payloadList);
    }

    private ReceivedIkePacket makeDummyEncryptedReceivedIkePacketWithPayloadList(
            IkeSaRecord ikeSaRecord,
            @IkeHeader.ExchangeType int eType,
            boolean isResp,
            List<IkePayload> payloadList)
            throws Exception {
        return makeDummyEncryptedReceivedIkePacketWithPayloadList(
                ikeSaRecord,
                eType,
                isResp,
                isResp
                        ? ikeSaRecord.getLocalRequestMessageId()
                        : ikeSaRecord.getRemoteRequestMessageId(),
                payloadList,
                new byte[0] /*dummyIkePacketBytes*/);
    }

    private ReceivedIkePacket makeDummyEncryptedReceivedIkePacketWithPayloadList(
            IkeSaRecord ikeSaRecord,
            @IkeHeader.ExchangeType int eType,
            boolean isResp,
            int msgId,
            List<IkePayload> payloadList,
            byte[] dummyIkePacketBytes)
            throws Exception {
        boolean fromIkeInit = !ikeSaRecord.isLocalInit;
        IkeMessage dummyIkeMessage =
                makeDummyIkeMessageForTest(
                        ikeSaRecord.getInitiatorSpi(),
                        ikeSaRecord.getResponderSpi(),
                        eType,
                        isResp,
                        fromIkeInit,
                        msgId,
                        true /*isEncyprted*/,
                        payloadList);

        setDecodeEncryptedPacketResult(
                ikeSaRecord,
                dummyIkeMessage.ikeHeader,
                null /*collectedFrags*/,
                new DecodeResultOk(dummyIkeMessage, dummyIkePacketBytes));

        return new ReceivedIkePacket(dummyIkeMessage.ikeHeader, dummyIkePacketBytes);
    }

    private ReceivedIkePacket makeDummyReceivedIkePacketWithInvalidSyntax(
            IkeSaRecord ikeSaRecord, boolean isResp, int eType) {
        return makeDummyReceivedIkePacketWithDecodingError(
                ikeSaRecord, isResp, eType, new InvalidSyntaxException("IkeStateMachineTest"));
    }

    private ReceivedIkePacket makeDummyReceivedIkePacketWithDecodingError(
            IkeSaRecord ikeSaRecord, boolean isResp, int eType, IkeProtocolException exception) {
        IkeHeader header =
                makeDummyIkeHeader(ikeSaRecord, isResp, eType, IkePayload.PAYLOAD_TYPE_SK);
        byte[] dummyPacket = new byte[0];
        doReturn(new DecodeResultProtectedError(exception, dummyPacket))
                .when(mMockIkeMessageHelper)
                .decode(anyInt(), any(), any(), eq(ikeSaRecord), eq(header), any(), any());

        return new ReceivedIkePacket(header, dummyPacket);
    }

    private ReceivedIkePacket makeDummyReceivedIkePacketWithUnprotectedError(
            IkeSaRecord ikeSaRecord, boolean isResp, int eType, IkeException exception) {
        IkeHeader header =
                makeDummyIkeHeader(ikeSaRecord, isResp, eType, IkePayload.PAYLOAD_TYPE_SK);
        byte[] dummyPacket = new byte[0];
        doReturn(new DecodeResultUnprotectedError(exception))
                .when(mMockIkeMessageHelper)
                .decode(anyInt(), any(), any(), eq(ikeSaRecord), eq(header), any(), any());

        return new ReceivedIkePacket(header, dummyPacket);
    }

    private ReceivedIkePacket makeDummyReceivedIkeFragmentPacket(
            IkeSaRecord ikeSaRecord,
            boolean isResp,
            int eType,
            IkeSkfPayload skfPayload,
            int nextPayloadType,
            DecodeResultPartial collectedFrags) {
        IkeHeader header =
                makeDummyIkeHeader(ikeSaRecord, isResp, eType, IkePayload.PAYLOAD_TYPE_SKF);

        byte[] dummyPacket = new byte[0];
        DecodeResultPartial resultFrags =
                new DecodeResultPartial(
                        header, dummyPacket, skfPayload, nextPayloadType, collectedFrags);
        setDecodeEncryptedPacketResult(ikeSaRecord, header, collectedFrags, resultFrags);

        return new ReceivedIkePacket(header, dummyPacket);
    }

    private ReceivedIkePacket makeDummyReceivedLastIkeFragmentPacketOk(
            IkeSaRecord ikeSaRecord,
            boolean isResp,
            int eType,
            DecodeResultPartial collectedFrags,
            List<IkePayload> payloadList,
            byte[] firstFragBytes) {
        IkeHeader header =
                makeDummyIkeHeader(ikeSaRecord, isResp, eType, IkePayload.PAYLOAD_TYPE_SKF);

        IkeMessage completeMessage = new IkeMessage(header, payloadList);

        setDecodeEncryptedPacketResult(
                ikeSaRecord,
                header,
                collectedFrags,
                new DecodeResultOk(completeMessage, firstFragBytes));

        return new ReceivedIkePacket(header, new byte[0] /*dummyIkePacketBytes*/);
    }

    private ReceivedIkePacket makeDummyReceivedLastIkeFragmentPacketError(
            IkeSaRecord ikeSaRecord,
            boolean isResp,
            int eType,
            DecodeResultPartial collectedFrags,
            IkeException exception) {
        IkeHeader header =
                makeDummyIkeHeader(ikeSaRecord, isResp, eType, IkePayload.PAYLOAD_TYPE_SKF);

        byte[] dummyIkePacketBytes = new byte[0];
        setDecodeEncryptedPacketResult(
                ikeSaRecord,
                header,
                collectedFrags,
                new DecodeResultProtectedError(exception, dummyIkePacketBytes));

        return new ReceivedIkePacket(header, dummyIkePacketBytes);
    }

    private IkeHeader makeDummyIkeHeader(
            IkeSaRecord ikeSaRecord, boolean isResp, int eType, int firstPayloadType) {
        return new IkeHeader(
                ikeSaRecord.getInitiatorSpi(),
                ikeSaRecord.getResponderSpi(),
                firstPayloadType,
                eType,
                isResp,
                !ikeSaRecord.isLocalInit,
                isResp
                        ? ikeSaRecord.getLocalRequestMessageId()
                        : ikeSaRecord.getRemoteRequestMessageId());
    }

    private void setDecodeEncryptedPacketResult(
            IkeSaRecord ikeSaRecord,
            IkeHeader header,
            DecodeResultPartial collectedFrags,
            DecodeResult result) {
        doReturn(result)
                .when(mMockIkeMessageHelper)
                .decode(
                        anyInt(),
                        any(),
                        any(),
                        eq(ikeSaRecord),
                        eq(header),
                        any(),
                        eq(collectedFrags));
    }

    private IkeMessage makeDummyIkeMessageForTest(
            long initSpi,
            long respSpi,
            @IkeHeader.ExchangeType int eType,
            boolean isResp,
            boolean fromikeInit,
            int messageId,
            boolean isEncrypted,
            List<IkePayload> payloadList)
            throws Exception {
        int firstPayloadType =
                isEncrypted ? IkePayload.PAYLOAD_TYPE_SK : IkePayload.PAYLOAD_TYPE_NO_NEXT;

        IkeHeader header =
                new IkeHeader(
                        initSpi, respSpi, firstPayloadType, eType, isResp, fromikeInit, messageId);

        return new IkeMessage(header, payloadList);
    }

    private static List<IkePayload> hexStrListToIkePayloadList(
            List<Integer> payloadTypeList, List<String> payloadHexStringList, boolean isResp)
            throws Exception {
        List<IkePayload> payloadList = new ArrayList<>();
        for (int i = 0; i < payloadTypeList.size(); i++) {
            payloadList.add(
                    IkeTestUtils.hexStringToIkePayload(
                            payloadTypeList.get(i), isResp, payloadHexStringList.get(i)));
        }
        return payloadList;
    }

    private void verifyDecodeEncryptedMessage(IkeSaRecord record, ReceivedIkePacket rcvPacket)
            throws Exception {
        verify(mMockIkeMessageHelper)
                .decode(
                        anyInt(),
                        any(),
                        any(),
                        eq(record),
                        eq(rcvPacket.ikeHeader),
                        eq(rcvPacket.ikePacketBytes),
                        eq(null));
    }

    private static IkeSaRecord makeDummyIkeSaRecord(long initSpi, long respSpi, boolean isLocalInit)
            throws IOException {
        Inet4Address initAddress = isLocalInit ? LOCAL_ADDRESS : REMOTE_ADDRESS;
        Inet4Address respAddress = isLocalInit ? REMOTE_ADDRESS : LOCAL_ADDRESS;

        return new IkeSaRecord(
                IKE_SPI_GENERATOR.allocateSpi(initAddress, initSpi),
                IKE_SPI_GENERATOR.allocateSpi(respAddress, respSpi),
                isLocalInit,
                TestUtils.hexStringToByteArray(NONCE_INIT_HEX_STRING),
                TestUtils.hexStringToByteArray(NONCE_RESP_HEX_STRING),
                new byte[KEY_LEN_IKE_SKD],
                new byte[KEY_LEN_IKE_INTE],
                new byte[KEY_LEN_IKE_INTE],
                new byte[KEY_LEN_IKE_ENCR],
                new byte[KEY_LEN_IKE_ENCR],
                TestUtils.hexStringToByteArray(PRF_KEY_INIT_HEX_STRING),
                TestUtils.hexStringToByteArray(PRF_KEY_RESP_HEX_STRING),
                mock(SaLifetimeAlarmScheduler.class));
    }

    private void mockScheduleRekey(SaLifetimeAlarmScheduler mockSaLifetimeAlarmScheduler) {
        IkeLocalRequest rekeyReq =
                mLocalRequestFactory.getIkeLocalRequest(
                        IkeSessionStateMachine.CMD_LOCAL_REQUEST_REKEY_IKE);
        doAnswer(
                (invocation) -> {
                        mIkeSessionStateMachine.sendMessageDelayed(
                                IkeSessionStateMachine.CMD_LOCAL_REQUEST_REKEY_IKE,
                                rekeyReq,
                                mIkeSessionStateMachine.mIkeSessionParams
                                        .getSoftLifetimeMsInternal());
                        return null;
                })
                .when(mockSaLifetimeAlarmScheduler)
                .scheduleLifetimeExpiryAlarm(anyString());
    }

    @Override
    @Before
    public void setUp() throws Exception {
        super.setUp();

        mSpyIkeLog = TestUtils.makeSpyLogThrowExceptionForWtf(TAG);
        IkeManager.setIkeLog(mSpyIkeLog);

        mEapSessionConfig =
                new EapSessionConfig.Builder()
                        .setEapSimConfig(EAP_SIM_SUB_ID, TelephonyManager.APPTYPE_USIM)
                        .build();
        setupLocalAddressForNetwork(mMockDefaultNetwork, LOCAL_ADDRESS);
        setupLocalAddressForNetwork(mMockDefaultNetwork, LOCAL_ADDRESS_V6);

        mMockLinkAddressGlobalV6 = mock(LinkAddress.class);
        when(mMockLinkAddressGlobalV6.getAddress()).thenReturn(UPDATED_LOCAL_ADDRESS_V6);
        when(mMockLinkAddressGlobalV6.isGlobalPreferred()).thenReturn(true);

        mMockEapAuthenticator = mock(EapAuthenticator.class);
        mMockChildSessionStateMachine = mock(ChildSessionStateMachine.class);

        mRootCertificate = CertUtils.createCertFromPemFile("self-signed-ca-a.pem");
        mServerEndCertificate = CertUtils.createCertFromPemFile("end-cert-a.pem");
        mUserEndCert = CertUtils.createCertFromPemFile("end-cert-b.pem");
        mUserPrivateKey = CertUtils.createRsaPrivateKeyFromKeyFile("end-cert-key-b.key");

        mPsk = TestUtils.hexStringToByteArray(PSK_HEX_STRING);

        mChildSessionParams = buildChildSessionParams();

        mIkeEncryptionTransform =
                new EncryptionTransform(
                        SaProposal.ENCRYPTION_ALGORITHM_AES_CBC, SaProposal.KEY_LEN_AES_128);
        mIkeIntegrityTransform =
                new IntegrityTransform(SaProposal.INTEGRITY_ALGORITHM_HMAC_SHA1_96);
        mIkePrfTransform = new PrfTransform(SaProposal.PSEUDORANDOM_FUNCTION_HMAC_SHA1);
        mIkeDhGroupTransform = new DhGroupTransform(SaProposal.DH_GROUP_1024_BIT_MODP);

        mSpyUserCbExecutor =
                spy(
                        (command) -> {
                            command.run();
                        });

        mMockIkeSessionCallback = mock(IkeSessionCallback.class);
        mMockChildSessionCallback = mock(ChildSessionCallback.class);
        mLocalRequestFactory = new LocalRequestFactory();

        mLooper = new TestLooper();

        // Setup state machine
        mIkeSessionStateMachine = makeAndStartIkeSession(buildIkeSessionParamsPsk(mPsk));

        mMockIkeMessageHelper = mock(IkeMessage.IIkeMessageHelper.class);
        IkeMessage.setIkeMessageHelper(mMockIkeMessageHelper);
        resetMockIkeMessageHelper();

        mMockSaRecordHelper = mock(SaRecord.ISaRecordHelper.class);
        SaRecord.setSaRecordHelper(mMockSaRecordHelper);

        mSpyCurrentIkeSaRecord = spy(makeDummyIkeSaRecord(11, 12, true));
        mSpyLocalInitIkeSaRecord = spy(makeDummyIkeSaRecord(21, 22, true));
        mSpyRemoteInitIkeSaRecord = spy(makeDummyIkeSaRecord(31, 32, false));

        mExpectedCurrentSaLocalReqMsgId = 0;
        mExpectedCurrentSaRemoteReqMsgId = 0;

        mMockIke3gppDataListener = mock(Ike3gppDataListener.class);
    }

    @After
    public void tearDown() throws Exception {
        mIkeSessionStateMachine.killSession();
        mLooper.dispatchAll();
        mIkeSessionStateMachine.setDbg(false);

        mSpyCurrentIkeSaRecord.close();
        mSpyLocalInitIkeSaRecord.close();
        mSpyRemoteInitIkeSaRecord.close();

        IkeManager.resetIkeLog();
        IkeMessage.setIkeMessageHelper(new IkeMessageHelper());
        SaRecord.setSaRecordHelper(new SaRecordHelper());
    }

    private void injectChildSessionInSpyDeps(
            IkeSessionStateMachine.Dependencies spyDeps,
            ChildSessionStateMachine child,
            ChildSessionCallback childCb) {
        doReturn(child)
                .when(spyDeps)
                .newChildSessionStateMachine(
                        any(IkeContext.class),
                        any(ChildSessionStateMachine.Config.class),
                        eq(childCb),
                        any(IChildSessionSmCallback.class));
    }

    private IkeSessionStateMachine.Dependencies buildSpyDepsWithChildSession(
            ChildSessionStateMachine child, ChildSessionCallback childCb) {
        IkeSessionStateMachine.Dependencies spyDeps =
                spy(new IkeSessionStateMachine.Dependencies());

        doReturn(mMockEapAuthenticator)
                .when(spyDeps)
                .newEapAuthenticator(
                        any(IkeContext.class),
                        any(IEapCallback.class),
                        any(EapSessionConfig.class));
        doReturn(mSpyIkeConnectionCtrl)
                .when(spyDeps)
                .newIkeConnectionController(
                        any(IkeContext.class), any(IkeConnectionController.Config.class));
        injectChildSessionInSpyDeps(spyDeps, child, childCb);


        return spyDeps;
    }

    private IkeSessionStateMachine makeAndStartIkeSession(IkeSessionParams ikeParams)
            throws Exception {
        return makeAndStartIkeSession(ikeParams, LOCAL_ADDRESS, REMOTE_ADDRESS);
    }

    private void setupIkeConnectionCtrlCbWithIkeSession(
            IkeConnectionController.Callback mockCallback, IkeSessionStateMachine ikeSession) {
        doAnswer(
                (invocation) -> {
                        ikeSession.onUnderlyingNetworkUpdated();
                        return null;
                })
                .when(mockCallback)
                .onUnderlyingNetworkUpdated();

        doAnswer(
                (invocation) -> {
                        ikeSession.onUnderlyingNetworkDied(invocation.getArgument(0));
                        return null;
                })
                .when(mockCallback)
                .onUnderlyingNetworkDied(any());

        doAnswer(
                (invocation) -> {
                        ikeSession.onError(invocation.getArgument(0));
                        return null;
                })
                .when(mockCallback)
                .onError(any());
    }

    private IkeSessionStateMachine makeAndStartIkeSession(
            IkeSessionParams ikeParams,
            InetAddress localAddress,
            InetAddress expectedRemoteAddress)
            throws Exception {
        IkeContext ikeContext =
                new IkeSessionStateMachine.Dependencies()
                        .newIkeContext(
                                mLooper.getLooper(), mSpyContext, ikeParams.getConfiguredNetwork());
        IkeConnectionController.Callback mockIkeConnectionCtrlCb =
                mock(IkeConnectionController.Callback.class);
        IkeConnectionController.Dependencies spyIkeConnectionCtrlDeps =
                spy(new IkeConnectionController.Dependencies());
        doReturn(mMockIkeLocalAddressGenerator)
                .when(spyIkeConnectionCtrlDeps)
                .newIkeLocalAddressGenerator();
        mMockIkeNattKeepalive = mock(IkeNattKeepalive.class);
        doAnswer(
                (invocation) -> {
                        mMockIkeNattKeepalive.start();
                        return mMockIkeNattKeepalive;
                })
                .when(spyIkeConnectionCtrlDeps)
                .newIkeNattKeepalive(any(), any(), any(), any(), any(), any());

        // Setup socket instances used by the IkeSessionStateMachine
        mMockIkeUdp4Socket = newMockIkeSocket(IkeUdp4Socket.class);
        mMockIkeUdp6Socket = newMockIkeSocket(IkeUdp6Socket.class);
        mMockIkeUdpEncapSocket = newMockIkeSocket(IkeUdpEncapSocket.class);
        mMockIkeUdp6WithEncapPortSocket = newMockIkeSocket(IkeUdp6WithEncapPortSocket.class);

        doReturn(mMockIkeUdp4Socket)
                .when(spyIkeConnectionCtrlDeps)
                .newIkeUdp4Socket(any(), any(), any());
        doReturn(mMockIkeUdp6Socket)
                .when(spyIkeConnectionCtrlDeps)
                .newIkeUdp6Socket(any(), any(), any());
        doReturn(mMockIkeUdpEncapSocket)
                .when(spyIkeConnectionCtrlDeps)
                .newIkeUdpEncapSocket(any(), any(), any(), any());
        doReturn(mMockIkeUdp6WithEncapPortSocket)
                .when(spyIkeConnectionCtrlDeps)
                .newIkeUdp6WithEncapPortSocket(any(), any(), any());

        mSpyIkeConnectionCtrl =
                new IkeConnectionController(
                        ikeContext,
                        new IkeConnectionController.Config(
                                ikeParams, mock(IkeAlarmConfig.class), mockIkeConnectionCtrlCb),
                        spyIkeConnectionCtrlDeps);
        mSpyDeps =
                buildSpyDepsWithChildSession(
                        mMockChildSessionStateMachine, mMockChildSessionCallback);

        IkeSessionStateMachine ikeSession =
                new IkeSessionStateMachine(
                        mLooper.getLooper(),
                        mSpyContext,
                        mIpSecManager,
                        mMockConnectManager,
                        ikeParams,
                        mChildSessionParams,
                        mSpyUserCbExecutor,
                        mMockIkeSessionCallback,
                        mMockChildSessionCallback,
                        mSpyDeps);
        setupIkeConnectionCtrlCbWithIkeSession(mockIkeConnectionCtrlCb, ikeSession);

        ikeSession.setDbg(true);

        mLooper.dispatchAll();
        mMockCurrentIkeSocket = mSpyIkeConnectionCtrl.getIkeSocket();
        assertEquals(expectedRemoteAddress, mSpyIkeConnectionCtrl.getRemoteAddress());

        if (ikeParams.getConfiguredNetwork() == null) {
            verify(mMockConnectManager, atLeast(1)).getActiveNetwork();
        } else {
            verify(mMockConnectManager, never()).getActiveNetwork();
        }
        return ikeSession;
    }

    public static IkeSaProposal buildSaProposal() throws Exception {
        return buildSaProposalCommon().addDhGroup(SaProposal.DH_GROUP_2048_BIT_MODP).build();
    }

    private static IkeSaProposal buildNegotiatedSaProposal() throws Exception {
        return buildSaProposalCommon().build();
    }

    private static IkeSaProposal.Builder buildSaProposalCommon() throws Exception {
        return new IkeSaProposal.Builder()
                .addEncryptionAlgorithm(
                        SaProposal.ENCRYPTION_ALGORITHM_AES_CBC, SaProposal.KEY_LEN_AES_128)
                .addIntegrityAlgorithm(SaProposal.INTEGRITY_ALGORITHM_HMAC_SHA1_96)
                .addPseudorandomFunction(SaProposal.PSEUDORANDOM_FUNCTION_HMAC_SHA1)
                .addDhGroup(SaProposal.DH_GROUP_1024_BIT_MODP);
    }

    private IkeSessionParams.Builder buildIkeSessionParamsCommon() throws Exception {
        return new IkeSessionParams.Builder(mMockConnectManager)
                .setServerHostname(REMOTE_HOSTNAME)
                .addSaProposal(buildSaProposal())
                .setLocalIdentification(LOCAL_ID_IPV4)
                .setRemoteIdentification(REMOTE_ID_FQDN)
                .addPcscfServerRequest(AF_INET)
                .addPcscfServerRequest(AF_INET6)
                .setRetransmissionTimeoutsMillis(
                        new int[] {5000, 10000, 20000, 30000, 40000, 50000});
    }

    private IkeSessionParams buildIkeSessionParams() throws Exception {
        return buildIkeSessionParamsCommon().setAuthPsk(mPsk).build();
    }

    private IkeSessionParams buildIkeSessionParamsPsk(byte[] psk) throws Exception {
        return buildIkeSessionParamsCommon().setAuthPsk(psk).build();
    }

    private IkeSessionParams buildIkeSessionParamsEap() throws Exception {
        return buildIkeSessionParamsCommon()
                .setAuthEap(mRootCertificate, mEapSessionConfig)
                .build();
    }

    private IkeSessionParams buildIkeSessionParamsEapAkaWithDeviceIdentity() throws Exception {
        Ike3gppParams ike3gppParams =
                new Ike3gppParams.Builder().setMobileDeviceIdentity(DEVICE_IDENTITY_IMEI).build();
        Ike3gppExtension ike3gppExtension =
                new Ike3gppExtension(ike3gppParams, mock(Ike3gppDataListener.class));
        mEapSessionConfigEapAka =
                new EapSessionConfig.Builder()
                        .setEapAkaConfig(0, TelephonyManager.APPTYPE_ISIM)
                        .build();

        return buildIkeSessionParamsCommon()
                .setAuthEap(mock(X509Certificate.class), mEapSessionConfigEapAka)
                .setIke3gppExtension(ike3gppExtension)
                .addIkeOption(IKE_OPTION_EAP_ONLY_AUTH)
                .build();
    }

    private IkeSessionParams buildIkeSessionParamsDigitalSignature() throws Exception {
        return buildIkeSessionParamsCommon()
                .setAuthDigitalSignature(mRootCertificate, mUserEndCert, mUserPrivateKey)
                .build();
    }

    private IkeSessionParams buildIkeSessionParamsIke3gppExtension(byte pduSessionId)
            throws Exception {
        Ike3gppExtension ike3gppExtension =
                new Ike3gppExtension(
                        new Ike3gppParams.Builder().setPduSessionId(pduSessionId).build(),
                        mMockIke3gppDataListener);
        return buildIkeSessionParamsCommon()
                .setAuthPsk(mPsk)
                .setIke3gppExtension(ike3gppExtension)
                .build();
    }

    private IkeSessionParams buildIkeSessionParamsWithIkeOptions(int... ikeOptions)
            throws Exception {
        IkeSessionParams.Builder builder = buildIkeSessionParamsCommon().setAuthPsk(mPsk);
        for (int option : ikeOptions) {
            builder.addIkeOption(option);
        }

        return builder.build();
    }

    private ChildSessionParams buildChildSessionParams() throws Exception {
        ChildSaProposal saProposal =
                new ChildSaProposal.Builder()
                        .addEncryptionAlgorithm(
                                SaProposal.ENCRYPTION_ALGORITHM_AES_CBC, SaProposal.KEY_LEN_AES_128)
                        .addIntegrityAlgorithm(SaProposal.INTEGRITY_ALGORITHM_HMAC_SHA1_96)
                        .build();

        return new TunnelModeChildSessionParams.Builder()
                .addSaProposal(saProposal)
                .addInternalAddressRequest(AF_INET)
                .addInternalAddressRequest(AF_INET6)
                .build();
    }

    // Common IKE INIT response
    private ReceivedIkePacket makeIkeInitResponse() throws Exception {
        List<Integer> payloadTypeList = new ArrayList<>();
        List<String> payloadHexStringList = new ArrayList<>();

        payloadTypeList.add(IkePayload.PAYLOAD_TYPE_NOTIFY);
        payloadTypeList.add(IkePayload.PAYLOAD_TYPE_NOTIFY);
        payloadTypeList.add(IkePayload.PAYLOAD_TYPE_NOTIFY);
        payloadTypeList.add(IkePayload.PAYLOAD_TYPE_NOTIFY);
        payloadTypeList.add(IkePayload.PAYLOAD_TYPE_VENDOR);

        payloadHexStringList.add(NAT_DETECTION_SOURCE_PAYLOAD_HEX_STRING);
        payloadHexStringList.add(NAT_DETECTION_DESTINATION_PAYLOAD_HEX_STRING);
        payloadHexStringList.add(FRAGMENTATION_SUPPORTED_PAYLOAD_HEX_STRING);
        payloadHexStringList.add(SIGNATURE_HASH_SUPPORTED_PAYLOAD_HEX_STRING);
        payloadHexStringList.add(VENDOR_ID_PAYLOAD_HEX_STRING);

        return makeIkeInitResponseWithRequiredPayloads(payloadTypeList, payloadHexStringList);
    }

    // Simplest IKE INIT response that does not include any optional payloads
    private ReceivedIkePacket makeIkeInitResponseWithRequiredPayloads(
            List<Integer> optionalPayloadTypes, List<String> optionalPayloadHexStrings)
            throws Exception {
        List<Integer> payloadTypeList = new ArrayList<>();
        List<String> payloadHexStringList = new ArrayList<>();

        payloadTypeList.add(IkePayload.PAYLOAD_TYPE_SA);
        payloadTypeList.add(IkePayload.PAYLOAD_TYPE_KE);
        payloadTypeList.add(IkePayload.PAYLOAD_TYPE_NONCE);
        payloadTypeList.addAll(optionalPayloadTypes);

        payloadHexStringList.add(IKE_SA_PAYLOAD_HEX_STRING);
        payloadHexStringList.add(KE_PAYLOAD_HEX_STRING);
        payloadHexStringList.add(NONCE_RESP_PAYLOAD_HEX_STRING);
        payloadHexStringList.addAll(optionalPayloadHexStrings);

        return makeDummyReceivedIkeInitRespPacket(
                payloadTypeList,
                payloadHexStringList);
    }

    private List<IkePayload> getIkeAuthPayloadListWithChildPayloads(
            List<IkePayload> authRelatedPayloads) throws Exception {
        List<Integer> payloadTypeList = new ArrayList<>();
        List<String> payloadHexStringList = new ArrayList<>();

        payloadTypeList.add(IkePayload.PAYLOAD_TYPE_SA);
        payloadTypeList.add(IkePayload.PAYLOAD_TYPE_TS_INITIATOR);
        payloadTypeList.add(IkePayload.PAYLOAD_TYPE_TS_RESPONDER);

        payloadHexStringList.add(CHILD_SA_PAYLOAD_HEX_STRING);
        payloadHexStringList.add(TS_INIT_PAYLOAD_HEX_STRING);
        payloadHexStringList.add(TS_RESP_PAYLOAD_HEX_STRING);

        List<IkePayload> payloadList =
                hexStrListToIkePayloadList(payloadTypeList, payloadHexStringList, true /*isResp*/);
        payloadList.addAll(authRelatedPayloads);

        return payloadList;
    }

    private ReceivedIkePacket makeIkeAuthRespWithChildPayloads(List<IkePayload> authRelatedPayloads)
            throws Exception {
        List<IkePayload> payloadList = getIkeAuthPayloadListWithChildPayloads(authRelatedPayloads);

        return makeDummyEncryptedReceivedIkePacketWithPayloadList(
                mSpyCurrentIkeSaRecord,
                IkeHeader.EXCHANGE_TYPE_IKE_AUTH,
                true /*isResp*/,
                payloadList);
    }

    private ReceivedIkePacket makeIkeAuthRespWithoutChildPayloads(
            List<IkePayload> authRelatedPayloads) throws Exception {
        return makeDummyEncryptedReceivedIkePacketWithPayloadList(
                mSpyCurrentIkeSaRecord,
                IkeHeader.EXCHANGE_TYPE_IKE_AUTH,
                true /*isResp*/,
                authRelatedPayloads);
    }

    private ReceivedIkePacket makeCreateChildCreateMessage(boolean isResp) throws Exception {
        return makeDummyEncryptedReceivedIkePacketWithPayloadList(
                mSpyCurrentIkeSaRecord,
                IkeHeader.EXCHANGE_TYPE_CREATE_CHILD_SA,
                isResp,
                makeCreateChildPayloadList(isResp));
    }

    private ReceivedIkePacket makeRekeyChildCreateMessage(boolean isResp, int spi)
            throws Exception {
        IkeNotifyPayload rekeyPayload =
                new IkeNotifyPayload(
                        IkePayload.PROTOCOL_ID_ESP,
                        spi,
                        IkeNotifyPayload.NOTIFY_TYPE_REKEY_SA,
                        new byte[0]);

        List<IkePayload> payloadList = makeCreateChildPayloadList(isResp);
        payloadList.add(rekeyPayload);

        return makeDummyEncryptedReceivedIkePacketWithPayloadList(
                mSpyCurrentIkeSaRecord,
                IkeHeader.EXCHANGE_TYPE_CREATE_CHILD_SA,
                isResp,
                payloadList);
    }

    private List<IkePayload> makeCreateChildPayloadList(boolean isResp) throws Exception {
        List<Integer> payloadTypeList = new ArrayList<>();
        List<String> payloadHexStringList = new ArrayList<>();

        payloadTypeList.add(IkePayload.PAYLOAD_TYPE_SA);
        payloadTypeList.add(IkePayload.PAYLOAD_TYPE_NONCE);
        payloadTypeList.add(IkePayload.PAYLOAD_TYPE_TS_INITIATOR);
        payloadTypeList.add(IkePayload.PAYLOAD_TYPE_TS_RESPONDER);

        payloadHexStringList.add(CHILD_SA_PAYLOAD_HEX_STRING);
        payloadHexStringList.add(NONCE_RESP_PAYLOAD_HEX_STRING);
        payloadHexStringList.add(TS_INIT_PAYLOAD_HEX_STRING);
        payloadHexStringList.add(TS_RESP_PAYLOAD_HEX_STRING);

        return hexStrListToIkePayloadList(payloadTypeList, payloadHexStringList, isResp);
    }

    private ReceivedIkePacket makeDeleteChildPacket(IkeDeletePayload[] payloads, boolean isResp)
            throws Exception {
        return makeDummyEncryptedReceivedIkePacketWithPayloadList(
                mSpyCurrentIkeSaRecord,
                IkeHeader.EXCHANGE_TYPE_INFORMATIONAL,
                isResp,
                Arrays.asList(payloads));
    }

    private ReceivedIkePacket makeRekeyIkeResponse() throws Exception {
        List<Integer> payloadTypeList = new ArrayList<>();
        List<String> payloadHexStringList = new ArrayList<>();

        payloadTypeList.add(IkePayload.PAYLOAD_TYPE_SA);
        payloadTypeList.add(IkePayload.PAYLOAD_TYPE_KE);
        payloadTypeList.add(IkePayload.PAYLOAD_TYPE_NONCE);

        payloadHexStringList.add(IKE_REKEY_SA_PAYLOAD_HEX_STRING);
        payloadHexStringList.add(KE_PAYLOAD_HEX_STRING);
        payloadHexStringList.add(NONCE_RESP_PAYLOAD_HEX_STRING);

        return makeDummyEncryptedReceivedIkePacket(
                mSpyCurrentIkeSaRecord,
                IkeHeader.EXCHANGE_TYPE_CREATE_CHILD_SA,
                true /*isResp*/,
                payloadTypeList,
                payloadHexStringList);
    }

    private ReceivedIkePacket makeDeleteIkeResponse(IkeSaRecord ikeSaRecord) throws Exception {
        return makeDummyEncryptedReceivedIkePacket(
                ikeSaRecord,
                IkeHeader.EXCHANGE_TYPE_INFORMATIONAL,
                true /*isResp*/,
                new ArrayList<>(),
                new ArrayList<>());
    }

    private ReceivedIkePacket makeDpdIkeRequest(IkeSaRecord saRecord) throws Exception {
        return makeDummyEncryptedReceivedIkePacket(
                saRecord,
                IkeHeader.EXCHANGE_TYPE_INFORMATIONAL,
                false /*isResp*/,
                new ArrayList<>(),
                new ArrayList<>());
    }

    private ReceivedIkePacket makeDpdIkeRequest(int msgId, byte[] dummyIkePacketBytes)
            throws Exception {
        return makeDummyEncryptedReceivedIkePacketWithPayloadList(
                mSpyCurrentIkeSaRecord,
                EXCHANGE_TYPE_INFORMATIONAL,
                false /*isResp*/,
                msgId,
                new ArrayList<>(),
                dummyIkePacketBytes);
    }

    private ReceivedIkePacket makeDeviceIdentityIkeRequest() throws Exception {
        IkeNotifyPayload deviceIdentity =
                new IkeNotifyPayload(
                        NOTIFY_TYPE_DEVICE_IDENTITY, HexDump.hexStringToByteArray("01"));
        return makeDummyEncryptedReceivedIkePacketWithPayloadList(
                mSpyCurrentIkeSaRecord,
                EXCHANGE_TYPE_INFORMATIONAL,
                false /*isResp*/,
                Arrays.asList(deviceIdentity));
    }

    private ReceivedIkePacket makeRoutabilityCheckIkeRequest() throws Exception {
        IkeNotifyPayload cookie2Notify = new IkeNotifyPayload(NOTIFY_TYPE_COOKIE2, COOKIE2_DATA);
        return makeDummyEncryptedReceivedIkePacketWithPayloadList(
                mSpyCurrentIkeSaRecord,
                EXCHANGE_TYPE_INFORMATIONAL,
                false /*isResp*/,
                Arrays.asList(cookie2Notify));
    }

    private ReceivedIkePacket makeRekeyIkeRequest() throws Exception {
        IkeSaPayload saPayload =
                (IkeSaPayload)
                        IkeTestUtils.hexStringToIkePayload(
                                IkePayload.PAYLOAD_TYPE_SA,
                                false /*isResp*/,
                                IKE_REKEY_SA_PAYLOAD_HEX_STRING);
        return makeRekeyIkeRequest(saPayload);
    }

    private ReceivedIkePacket makeRekeyIkeRequestWithUnacceptableProposal() throws Exception {
        IkeSaPayload saPayload =
                (IkeSaPayload)
                        IkeTestUtils.hexStringToIkePayload(
                                IkePayload.PAYLOAD_TYPE_SA,
                                false /*isResp*/,
                                IKE_REKEY_UNACCEPTABLE_SA_PAYLOAD_HEX_STRING);
        return makeRekeyIkeRequest(saPayload);
    }

    private ReceivedIkePacket makeRekeyIkeRequestWithPayloads(List<IkePayload> payloads)
            throws Exception {
        return makeDummyEncryptedReceivedIkePacketWithPayloadList(
                mSpyCurrentIkeSaRecord,
                IkeHeader.EXCHANGE_TYPE_CREATE_CHILD_SA,
                false /*isResp*/,
                payloads);
    }

    private ReceivedIkePacket makeRekeyIkeRequest(IkeSaPayload saPayload) throws Exception {
        List<Integer> payloadTypeList = new ArrayList<>();
        List<String> payloadHexStringList = new ArrayList<>();

        payloadTypeList.add(IkePayload.PAYLOAD_TYPE_KE);
        payloadTypeList.add(IkePayload.PAYLOAD_TYPE_NONCE);

        payloadHexStringList.add(KE_PAYLOAD_HEX_STRING);
        payloadHexStringList.add(NONCE_INIT_PAYLOAD_HEX_STRING);

        List<IkePayload> payloadList =
                hexStrListToIkePayloadList(payloadTypeList, payloadHexStringList, false /*isResp*/);
        payloadList.add(saPayload);

        return makeRekeyIkeRequestWithPayloads(payloadList);
    }

    private ReceivedIkePacket makeDeleteIkeRequest(IkeSaRecord saRecord) throws Exception {
        List<Integer> payloadTypeList = new ArrayList<>();
        List<String> payloadHexStringList = new ArrayList<>();

        payloadTypeList.add(IkePayload.PAYLOAD_TYPE_DELETE);

        payloadHexStringList.add(DELETE_IKE_PAYLOAD_HEX_STRING);

        return makeDummyEncryptedReceivedIkePacket(
                saRecord,
                IkeHeader.EXCHANGE_TYPE_INFORMATIONAL,
                false /*isResp*/,
                payloadTypeList,
                payloadHexStringList);
    }

    private ReceivedIkePacket makeResponseWithErrorNotify(IkeNotifyPayload notify)
            throws Exception {
        List<IkePayload> payloads = new ArrayList<>();
        payloads.add(notify);
        return makeDummyEncryptedReceivedIkePacketWithPayloadList(
                mSpyCurrentIkeSaRecord, EXCHANGE_TYPE_INFORMATIONAL, true /*isResp*/, payloads);
    }

    private static boolean isIkePayloadExist(
            List<IkePayload> payloadList, @IkePayload.PayloadType int payloadType) {
        for (IkePayload payload : payloadList) {
            if (payload.payloadType == payloadType) return true;
        }
        return false;
    }

    private static boolean isNotifyExist(
            List<IkePayload> payloadList, @IkeNotifyPayload.NotifyType int notifyType) {
        for (IkeNotifyPayload notify :
                IkePayload.getPayloadListForTypeInProvidedList(
                        PAYLOAD_TYPE_NOTIFY, IkeNotifyPayload.class, payloadList)) {
            if (notify.notifyType == notifyType) return true;
        }
        return false;
    }

    private static void assertByteArrayListEquals(
            List<byte[]> expectedList, List<byte[]> resultList) {
        assertEquals(expectedList.size(), resultList.size());
        for (int i = 0; i < expectedList.size(); i++) {
            assertArrayEquals(expectedList.get(i), resultList.get(i));
        }
    }

    private void verifyIncrementLocaReqMsgId() {
        assertEquals(
                ++mExpectedCurrentSaLocalReqMsgId,
                mSpyCurrentIkeSaRecord.getLocalRequestMessageId());
    }

    private void verifyIncrementRemoteReqMsgId() {
        assertEquals(
                ++mExpectedCurrentSaRemoteReqMsgId,
                mSpyCurrentIkeSaRecord.getRemoteRequestMessageId());
    }

    private void verifyRetransmissionStarted() {
        assertTrue(
                mIkeSessionStateMachine
                        .getHandler()
                        .hasMessages(IkeSessionStateMachine.CMD_RETRANSMIT));
    }

    private void verifyRetransmissionStopped() {
        assertFalse(
                mIkeSessionStateMachine
                        .getHandler()
                        .hasMessages(IkeSessionStateMachine.CMD_RETRANSMIT));
    }

    private IkeMessage verifyEncryptAndEncodeAndGetMessage(IkeSaRecord ikeSaRecord) {
        verify(mMockIkeMessageHelper)
                .encryptAndEncode(
                        anyObject(),
                        anyObject(),
                        eq(ikeSaRecord),
                        mIkeMessageCaptor.capture(),
                        anyBoolean(),
                        anyInt());
        return mIkeMessageCaptor.getValue();
    }

    private void verifyEncryptAndEncodeNeverCalled(IkeSaRecord ikeSaRecord) {
        verify(mMockIkeMessageHelper, never())
                .encryptAndEncode(
                        anyObject(),
                        anyObject(),
                        eq(ikeSaRecord),
                        any(IkeMessage.class),
                        anyBoolean(),
                        anyInt());
    }

    private void verifyEncryptAndEncodeNeverCalled() {
        verify(mMockIkeMessageHelper, never())
                .encryptAndEncode(
                        anyObject(),
                        anyObject(),
                        any(IkeSaRecord.class),
                        any(IkeMessage.class),
                        anyBoolean(),
                        anyInt());
    }

    private void resetMockIkeMessageHelper() {
        reset(mMockIkeMessageHelper);
        doReturn(new byte[0]).when(mMockIkeMessageHelper).encode(any());
        doReturn(new byte[1][0])
                .when(mMockIkeMessageHelper)
                .encryptAndEncode(any(), any(), any(), any(), anyBoolean(), anyInt());
    }

    private void resetSpyUserCbExecutor() {
        reset(mSpyUserCbExecutor);
    }

    @Test
    public void testQuit() {
        mIkeSessionStateMachine.quit();
        mLooper.dispatchAll();

        verify(mMockCurrentIkeSocket).releaseReference(eq(mSpyIkeConnectionCtrl));
        verify(mMockBusyWakelock).release();
    }

    @Test
    public void testAllocateIkeSpi() throws Exception {
        // Test randomness.
        IkeSecurityParameterIndex ikeSpiOne = IKE_SPI_GENERATOR.allocateSpi(LOCAL_ADDRESS);
        IkeSecurityParameterIndex ikeSpiTwo = IKE_SPI_GENERATOR.allocateSpi(LOCAL_ADDRESS);

        assertNotEquals(ikeSpiOne.getSpi(), ikeSpiTwo.getSpi());
        ikeSpiTwo.close();

        // Test duplicate SPIs.
        long spiValue = ikeSpiOne.getSpi();
        try {
            IKE_SPI_GENERATOR.allocateSpi(LOCAL_ADDRESS, spiValue);
            fail("Expected to fail because duplicate SPI was assigned to the same address.");
        } catch (IOException expected) {

        }

        ikeSpiOne.close();
        IkeSecurityParameterIndex ikeSpiThree =
                IKE_SPI_GENERATOR.allocateSpi(LOCAL_ADDRESS, spiValue);
        ikeSpiThree.close();
    }

    private void setupFirstIkeSa() throws Exception {
        // Inject IkeSaRecord and release IKE SPI resource since we will lose their references
        // later.
        when(mMockSaRecordHelper.makeFirstIkeSaRecord(any(), any(), any()))
                .thenAnswer(
                        (invocation) -> {
                            captureAndReleaseIkeSpiResource(invocation, 2);
                            mockScheduleRekey(mSpyCurrentIkeSaRecord.mSaLifetimeAlarmScheduler);
                            mSpyCurrentIkeSaRecord.mSaLifetimeAlarmScheduler
                                    .scheduleLifetimeExpiryAlarm(anyString());
                            return mSpyCurrentIkeSaRecord;
                        });
    }

    private void setupRekeyedIkeSa(IkeSaRecord rekeySaRecord) throws Exception {
        // Inject IkeSaRecord and release IKE SPI resource since we will lose their references
        // later.
        when(mMockSaRecordHelper.makeRekeyedIkeSaRecord(
                        eq(mSpyCurrentIkeSaRecord), any(), any(), any(), any()))
                .thenAnswer(
                        (invocation) -> {
                            captureAndReleaseIkeSpiResource(invocation, 4);
                            mockScheduleRekey(rekeySaRecord.mSaLifetimeAlarmScheduler);
                            rekeySaRecord.mSaLifetimeAlarmScheduler.scheduleLifetimeExpiryAlarm(
                                    anyString());
                            return rekeySaRecord;
                        });
    }

    private void throwExceptionWhenMakeRekeyIkeSa(Exception exception) throws Exception {
        // Inject IkeSaRecord and release IKE SPI resource since we will lose their references
        // later.
        when(mMockSaRecordHelper.makeRekeyedIkeSaRecord(
                        eq(mSpyCurrentIkeSaRecord), any(), any(), any(), any()))
                .thenAnswer(
                        (invocation) -> {
                            captureAndReleaseIkeSpiResource(invocation, 4);
                            throw exception;
                        });
    }

    private void captureAndReleaseIkeSpiResource(InvocationOnMock invocation, int ikeConfigIndex) {
        IkeSaRecordConfig config = (IkeSaRecordConfig) invocation.getArguments()[ikeConfigIndex];
        config.initSpi.close();
        config.respSpi.close();
    }

    private void setupDnsResolutionForNetwork(
            Network network, int dnsLookupsForSuccess, InetAddress remoteAddress)
            throws Exception {
        doAnswer(new Answer() {
            private int mAttempedDnsLookups = 0;

            public Object answer(InvocationOnMock invocation) throws IOException {
                mAttempedDnsLookups++;
                if (mAttempedDnsLookups < dnsLookupsForSuccess) {
                    throw new UnknownHostException("DNS failed");
                } else {
                    return new InetAddress[] {remoteAddress};
                }
            }
        }).when(network).getAllByName(REMOTE_HOSTNAME);
    }

    private void setupAndVerifyDnsResolutionForIkeSession(
            int dnsLookupsForSuccess, int expectedDnsLookups, boolean expectSessionClosed)
            throws Exception {
        mIkeSessionStateMachine.quitNow();

        // Reset the network to ignore DNS resolution from mIkeSessionStateMachine creation in
        // setUp()
        resetDefaultNetwork();

        setupDnsResolutionForNetwork(mMockDefaultNetwork, dnsLookupsForSuccess, REMOTE_ADDRESS);

        IkeSessionParams ikeParams =
                buildIkeSessionParamsCommon()
                        .setAuthPsk(mPsk)
                        .setServerHostname(REMOTE_HOSTNAME)
                        .build();
        mIkeSessionStateMachine =
                makeAndStartIkeSession(
                        ikeParams,
                        LOCAL_ADDRESS,
                        expectSessionClosed ? null : REMOTE_ADDRESS);

        verify(mMockDefaultNetwork, times(expectedDnsLookups)).getAllByName(REMOTE_HOSTNAME);
        if (expectSessionClosed) {
            assertNull(mIkeSessionStateMachine.getCurrentState());
            verify(mMockIkeSessionCallback)
                    .onClosedWithException(
                            argThat(
                                    e ->
                                            e instanceof IkeInternalException
                                                    && e.getCause() instanceof IOException));
        }
    }

    @Test
    public void testResolveRemoteHostName() throws Exception {
        setupAndVerifyDnsResolutionForIkeSession(
                1 /* dnsLookupsForSuccess */,
                1 /* expectedDnsLookups */,
                false /* expectSessionClosed */);
    }

    @Test
    public void testResolveRemoteHostNameWithDnsRetries() throws Exception {
        setupAndVerifyDnsResolutionForIkeSession(
                2 /* dnsLookupsForSuccess */,
                2 /* expectedDnsLookups */,
                false /* expectSessionClosed */);
    }

    @Test
    public void testResolveRemoteHostNameWithDnsFailure() throws Exception {
        // Require more lookups for successful DNS than IKE allows to force failure
        setupAndVerifyDnsResolutionForIkeSession(
                4 /* dnsLookupsForSuccess */,
                3 /* expectedDnsLookups */,
                true /* expectSessionClosed */);
    }

    private void verifyTestMode(boolean isTestNetwork) throws Exception {
        doReturn(isTestNetwork)
                .when(mMockNetworkCapabilities)
                .hasTransport(RandomnessFactory.TRANSPORT_TEST);

        // Clear #getActiveNetwork() call in #setUp() to pass the verification in
        // #makeAndStartIkeSession()
        resetMockConnectManager();

        Network network = mockNewNetworkAndAddress(true /*isIpv4*/);
        IkeSessionParams ikeParams =
                buildIkeSessionParamsCommon()
                        .setNetwork(network)
                        .setAuthPsk("psk".getBytes())
                        .build();

        IkeSessionStateMachine ikeSession = makeAndStartIkeSession(ikeParams);

        SecureRandom random = ikeSession.mIkeContext.getRandomnessFactory().getRandom();
        if (isTestNetwork) {
            assertNotNull(random);
            assertTrue(random instanceof DeterministicSecureRandom);
        } else {
            assertNull(random);
        }
    }

    @Test
    public void testEnableTestMode() throws Exception {
        verifyTestMode(true /* isTestNetwork */);
    }

    @Test
    public void testDisableTestMode() throws Exception {
        verifyTestMode(false /* isTestNetwork */);
    }

    private void verifyOutboundKePayload(int expectedDhGroup) {
        verify(mMockIkeMessageHelper, atLeastOnce()).encode(mIkeMessageCaptor.capture());
        IkeMessage reqMsg = mIkeMessageCaptor.getValue();
        IkeKePayload kePayload =
                reqMsg.getPayloadForType(IkePayload.PAYLOAD_TYPE_KE, IkeKePayload.class);
        assertEquals(expectedDhGroup, kePayload.dhGroup);
    }

    @Test
    public void testCreateIkeLocalIkeInitNegotiatesDhGroup() throws Exception {
        setupFirstIkeSa();
        mIkeSessionStateMachine.sendMessage(IkeSessionStateMachine.CMD_LOCAL_REQUEST_CREATE_IKE);
        mLooper.dispatchAll();

        // Verify we started with the top proposed DH group
        verifyOutboundKePayload(SaProposal.DH_GROUP_1024_BIT_MODP);

        // Send back a INVALID_KE_PAYLOAD, and verify that the selected DH group changes
        resetMockIkeMessageHelper();
        ReceivedIkePacket resp =
                makeDummyReceivedIkeInitRespPacket(
                        Arrays.asList(IkePayload.PAYLOAD_TYPE_NOTIFY),
                        Arrays.asList(INVALID_KE_PAYLOAD_HEX_STRING));
        mIkeSessionStateMachine.sendMessage(IkeSessionStateMachine.CMD_RECEIVE_IKE_PACKET, resp);
        mLooper.dispatchAll();

        verifyOutboundKePayload(SaProposal.DH_GROUP_2048_BIT_MODP);
    }

    private ReceivedIkePacket getIkeInitRespWithCookie() throws Exception {
        IkeNotifyPayload inCookieNotify = new IkeNotifyPayload(NOTIFY_TYPE_COOKIE, COOKIE_DATA);
        List<IkePayload> payloads = new ArrayList<>();
        payloads.add(inCookieNotify);
        return makeDummyReceivedIkeInitRespPacket(payloads);
    }

    @Test
    public void testCreateIkeLocalIkeInitReceivesCookie() throws Exception {
        setupFirstIkeSa();

        mIkeSessionStateMachine.sendMessage(IkeSessionStateMachine.CMD_LOCAL_REQUEST_CREATE_IKE);
        mLooper.dispatchAll();

        // Encode 2 times: one for mIkeInitRequestBytes and one for sending packets
        verify(mMockIkeMessageHelper, times(2)).encode(mIkeMessageCaptor.capture());
        IkeMessage originalReqMsg = mIkeMessageCaptor.getValue();
        List<IkePayload> originalPayloadList = originalReqMsg.ikePayloadList;

        // Reset to forget sending original IKE INIT request
        resetMockIkeMessageHelper();

        // Send back a Notify-Cookie
        ReceivedIkePacket resp = getIkeInitRespWithCookie();
        mIkeSessionStateMachine.sendMessage(IkeSessionStateMachine.CMD_RECEIVE_IKE_PACKET, resp);
        mLooper.dispatchAll();

        // Verify retry IKE INIT request
        verify(mMockIkeMessageHelper, times(2)).encode(mIkeMessageCaptor.capture());
        IkeMessage ikeInitReqMessage = mIkeMessageCaptor.getValue();
        List<IkePayload> payloadList = ikeInitReqMessage.ikePayloadList;

        IkeNotifyPayload outCookieNotify = (IkeNotifyPayload) payloadList.get(0);
        assertEquals(NOTIFY_TYPE_COOKIE, outCookieNotify.notifyType);
        assertArrayEquals(COOKIE_DATA, outCookieNotify.notifyData);

        // First 4 payloads MUST follow RFC 4306 so that IKE library can be compatible with old
        // implementations.
        int[] expectedPayloadType =
                new int[] {
                    PAYLOAD_TYPE_NOTIFY, PAYLOAD_TYPE_SA, PAYLOAD_TYPE_KE, PAYLOAD_TYPE_NONCE
                };
        int len = expectedPayloadType.length;
        for (int i = 0; i < len; i++) {
            assertEquals(expectedPayloadType[i], payloadList.get(i).payloadType);
        }

        assertEquals(originalPayloadList, payloadList.subList(1, payloadList.size()));

        assertTrue(
                mIkeSessionStateMachine.getCurrentState()
                        instanceof IkeSessionStateMachine.CreateIkeLocalIkeInit);
    }

    @Test
    public void testCreateIkeLocalIkeInitRcvRespAfterRcvCookie() throws Exception {
        setupFirstIkeSa();

        mIkeSessionStateMachine.sendMessage(IkeSessionStateMachine.CMD_LOCAL_REQUEST_CREATE_IKE);
        mLooper.dispatchAll();

        // Receive IKE INIT response with Cookie
        mIkeSessionStateMachine.sendMessage(
                IkeSessionStateMachine.CMD_RECEIVE_IKE_PACKET, getIkeInitRespWithCookie());

        // Receive IKE INIT response
        mIkeSessionStateMachine.sendMessage(
                IkeSessionStateMachine.CMD_RECEIVE_IKE_PACKET, makeIkeInitResponse());
        mLooper.dispatchAll();

        assertTrue(
                mIkeSessionStateMachine.getCurrentState()
                        instanceof IkeSessionStateMachine.CreateIkeLocalIkeAuth);
        verifyIkeSaNegotiationResult();
    }

    @Test
    public void testCreateIkeLocalIkeInitSwitchesToEncapPortsIpv4() throws Exception {
        setupFirstIkeSa();
        assertFalse(mSpyIkeConnectionCtrl.useUdpEncapSocket());

        triggerAndVerifyIkeInitReq(true /* expectingNatDetection */, true /* expectingFakedNatd */);

        receiveAndGetIkeInitResp();

        assertTrue(mSpyIkeConnectionCtrl.useUdpEncapSocket());
        assertEquals(NAT_DETECTED, mSpyIkeConnectionCtrl.getNatStatus());

        verify(mMockIkeUdp4Socket).unregisterIke(anyLong());
    }

    private void restartIkeSessionWithEnforcePort4500AndVerifyIkeSocket() throws Exception {
        // Quit and start a new IKE Session with IKE_OPTION_FORCE_PORT_4500
        mIkeSessionStateMachine.quitNow();
        IkeSessionParams ikeParams =
                buildIkeSessionParamsWithIkeOptions(IKE_OPTION_FORCE_PORT_4500);
        mIkeSessionStateMachine = makeAndStartIkeSession(ikeParams);
        mLooper.dispatchAll();

        assertTrue(mSpyIkeConnectionCtrl.useUdpEncapSocket());
    }

    @Test
    public void testInitialStateWithEnforcePort4500() throws Exception {
        restartIkeSessionWithEnforcePort4500AndVerifyIkeSocket();
    }

    @Test
    public void testCreateIkeLocalIkeInitNatTraversalWithEnforcePort4500() throws Exception {
        restartIkeSessionWithEnforcePort4500AndVerifyIkeSocket();
        setupFirstIkeSa();
        assertTrue(mSpyIkeConnectionCtrl.useUdpEncapSocket());

        triggerAndVerifyIkeInitReq(true /* expectingNatDetection */, true /* expectingFakedNatd */);

        receiveAndGetIkeInitResp();

        assertTrue(mSpyIkeConnectionCtrl.useUdpEncapSocket());
        assertEquals(NAT_DETECTED, mSpyIkeConnectionCtrl.getNatStatus());
    }

    @Test
    public void testCreateIkeLocalIkeInitNatTraversalNotSupported() throws Exception {
        setupFirstIkeSa();
        mIkeSessionStateMachine.sendMessage(IkeSessionStateMachine.CMD_LOCAL_REQUEST_CREATE_IKE);
        mLooper.dispatchAll();

        // Receive IKE INIT response
        ReceivedIkePacket dummyReceivedIkePacket =
                makeIkeInitResponseWithRequiredPayloads(
                        Collections.emptyList(), Collections.emptyList());
        mIkeSessionStateMachine.sendMessage(
                IkeSessionStateMachine.CMD_RECEIVE_IKE_PACKET, dummyReceivedIkePacket);
        mLooper.dispatchAll();

        // Validate socket switched
        assertEquals(mMockIkeUdp4Socket, mSpyIkeConnectionCtrl.getIkeSocket());
        assertEquals(NAT_TRAVERSAL_UNSUPPORTED, mSpyIkeConnectionCtrl.getNatStatus());
        verify(mMockIkeUdp4Socket, never()).unregisterIke(anyLong());
    }

    private void verifyNatdSrcIpFromIkeInitReqMessage(IkeMessage ikeInitReqMessag) {
        verifyNatdSrcIpFromIkeInitReqMessage(ikeInitReqMessag, false /* expectingFakedNatd */);
    }

    private void verifyNatdSrcIpFromIkeInitReqMessage(
            IkeMessage ikeInitReqMessage, boolean expectingFakedNatd) {
        List<IkeNotifyPayload> notifyPayloads =
                ikeInitReqMessage.getPayloadListForType(
                        IkePayload.PAYLOAD_TYPE_NOTIFY, IkeNotifyPayload.class);
        IkeNotifyPayload natdSrcIpPayload = null;
        for (IkeNotifyPayload notifyPayload : notifyPayloads) {
            if (notifyPayload.notifyType == NOTIFY_TYPE_NAT_DETECTION_SOURCE_IP) {
                natdSrcIpPayload = notifyPayload;
            }
        }
        assertNotNull(natdSrcIpPayload);

        byte[] localNatDataNotFaked =
                IkeNotifyPayload.generateNatDetectionData(
                        ikeInitReqMessage.ikeHeader.ikeInitiatorSpi,
                        ikeInitReqMessage.ikeHeader.ikeResponderSpi,
                        mSpyIkeConnectionCtrl.getLocalAddress(),
                        mSpyIkeConnectionCtrl.getLocalPort());

        assertEquals(
                !expectingFakedNatd,
                Arrays.equals(localNatDataNotFaked, natdSrcIpPayload.notifyData));
    }

    private void triggerAndVerifyIkeInitReq(boolean expectingNatDetection) throws Exception {
        triggerAndVerifyIkeInitReq(expectingNatDetection, false);
    }

    private void triggerAndVerifyIkeInitReq(
            boolean expectingNatDetection, boolean expectingFakedNatd) throws Exception {
        // Send IKE INIT request
        mIkeSessionStateMachine.sendMessage(IkeSessionStateMachine.CMD_LOCAL_REQUEST_CREATE_IKE);
        mLooper.dispatchAll();
        verifyRetransmissionStarted();

        // Validate outbound IKE INIT request
        verify(mMockIkeMessageHelper, times(2)).encode(mIkeMessageCaptor.capture());
        IkeMessage ikeInitReqMessage = mIkeMessageCaptor.getValue();

        IkeHeader ikeHeader = ikeInitReqMessage.ikeHeader;
        assertEquals(IkeHeader.EXCHANGE_TYPE_IKE_SA_INIT, ikeHeader.exchangeType);
        assertFalse(ikeHeader.isResponseMsg);
        assertTrue(ikeHeader.fromIkeInitiator);

        List<IkePayload> payloadList = ikeInitReqMessage.ikePayloadList;
        assertTrue(isIkePayloadExist(payloadList, IkePayload.PAYLOAD_TYPE_SA));
        assertTrue(isIkePayloadExist(payloadList, IkePayload.PAYLOAD_TYPE_KE));
        assertTrue(isIkePayloadExist(payloadList, IkePayload.PAYLOAD_TYPE_NONCE));
        assertTrue(isNotifyExist(payloadList, NOTIFY_TYPE_IKEV2_FRAGMENTATION_SUPPORTED));
        assertTrue(isNotifyExist(payloadList, NOTIFY_TYPE_SIGNATURE_HASH_ALGORITHMS));

        assertEquals(
                expectingNatDetection,
                isNotifyExist(payloadList, NOTIFY_TYPE_NAT_DETECTION_SOURCE_IP));
        assertEquals(
                expectingNatDetection,
                isNotifyExist(payloadList, NOTIFY_TYPE_NAT_DETECTION_DESTINATION_IP));

        if (expectingNatDetection) {
            verifyNatdSrcIpFromIkeInitReqMessage(ikeInitReqMessage, expectingFakedNatd);
        }
    }

    private ReceivedIkePacket receiveAndGetIkeInitResp() throws Exception {
        ReceivedIkePacket dummyReceivedIkePacket = makeIkeInitResponse();
        mIkeSessionStateMachine.sendMessage(
                IkeSessionStateMachine.CMD_RECEIVE_IKE_PACKET, dummyReceivedIkePacket);
        mLooper.dispatchAll();
        verifyIncrementLocaReqMsgId();
        return dummyReceivedIkePacket;
    }

    @Test
    @SdkSuppress(minSdkVersion = 31, codeName = "S")
    public void testCreateIkeLocalIkeInitWithoutIpv6NatD() throws Exception {
        mIkeSessionStateMachine.quitNow();
        resetMockConnectManager();
        resetMockIkeMessageHelper();

        // Restart mIkeSessionStateMachine so it uses IPv6 addresses
        final Network v6OnlyNetwork =
                mockNewNetworkAndAddress(false /* isIpv4 */, LOCAL_ADDRESS_V6, REMOTE_ADDRESS_V6);
        final IkeSessionParams params =
                buildIkeSessionParamsCommon()
                        .setAuthPsk(mPsk)
                        .setNetwork(v6OnlyNetwork)
                        .addIkeOption(IKE_OPTION_MOBIKE)
                        .build();
        mIkeSessionStateMachine =
                makeAndStartIkeSession(
                        params,
                        LOCAL_ADDRESS_V6,
                        REMOTE_ADDRESS_V6);
        setupFirstIkeSa();

        triggerAndVerifyIkeInitReq(false /* expectingNatDetection */);
        receiveAndGetIkeInitResp();

        assertTrue(mSpyIkeConnectionCtrl.getIkeSocket() instanceof IkeUdp6Socket);
        assertEquals(NAT_TRAVERSAL_SUPPORT_NOT_CHECKED, mSpyIkeConnectionCtrl.getNatStatus());
    }

    @Ignore
    public void disableTestCreateIkeLocalIkeInit() throws Exception {
        setupFirstIkeSa();

        triggerAndVerifyIkeInitReq(true /* expectingNatDetection */);
        final ReceivedIkePacket dummyReceivedIkePacket = receiveAndGetIkeInitResp();

        verify(mMockCurrentIkeSocket)
                .registerIke(eq(mSpyCurrentIkeSaRecord.getLocalSpi()), eq(mSpyIkeConnectionCtrl));

        verify(mMockIkeMessageHelper)
                .decode(0, dummyReceivedIkePacket.ikeHeader, dummyReceivedIkePacket.ikePacketBytes);
        assertTrue(
                mIkeSessionStateMachine.getCurrentState()
                        instanceof IkeSessionStateMachine.CreateIkeLocalIkeAuth);
        verifyRetransmissionStarted();
        verifyIkeSaNegotiationResult();
    }

    private void verifyIkeSaNegotiationResult() throws Exception {
        // Validate negotiated SA proposal.
        IkeSaProposal negotiatedProposal = mIkeSessionStateMachine.mSaProposal;
        assertNotNull(negotiatedProposal);

        assertEquals(
                new EncryptionTransform[] {mIkeEncryptionTransform},
                negotiatedProposal.getEncryptionTransforms());
        assertEquals(
                new IntegrityTransform[] {mIkeIntegrityTransform},
                negotiatedProposal.getIntegrityTransforms());
        assertEquals(new PrfTransform[] {mIkePrfTransform}, negotiatedProposal.getPrfTransforms());

        // Validate current IkeSaRecord.
        verify(mMockSaRecordHelper)
                .makeFirstIkeSaRecord(
                        any(IkeMessage.class),
                        any(IkeMessage.class),
                        mIkeSaRecordConfigCaptor.capture());

        IkeSaRecordConfig ikeSaRecordConfig = mIkeSaRecordConfigCaptor.getValue();
        assertEquals(KEY_LEN_IKE_PRF, ikeSaRecordConfig.prf.getKeyLength());
        assertEquals(KEY_LEN_IKE_INTE, ikeSaRecordConfig.integrityKeyLength);
        assertEquals(KEY_LEN_IKE_ENCR, ikeSaRecordConfig.encryptionKeyLength);
        assertNotNull(ikeSaRecordConfig.saLifetimeAlarmScheduler);

        // Validate NAT detection
        assertEquals(NAT_DETECTED, mSpyIkeConnectionCtrl.getNatStatus());

        // Validate vendor IDs
        List<byte[]> vendorIds = new ArrayList<>();
        vendorIds.add(REMOTE_VENDOR_ID_ONE);
        assertByteArrayListEquals(vendorIds, mIkeSessionStateMachine.mRemoteVendorIds);

        // Validate fragmentation support negotiation
        assertEquals(
                Arrays.asList(EXTENSION_TYPE_FRAGMENTATION),
                mIkeSessionStateMachine.mEnabledExtensions);

        // Validate Signature Hash Algorithms received in IKE INIT response
        Set<Short> expectedHashAlgos = new HashSet<Short>();
        for (short algo : IkeAuthDigitalSignPayload.ALL_SIGNATURE_ALGO_TYPES) {
            expectedHashAlgos.add(algo);
        }
        assertEquals(
                expectedHashAlgos,
                ((CreateIkeLocalIkeAuth) mIkeSessionStateMachine.mCreateIkeLocalIkeAuth)
                        .mSetupData
                        .peerSignatureHashAlgorithms);
    }

    private void setIkeInitResults() throws Exception {
        mIkeSessionStateMachine.mIkeCipher = mock(IkeCipher.class);
        mIkeSessionStateMachine.mIkeIntegrity = mock(IkeMacIntegrity.class);
        mIkeSessionStateMachine.mIkePrf = mock(IkeMacPrf.class);
        mIkeSessionStateMachine.mSaProposal = buildNegotiatedSaProposal();
        mIkeSessionStateMachine.mCurrentIkeSaRecord = mSpyCurrentIkeSaRecord;
        mIkeSessionStateMachine.mRemoteVendorIds =
                Arrays.asList(REMOTE_VENDOR_ID_ONE, REMOTE_VENDOR_ID_TWO);
        mIkeSessionStateMachine.mEnabledExtensions.add(EXTENSION_TYPE_FRAGMENTATION);
        mIkeSessionStateMachine.addIkeSaRecord(mSpyCurrentIkeSaRecord);

        mSpyIkeConnectionCtrl.handleNatDetectionResultInIkeInit(
                false /* isNatDetected */, mSpyCurrentIkeSaRecord.getLocalSpi());
        mMockCurrentIkeSocket = mSpyIkeConnectionCtrl.getIkeSocket();
    }

    /** Initializes the mIkeSessionStateMachine in the IDLE state. */
    private void setupIdleStateMachine() throws Exception {
        verify(mMockBusyWakelock).acquire();

        setIkeInitResults();

        mIkeSessionStateMachine.sendMessage(
                IkeSessionStateMachine.CMD_FORCE_TRANSITION, mIkeSessionStateMachine.mIdle);
        mLooper.dispatchAll();

        mDummyChildSmCallback =
                createChildAndGetChildSessionSmCallback(
                        mMockChildSessionStateMachine, CHILD_SPI_REMOTE, mMockChildSessionCallback);

        assertTrue(
                mIkeSessionStateMachine.getCurrentState() instanceof IkeSessionStateMachine.Idle);

        verify(mMockBusyWakelock).release();

        // For convenience to verify wakelocks in all other places.
        reset(mMockBusyWakelock);
    }

    private abstract class IkeAuthTestPretestBase {
        protected IkeInitData mIkeInitData;

        IkeAuthTestPretestBase() {
            InitialSetupData initialSetupData =
                    new InitialSetupData(
                            mChildSessionParams,
                            mMockChildSessionCallback,
                            SaProposal.DH_GROUP_1024_BIT_MODP);

            mIkeInitData =
                    new IkeInitData(
                            initialSetupData,
                            new byte[0],
                            new byte[0],
                            new IkeNoncePayload(createMockRandomFactory()),
                            new IkeNoncePayload(createMockRandomFactory()),
                            new HashSet<Short>());
        }

        public void mockIkeInitAndTransitionToIkeAuth() throws Exception {
            setIkeInitResults();

            // Need to create a real IkeMacPrf instance for authentication because we cannot inject
            // a method stub for IkeMacPrf#signBytes. IkeMacPrf#signBytes is inherited from a
            // package protected class IkePrf. We don't have the visibility to mock it.
            mIkeSessionStateMachine.mIkePrf =
                    IkeMacPrf.create(new PrfTransform(SaProposal.PSEUDORANDOM_FUNCTION_HMAC_SHA1));

            performStateTransition();
        }

        abstract void performStateTransition() throws Exception;
    }

    private final class IkeFirstAuthTestPretest extends IkeAuthTestPretestBase {
        IkeFirstAuthTestPretest() {
            super();
        }

        @Override
        void performStateTransition() throws Exception {
            mIkeSessionStateMachine.mCreateIkeLocalIkeAuth.setIkeSetupData(mIkeInitData);
            mIkeSessionStateMachine.sendMessage(
                    IkeSessionStateMachine.CMD_FORCE_TRANSITION,
                    mIkeSessionStateMachine.mCreateIkeLocalIkeAuth);
            mLooper.dispatchAll();
        }
    }

    private abstract class IkeAuthEapTestPretestBase extends IkeAuthTestPretestBase {
        protected IkeAuthData mIkeAuthData;

        IkeAuthEapTestPretestBase(IkeIdPayload initIdPayload, IkeIdPayload respIdPayload)
                throws Exception {
            super();
            List<Integer> payloadTypeList = new ArrayList<>();
            List<String> payloadHexStringList = new ArrayList<>();

            payloadTypeList.add(IkePayload.PAYLOAD_TYPE_SA);
            payloadTypeList.add(IkePayload.PAYLOAD_TYPE_TS_INITIATOR);
            payloadTypeList.add(IkePayload.PAYLOAD_TYPE_TS_RESPONDER);

            payloadHexStringList.add(CHILD_SA_PAYLOAD_HEX_STRING);
            payloadHexStringList.add(TS_INIT_PAYLOAD_HEX_STRING);
            payloadHexStringList.add(TS_RESP_PAYLOAD_HEX_STRING);

            List<IkePayload> firstChildReqList =
                    hexStrListToIkePayloadList(
                            payloadTypeList, payloadHexStringList, false /*isResp*/);
            mIkeAuthData =
                    new IkeAuthData(mIkeInitData, initIdPayload, respIdPayload, firstChildReqList);
        }
    }

    private static IkeIdPayload buildMockIkeIdPayload() {
        IkeIdPayload idPayload = mock(IkeIdPayload.class);
        doReturn(new byte[0]).when(idPayload).getEncodedPayloadBody();
        return idPayload;
    }

    private final class IkeAuthInEapTestPretest extends IkeAuthEapTestPretestBase {
        IkeAuthInEapTestPretest() throws Exception {
            super(buildMockIkeIdPayload(), buildMockIkeIdPayload());
        }

        @Override
        void performStateTransition() throws Exception {
            mIkeSessionStateMachine.mCreateIkeLocalIkeAuthInEap.setIkeSetupData(mIkeAuthData);
            mIkeSessionStateMachine.sendMessage(
                    IkeSessionStateMachine.CMD_FORCE_TRANSITION,
                    mIkeSessionStateMachine.mCreateIkeLocalIkeAuthInEap);
            mLooper.dispatchAll();
        }
    }

    private final class IkeAuthPostEapTestPretest extends IkeAuthEapTestPretestBase {
        IkeAuthPostEapTestPretest(IkeIdPayload initIdPayload, IkeIdPayload respIdPayload)
                throws Exception {
            super(initIdPayload, respIdPayload);
        }

        @Override
        void performStateTransition() throws Exception {
            mIkeSessionStateMachine.mCreateIkeLocalIkeAuthPostEap.setIkeSetupData(mIkeAuthData);
            mIkeSessionStateMachine.sendMessage(
                    IkeSessionStateMachine.CMD_FORCE_TRANSITION,
                    mIkeSessionStateMachine.mCreateIkeLocalIkeAuthPostEap);
            mLooper.dispatchAll();
        }
    }

    /**
     * Utility to register a new callback -> state machine mapping.
     *
     * <p>Must be used if IkeSessionStateMachine.openChildSession() is not called, but commands
     * injected instead.
     *
     * @param callback The callback to be used for the mapping
     * @param sm The ChildSessionStateMachine instance to be used.
     */
    private void registerChildStateMachine(
            ChildSessionCallback callback, ChildSessionStateMachine sm) {
        injectChildSessionInSpyDeps(mSpyDeps, sm, callback);
        mIkeSessionStateMachine.registerChildSessionCallback(
                mChildSessionParams, callback, false /*isFirstChild*/);
    }

    private IChildSessionSmCallback verifyMakeChildAndReturnChildSmCb(
            ChildSessionCallback expectedChildSessionCb) {
        ArgumentCaptor<IkeContext> ikeContextCaptor = ArgumentCaptor.forClass(IkeContext.class);
        verify(mSpyDeps)
                .newChildSessionStateMachine(
                        ikeContextCaptor.capture(),
                        any(ChildSessionStateMachine.Config.class),
                        eq(expectedChildSessionCb),
                        mChildSessionSmCbCaptor.capture());

        IkeContext ikeContext = ikeContextCaptor.getValue();
        assertEquals(mLooper.getLooper(), ikeContext.getLooper());
        assertEquals(mSpyContext, ikeContext.getContext());

        return mChildSessionSmCbCaptor.getValue();
    }

    @Test
    public void testCreateAdditionalChild() throws Exception {
        setupIdleStateMachine();

        ChildSessionCallback childCallback = mock(ChildSessionCallback.class);
        ChildSessionStateMachine childStateMachine = mock(ChildSessionStateMachine.class);
        registerChildStateMachine(childCallback, childStateMachine);

        mIkeSessionStateMachine.sendMessage(
                IkeSessionStateMachine.CMD_EXECUTE_LOCAL_REQ,
                mLocalRequestFactory.getChildLocalRequest(
                        IkeSessionStateMachine.CMD_LOCAL_REQUEST_CREATE_CHILD,
                        childCallback,
                        mChildSessionParams));
        mLooper.dispatchAll();

        assertTrue(
                mIkeSessionStateMachine.getCurrentState()
                        instanceof IkeSessionStateMachine.ChildProcedureOngoing);
        verify(childStateMachine)
                .createChildSession(
                        eq(LOCAL_ADDRESS),
                        eq(REMOTE_ADDRESS),
                        any(), // udpEncapSocket
                        eq(mIkeSessionStateMachine.mIkePrf),
                        eq(mIkeSessionStateMachine.mSaProposal.getDhGroupTransforms()[0].id),
                        any()); // sk_d

        IChildSessionSmCallback cb = verifyMakeChildAndReturnChildSmCb(childCallback);

        // Mocking sending request
        cb.onOutboundPayloadsReady(
                IkeHeader.EXCHANGE_TYPE_CREATE_CHILD_SA,
                false /*isResp*/,
                new ArrayList<>(),
                childStateMachine);
        mLooper.dispatchAll();
        verifyRetransmissionStarted();

        IkeMessage createChildRequest = verifyEncryptAndEncodeAndGetMessage(mSpyCurrentIkeSaRecord);

        IkeHeader ikeHeader = createChildRequest.ikeHeader;
        assertEquals(IkeHeader.EXCHANGE_TYPE_CREATE_CHILD_SA, ikeHeader.exchangeType);
        assertFalse(ikeHeader.isResponseMsg);
        assertTrue(ikeHeader.fromIkeInitiator);
        assertEquals(mSpyCurrentIkeSaRecord.getLocalRequestMessageId(), ikeHeader.messageId);
        assertTrue(createChildRequest.ikePayloadList.isEmpty());

        assertTrue(
                mIkeSessionStateMachine.getCurrentState()
                        instanceof IkeSessionStateMachine.ChildProcedureOngoing);

        // Mocking receiving response
        ReceivedIkePacket dummyCreateChildResp = makeCreateChildCreateMessage(true /*isResp*/);
        mIkeSessionStateMachine.sendMessage(
                IkeSessionStateMachine.CMD_RECEIVE_IKE_PACKET, dummyCreateChildResp);
        mLooper.dispatchAll();

        verifyIncrementLocaReqMsgId();
        verifyDecodeEncryptedMessage(mSpyCurrentIkeSaRecord, dummyCreateChildResp);

        verify(childStateMachine)
                .receiveResponse(
                        eq(IkeHeader.EXCHANGE_TYPE_CREATE_CHILD_SA), mPayloadListCaptor.capture());

        List<IkePayload> childRespList = mPayloadListCaptor.getValue();
        assertTrue(isIkePayloadExist(childRespList, IkePayload.PAYLOAD_TYPE_SA));
        assertTrue(isIkePayloadExist(childRespList, IkePayload.PAYLOAD_TYPE_TS_INITIATOR));
        assertTrue(isIkePayloadExist(childRespList, IkePayload.PAYLOAD_TYPE_TS_RESPONDER));
        assertTrue(isIkePayloadExist(childRespList, IkePayload.PAYLOAD_TYPE_NONCE));

        // Mock finishing procedure
        cb.onProcedureFinished(childStateMachine);
        mLooper.dispatchAll();
        assertTrue(
                mIkeSessionStateMachine.getCurrentState() instanceof IkeSessionStateMachine.Idle);
        verifyRetransmissionStopped();
    }

    @Test
    public void testTriggerDeleteChildLocal() throws Exception {
        setupIdleStateMachine();

        mIkeSessionStateMachine.sendMessage(
                IkeSessionStateMachine.CMD_EXECUTE_LOCAL_REQ,
                mLocalRequestFactory.getChildLocalRequest(
                        IkeSessionStateMachine.CMD_LOCAL_REQUEST_DELETE_CHILD,
                        mMockChildSessionCallback,
                        null /*childParams*/));
        mLooper.dispatchAll();

        assertTrue(
                mIkeSessionStateMachine.getCurrentState()
                        instanceof IkeSessionStateMachine.ChildProcedureOngoing);
        verify(mMockChildSessionStateMachine).deleteChildSession();
        verify(mMockBusyWakelock).acquire();
    }

    @Test
    public void testHandleDeleteChildBeforeCreation() throws Exception {
        setupIdleStateMachine();

        mIkeSessionStateMachine.sendMessage(
                IkeSessionStateMachine.CMD_EXECUTE_LOCAL_REQ,
                mLocalRequestFactory.getChildLocalRequest(
                        IkeSessionStateMachine.CMD_LOCAL_REQUEST_DELETE_CHILD,
                        mock(ChildSessionCallback.class),
                        null /*childParams*/));
        mLooper.dispatchAll();

        assertTrue(
                mIkeSessionStateMachine.getCurrentState() instanceof IkeSessionStateMachine.Idle);
    }

    @Test
    public void testTriggerRekeyChildLocal() throws Exception {
        setupIdleStateMachine();

        mIkeSessionStateMachine.sendMessage(
                IkeSessionStateMachine.CMD_EXECUTE_LOCAL_REQ,
                mLocalRequestFactory.getChildLocalRequest(
                        IkeSessionStateMachine.CMD_LOCAL_REQUEST_REKEY_CHILD,
                        mMockChildSessionCallback,
                        null /*childParams*/));
        mLooper.dispatchAll();

        assertTrue(
                mIkeSessionStateMachine.getCurrentState()
                        instanceof IkeSessionStateMachine.ChildProcedureOngoing);
        verify(mMockChildSessionStateMachine).rekeyChildSession();
        verify(mMockBusyWakelock).acquire();
    }

    private IChildSessionSmCallback createChildAndGetChildSessionSmCallback(
            ChildSessionStateMachine child, int remoteSpi) throws Exception {
        return createChildAndGetChildSessionSmCallback(
                child, remoteSpi, mock(ChildSessionCallback.class));
    }

    private IChildSessionSmCallback createChildAndGetChildSessionSmCallback(
            ChildSessionStateMachine child, int remoteSpi, ChildSessionCallback childCallback)
            throws Exception {
        registerChildStateMachine(childCallback, child);

        IChildSessionSmCallback cb = mIkeSessionStateMachine.new ChildSessionSmCallback();
        cb.onChildSaCreated(remoteSpi, child);
        mLooper.dispatchAll();

        return cb;
    }

    private void transitionToChildProcedureOngoing() {
        mIkeSessionStateMachine.sendMessage(
                IkeSessionStateMachine.CMD_FORCE_TRANSITION,
                mIkeSessionStateMachine.mChildProcedureOngoing);
        mLooper.dispatchAll();
        assertTrue(
                mIkeSessionStateMachine.getCurrentState()
                        instanceof IkeSessionStateMachine.ChildProcedureOngoing);
    }

    private void verifyChildReceiveDeleteRequest(
            ChildSessionStateMachine child, IkeDeletePayload[] expectedDelPayloads) {
        verify(child)
                .receiveRequest(
                        eq(IKE_EXCHANGE_SUBTYPE_DELETE_CHILD),
                        eq(EXCHANGE_TYPE_INFORMATIONAL),
                        mPayloadListCaptor.capture());
        List<IkePayload> reqPayloads = mPayloadListCaptor.getValue();

        int numExpectedDelPayloads = expectedDelPayloads.length;
        assertEquals(numExpectedDelPayloads, reqPayloads.size());

        for (int i = 0; i < numExpectedDelPayloads; i++) {
            assertEquals(expectedDelPayloads[i], (IkeDeletePayload) reqPayloads.get(i));
        }
    }

    private void outboundDeleteChildPayloadsReady(
            IChildSessionSmCallback childSmCb,
            IkeDeletePayload delPayload,
            boolean isResp,
            ChildSessionStateMachine child) {
        List<IkePayload> outPayloadList = new ArrayList<>();
        outPayloadList.add(delPayload);
        childSmCb.onOutboundPayloadsReady(
                IkeHeader.EXCHANGE_TYPE_INFORMATIONAL, isResp, outPayloadList, child);
        mLooper.dispatchAll();
    }

    private List<IkePayload> verifyOutInfoMsgHeaderAndGetPayloads(boolean isResp) {
        IkeMessage deleteChildMessage = verifyEncryptAndEncodeAndGetMessage(mSpyCurrentIkeSaRecord);

        IkeHeader ikeHeader = deleteChildMessage.ikeHeader;
        assertEquals(mSpyCurrentIkeSaRecord.getInitiatorSpi(), ikeHeader.ikeInitiatorSpi);
        assertEquals(mSpyCurrentIkeSaRecord.getResponderSpi(), ikeHeader.ikeResponderSpi);
        assertEquals(IkePayload.PAYLOAD_TYPE_SK, ikeHeader.nextPayloadType);
        assertEquals(IkeHeader.EXCHANGE_TYPE_INFORMATIONAL, ikeHeader.exchangeType);
        assertEquals(mSpyCurrentIkeSaRecord.isLocalInit, ikeHeader.fromIkeInitiator);
        assertEquals(isResp, ikeHeader.isResponseMsg);

        return deleteChildMessage.ikePayloadList;
    }

    @Test
    public void testDeferChildRequestToChildProcedureOngoing() throws Exception {
        setupIdleStateMachine();

        IkeDeletePayload[] inboundDelPayloads =
                new IkeDeletePayload[] {new IkeDeletePayload(new int[] {CHILD_SPI_REMOTE})};
        mIkeSessionStateMachine.sendMessage(
                IkeSessionStateMachine.CMD_RECEIVE_IKE_PACKET,
                makeDeleteChildPacket(inboundDelPayloads, false /*isResp*/));
        mLooper.dispatchAll();

        assertTrue(
                mIkeSessionStateMachine.getCurrentState()
                        instanceof IkeSessionStateMachine.ChildProcedureOngoing);
        verifyChildReceiveDeleteRequest(mMockChildSessionStateMachine, inboundDelPayloads);
    }

    @Test
    public void testRemoteDeleteOneChild() throws Exception {
        setupIdleStateMachine();
        transitionToChildProcedureOngoing();

        // Receive Delete Child Request
        IkeDeletePayload[] inboundDelPayloads =
                new IkeDeletePayload[] {new IkeDeletePayload(new int[] {CHILD_SPI_REMOTE})};
        mIkeSessionStateMachine.sendMessage(
                IkeSessionStateMachine.CMD_RECEIVE_IKE_PACKET,
                makeDeleteChildPacket(inboundDelPayloads, false /*isResp*/));
        mLooper.dispatchAll();

        // Verify received payloads
        verifyChildReceiveDeleteRequest(mMockChildSessionStateMachine, inboundDelPayloads);

        // Outbound payload list ready
        IkeDeletePayload outDelPayload = new IkeDeletePayload(new int[] {CHILD_SPI_LOCAL});
        outboundDeleteChildPayloadsReady(
                mDummyChildSmCallback,
                outDelPayload,
                true /*isResp*/,
                mMockChildSessionStateMachine);

        // Verify outbound response
        List<IkePayload> payloadList = verifyOutInfoMsgHeaderAndGetPayloads(true /*isResp*/);
        assertEquals(1, payloadList.size());
        assertEquals(outDelPayload, ((IkeDeletePayload) payloadList.get(0)));
        verify(mMockBusyWakelock).acquire();
    }

    @Test
    public void testRemoteDeleteMultipleChildSession() throws Exception {
        ChildSessionStateMachine childOne = mock(ChildSessionStateMachine.class);
        int childOneRemoteSpi = 11;
        int childOneLocalSpi = 12;

        ChildSessionStateMachine childTwo = mock(ChildSessionStateMachine.class);
        int childTwoRemoteSpi = 21;
        int childTwoLocalSpi = 22;

        setupIdleStateMachine();
        IChildSessionSmCallback childSmCbOne =
                createChildAndGetChildSessionSmCallback(childOne, childOneRemoteSpi);
        IChildSessionSmCallback childSmCbTwo =
                createChildAndGetChildSessionSmCallback(childTwo, childTwoRemoteSpi);

        transitionToChildProcedureOngoing();

        // Receive Delete Child Request
        IkeDeletePayload[] inboundDelPayloads =
                new IkeDeletePayload[] {
                    new IkeDeletePayload(new int[] {childOneRemoteSpi, childTwoRemoteSpi})
                };
        mIkeSessionStateMachine.sendMessage(
                IkeSessionStateMachine.CMD_RECEIVE_IKE_PACKET,
                makeDeleteChildPacket(inboundDelPayloads, false /*isResp*/));
        mLooper.dispatchAll();

        // Verify received payloads
        verifyChildReceiveDeleteRequest(childOne, inboundDelPayloads);
        verifyChildReceiveDeleteRequest(childTwo, inboundDelPayloads);

        // childOne outbound payload list ready
        IkeDeletePayload outDelPayloadOne = new IkeDeletePayload(new int[] {childOneLocalSpi});
        outboundDeleteChildPayloadsReady(childSmCbOne, outDelPayloadOne, true /*isResp*/, childOne);
        mLooper.dispatchAll();

        // Verify that no response is sent
        verifyEncryptAndEncodeNeverCalled(mSpyCurrentIkeSaRecord);

        // childTwo outbound payload list ready
        IkeDeletePayload outDelPayloadTwo = new IkeDeletePayload(new int[] {childTwoLocalSpi});
        outboundDeleteChildPayloadsReady(childSmCbTwo, outDelPayloadTwo, true /*isResp*/, childTwo);
        mLooper.dispatchAll();

        // Verify outbound response
        List<IkePayload> payloadList = verifyOutInfoMsgHeaderAndGetPayloads(true /*isResp*/);
        assertEquals(2, payloadList.size());
        assertEquals(outDelPayloadOne, ((IkeDeletePayload) payloadList.get(0)));
        assertEquals(outDelPayloadTwo, ((IkeDeletePayload) payloadList.get(1)));
    }

    @Test
    public void testRemoteDeleteMultipleChildSaInSameSession() throws Exception {
        int newChildRemoteSpi = 21;
        int newChildLocalSpi = 22;

        setupIdleStateMachine();
        mDummyChildSmCallback.onChildSaCreated(newChildRemoteSpi, mMockChildSessionStateMachine);

        transitionToChildProcedureOngoing();

        // Receive Delete Child Request
        IkeDeletePayload[] inboundDelPayloads =
                new IkeDeletePayload[] {
                    new IkeDeletePayload(new int[] {CHILD_SPI_REMOTE}),
                    new IkeDeletePayload(new int[] {newChildRemoteSpi})
                };
        mIkeSessionStateMachine.sendMessage(
                IkeSessionStateMachine.CMD_RECEIVE_IKE_PACKET,
                makeDeleteChildPacket(inboundDelPayloads, false /*isResp*/));
        mLooper.dispatchAll();

        // Verify received payloads
        verifyChildReceiveDeleteRequest(mMockChildSessionStateMachine, inboundDelPayloads);

        // child outbound payload list ready
        IkeDeletePayload outDelPayload =
                new IkeDeletePayload(new int[] {CHILD_SPI_LOCAL, newChildLocalSpi});
        outboundDeleteChildPayloadsReady(
                mDummyChildSmCallback,
                outDelPayload,
                true /*isResp*/,
                mMockChildSessionStateMachine);
        mLooper.dispatchAll();

        // Verify outbound response
        List<IkePayload> payloadList = verifyOutInfoMsgHeaderAndGetPayloads(true /*isResp*/);
        assertEquals(1, payloadList.size());
        assertEquals(outDelPayload, ((IkeDeletePayload) payloadList.get(0)));
    }

    @Test
    public void testIgnoreUnrecognizedChildSpi() throws Exception {
        int unrecognizedSpi = 2;

        setupIdleStateMachine();
        transitionToChildProcedureOngoing();

        // Receive Delete Child Request
        IkeDeletePayload[] inboundDelPayloads =
                new IkeDeletePayload[] {
                    new IkeDeletePayload(new int[] {unrecognizedSpi, CHILD_SPI_REMOTE})
                };
        mIkeSessionStateMachine.sendMessage(
                IkeSessionStateMachine.CMD_RECEIVE_IKE_PACKET,
                makeDeleteChildPacket(inboundDelPayloads, false /*isResp*/));
        mLooper.dispatchAll();

        // Verify received payloads
        verifyChildReceiveDeleteRequest(mMockChildSessionStateMachine, inboundDelPayloads);

        // child outbound payload list ready
        IkeDeletePayload outPayload = new IkeDeletePayload(new int[] {CHILD_SPI_LOCAL});
        outboundDeleteChildPayloadsReady(
                mDummyChildSmCallback, outPayload, true /*isResp*/, mMockChildSessionStateMachine);
        mLooper.dispatchAll();

        // Verify outbound response
        List<IkePayload> payloadList = verifyOutInfoMsgHeaderAndGetPayloads(true /*isResp*/);
        assertEquals(1, payloadList.size());
        assertEquals(outPayload, ((IkeDeletePayload) payloadList.get(0)));
    }

    @Test
    public void testRemoteDeleteChildHandlesReqWithNoRecognizedSpi() throws Exception {
        int unrecognizedSpi = 2;

        setupIdleStateMachine();

        // Receive Delete Child Request without any recognized SPI
        IkeDeletePayload[] inboundDelPayloads =
                new IkeDeletePayload[] {new IkeDeletePayload(new int[] {unrecognizedSpi})};
        mIkeSessionStateMachine.sendMessage(
                IkeSessionStateMachine.CMD_RECEIVE_IKE_PACKET,
                makeDeleteChildPacket(inboundDelPayloads, false /*isResp*/));
        mLooper.dispatchAll();

        // Verify outbound empty response was sent
        List<IkePayload> payloadList = verifyOutInfoMsgHeaderAndGetPayloads(true /*isResp*/);
        assertTrue(payloadList.isEmpty());

        // Verify IKE Session was back to Idle
        assertTrue(
                mIkeSessionStateMachine.getCurrentState() instanceof IkeSessionStateMachine.Idle);
    }

    @Test
    public void testRemoteCreateChild() throws Exception {
        setupIdleStateMachine();

        mIkeSessionStateMachine.sendMessage(
                CMD_RECEIVE_IKE_PACKET, makeCreateChildCreateMessage(false /*isResp*/));

        mLooper.dispatchAll();

        assertTrue(
                mIkeSessionStateMachine.getCurrentState() instanceof IkeSessionStateMachine.Idle);

        List<IkePayload> ikePayloadList = verifyOutInfoMsgHeaderAndGetPayloads(true /*isResp*/);
        assertEquals(1, ikePayloadList.size());
        assertEquals(
                ERROR_TYPE_NO_ADDITIONAL_SAS,
                ((IkeNotifyPayload) ikePayloadList.get(0)).notifyType);
    }

    @Test
    public void testRemoteRekeyChild() throws Exception {
        setupIdleStateMachine();

        // Receive Rekey Create request
        mIkeSessionStateMachine.sendMessage(
                CMD_RECEIVE_IKE_PACKET,
                makeRekeyChildCreateMessage(false /*isResp*/, CHILD_SPI_REMOTE));
        mLooper.dispatchAll();

        verify(mMockChildSessionStateMachine)
                .receiveRequest(
                        eq(IKE_EXCHANGE_SUBTYPE_REKEY_CHILD),
                        eq(EXCHANGE_TYPE_CREATE_CHILD_SA),
                        any(List.class));
        assertTrue(
                mIkeSessionStateMachine.getCurrentState()
                        instanceof IkeSessionStateMachine.ChildProcedureOngoing);

        // Send Rekey Create response
        List<IkePayload> mockRekeyCreatePayloads = Arrays.asList(mock(IkePayload.class));
        mDummyChildSmCallback.onOutboundPayloadsReady(
                IkeHeader.EXCHANGE_TYPE_CREATE_CHILD_SA,
                true /*isResp*/,
                mockRekeyCreatePayloads,
                mMockChildSessionStateMachine);
        mLooper.dispatchAll();

        IkeMessage rekeyCreateResp =
                verifyAndGetOutboundEncryptedResp(IkeHeader.EXCHANGE_TYPE_CREATE_CHILD_SA);
        assertEquals(mockRekeyCreatePayloads, rekeyCreateResp.ikePayloadList);

        // Forget sending Rekey Create response
        resetMockIkeMessageHelper();

        // Receive Delete Child Request
        IkeDeletePayload[] inboundDelPayloads =
                new IkeDeletePayload[] {new IkeDeletePayload(new int[] {CHILD_SPI_REMOTE})};
        mIkeSessionStateMachine.sendMessage(
                IkeSessionStateMachine.CMD_RECEIVE_IKE_PACKET,
                makeDeleteChildPacket(inboundDelPayloads, false /*isResp*/));
        mLooper.dispatchAll();

        verify(mMockChildSessionStateMachine)
                .receiveRequest(
                        eq(IKE_EXCHANGE_SUBTYPE_DELETE_CHILD),
                        eq(EXCHANGE_TYPE_INFORMATIONAL),
                        any(List.class));

        // Send Rekey Delete response
        List<IkePayload> mockRekeyDeletePayloads = Arrays.asList(mock(IkePayload.class));
        mDummyChildSmCallback.onOutboundPayloadsReady(
                IkeHeader.EXCHANGE_TYPE_INFORMATIONAL,
                true /*isResp*/,
                mockRekeyDeletePayloads,
                mMockChildSessionStateMachine);
        mLooper.dispatchAll();

        IkeMessage rekeyDeleteResp =
                verifyAndGetOutboundEncryptedResp(IkeHeader.EXCHANGE_TYPE_INFORMATIONAL);
        assertEquals(mockRekeyDeletePayloads, rekeyDeleteResp.ikePayloadList);
    }

    @Test
    public void testHandleRekeyChildReqWithUnrecognizedSpi() throws Exception {
        int unrecognizedSpi = 2;

        setupIdleStateMachine();

        mIkeSessionStateMachine.sendMessage(
                CMD_RECEIVE_IKE_PACKET,
                makeRekeyChildCreateMessage(false /*isResp*/, unrecognizedSpi));
        mLooper.dispatchAll();

        verify(mMockChildSessionStateMachine, never()).receiveRequest(anyInt(), anyInt(), any());
        assertTrue(
                mIkeSessionStateMachine.getCurrentState() instanceof IkeSessionStateMachine.Idle);

        List<IkePayload> ikePayloadList = verifyOutInfoMsgHeaderAndGetPayloads(true /*isResp*/);
        assertEquals(1, ikePayloadList.size());
        IkeNotifyPayload notifyPayload = (IkeNotifyPayload) ikePayloadList.get(0);
        assertEquals(ERROR_TYPE_CHILD_SA_NOT_FOUND, notifyPayload.notifyType);
        assertEquals(unrecognizedSpi, notifyPayload.spi);
    }

    private void verifyNotifyUserCloseSession() {
        verify(mSpyUserCbExecutor).execute(any(Runnable.class));
        verify(mMockIkeSessionCallback).onClosed();
    }

    private void verifyNotifyUserCloseSessionWithException(Exception exception) {
        IkeException ikeException =
                exception instanceof IkeException
                        ? (IkeException) exception
                        : new IkeInternalException(exception);

        verify(mSpyUserCbExecutor).execute(any(Runnable.class));
        verify(mMockIkeSessionCallback)
                .onClosedWithException(argThat(e -> e.getCause() == ikeException.getCause()));
    }

    @Test
    public void testRcvRemoteDeleteIkeWhenChildProcedureOngoing() throws Exception {
        setupIdleStateMachine();
        transitionToChildProcedureOngoing();

        mIkeSessionStateMachine.sendMessage(
                CMD_RECEIVE_IKE_PACKET, makeDeleteIkeRequest(mSpyCurrentIkeSaRecord));

        mLooper.dispatchAll();

        verifyNotifyUserCloseSession();

        // Verify state machine quit properly
        assertNull(mIkeSessionStateMachine.getCurrentState());

        List<IkePayload> ikePayloadList = verifyOutInfoMsgHeaderAndGetPayloads(true /*isResp*/);
        assertTrue(ikePayloadList.isEmpty());
    }

    @Test
    public void testRcvRemoteRekeyIkeWhenChildProcedureOngoing() throws Exception {
        setupIdleStateMachine();
        transitionToChildProcedureOngoing();

        mIkeSessionStateMachine.sendMessage(CMD_RECEIVE_IKE_PACKET, makeRekeyIkeRequest());

        mLooper.dispatchAll();

        // Since we have forced state machine to transition to ChildProcedureOngoing state without
        // really starting any Child procedure, it should transition to Idle at this time.
        assertTrue(
                mIkeSessionStateMachine.getCurrentState() instanceof IkeSessionStateMachine.Idle);

        List<IkePayload> ikePayloadList = verifyOutInfoMsgHeaderAndGetPayloads(true /*isResp*/);
        assertEquals(1, ikePayloadList.size());
        assertEquals(
                ERROR_TYPE_TEMPORARY_FAILURE,
                ((IkeNotifyPayload) ikePayloadList.get(0)).notifyType);
    }

    @Test
    public void testKillChildSessions() throws Exception {
        setupIdleStateMachine();

        ChildSessionStateMachine childOne = mock(ChildSessionStateMachine.class);
        ChildSessionStateMachine childTwo = mock(ChildSessionStateMachine.class);
        registerChildStateMachine(mock(ChildSessionCallback.class), childOne);
        registerChildStateMachine(mock(ChildSessionCallback.class), childTwo);

        mIkeSessionStateMachine.mCurrentIkeSaRecord = null;

        mIkeSessionStateMachine.quitNow();

        mLooper.dispatchAll();

        verify(childOne).killSession();
        verify(childTwo).killSession();
    }

    private IkeMessage verifyAuthReqAndGetMsg() {
        IkeMessage ikeAuthReqMessage = verifyEncryptAndEncodeAndGetMessage(mSpyCurrentIkeSaRecord);

        IkeHeader ikeHeader = ikeAuthReqMessage.ikeHeader;
        assertEquals(IkeHeader.EXCHANGE_TYPE_IKE_AUTH, ikeHeader.exchangeType);
        assertFalse(ikeHeader.isResponseMsg);
        assertTrue(ikeHeader.fromIkeInitiator);

        return ikeAuthReqMessage;
    }

    private IkeMessage verifyAuthReqWithChildPayloadsAndGetMsg() {
        IkeMessage ikeAuthReqMessage = verifyAuthReqAndGetMsg();

        assertNotNull(
                ikeAuthReqMessage.getPayloadForType(
                        IkePayload.PAYLOAD_TYPE_ID_INITIATOR, IkeIdPayload.class));
        assertNotNull(
                ikeAuthReqMessage.getPayloadForType(
                        IkePayload.PAYLOAD_TYPE_ID_RESPONDER, IkeIdPayload.class));
        assertNotNull(
                ikeAuthReqMessage.getPayloadForType(
                        IkePayload.PAYLOAD_TYPE_SA, IkeSaPayload.class));
        assertNotNull(
                ikeAuthReqMessage.getPayloadForType(
                        IkePayload.PAYLOAD_TYPE_TS_INITIATOR, IkeTsPayload.class));
        assertNotNull(
                ikeAuthReqMessage.getPayloadForType(
                        IkePayload.PAYLOAD_TYPE_TS_RESPONDER, IkeTsPayload.class));

        IkeConfigPayload configPayload =
                ikeAuthReqMessage.getPayloadForType(
                        IkePayload.PAYLOAD_TYPE_CP, IkeConfigPayload.class);
        assertNotNull(configPayload);

        Map<Integer, Integer> expectedAttributes =
                Map.of(
                        CONFIG_ATTR_IP4_PCSCF,
                        1,
                        CONFIG_ATTR_IP6_PCSCF,
                        1,
                        CONFIG_ATTR_INTERNAL_IP4_ADDRESS,
                        1,
                        CONFIG_ATTR_INTERNAL_IP6_ADDRESS,
                        1,
                        CONFIG_ATTR_APPLICATION_VERSION,
                        1,
                        CONFIG_ATTR_INTERNAL_IP4_NETMASK,
                        1);
        Map<Integer, Integer> actualAttributes =
                buildAttributeMap(configPayload.recognizedAttributeList);
        assertEquals(expectedAttributes, actualAttributes);

        IkeNoncePayload noncePayload =
                ikeAuthReqMessage.getPayloadForType(
                        IkePayload.PAYLOAD_TYPE_NONCE, IkeNoncePayload.class);
        assertNull(noncePayload);

        return ikeAuthReqMessage;
    }

    private Map<Integer, Integer> buildAttributeMap(
            List<IkeConfigPayload.ConfigAttribute> recognizedAttributeList) {
        Map<Integer, Integer> attrCountMap = new HashMap<>();
        for (IkeConfigPayload.ConfigAttribute attr : recognizedAttributeList) {
            attrCountMap.compute(attr.attributeType, (key, val) -> (val == null) ? 1 : val + 1);
        }

        return attrCountMap;
    }

    private void verifyDigitalSignatureAuthentication(
            IkeAuthDigitalSignPayload spyAuthPayload,
            X509Certificate certificate,
            IkeIdPayload respIdPayload,
            List<IkePayload> authRelatedPayloads,
            boolean hasChildPayloads,
            boolean hasConfigPayloadInResp)
            throws Exception {
        IkeMessage ikeAuthReqMessage =
                verifyAuthenticationCommonAndGetIkeMessage(
                        respIdPayload,
                        authRelatedPayloads,
                        hasChildPayloads,
                        hasConfigPayloadInResp,
                        false /* isMobikeEnabled */,
                        true /* isIpv4 */,
                        0 /* ike3gppCallbackInvocations */);

        // Calling mSpyCurrentIkeSaRecord.getSkPr() inline will introduce a mockito compile error:
        // InvalidUseOfMatchersException
        byte[] expectedSkPr = mSpyCurrentIkeSaRecord.getSkPr();
        verify(spyAuthPayload)
                .verifyInboundSignature(
                        eq(certificate),
                        any(),
                        eq(mSpyCurrentIkeSaRecord.nonceInitiator),
                        eq(respIdPayload.getEncodedPayloadBody()),
                        eq(mIkeSessionStateMachine.mIkePrf),
                        eq(expectedSkPr));

        assertNotNull(
                ikeAuthReqMessage.getPayloadForType(
                        IkePayload.PAYLOAD_TYPE_AUTH, IkeAuthDigitalSignPayload.class));
    }

    private IkeMessage verifySharedKeyAuthentication(
            IkeAuthPskPayload spyAuthPayload,
            IkeIdPayload respIdPayload,
            List<IkePayload> authRelatedPayloads,
            boolean hasChildPayloads,
            boolean hasConfigPayloadInResp)
            throws Exception {
        return verifySharedKeyAuthentication(
                spyAuthPayload,
                respIdPayload,
                authRelatedPayloads,
                hasChildPayloads,
                hasConfigPayloadInResp,
                false /* isMobikeEnabled */,
                true /* isIpv4 */,
                0 /* ike3gppDataListenerInvocations */);
    }

    private IkeMessage verifySharedKeyAuthentication(
            IkeAuthPskPayload spyAuthPayload,
            IkeIdPayload respIdPayload,
            List<IkePayload> authRelatedPayloads,
            boolean hasChildPayloads,
            boolean hasConfigPayloadInResp,
            boolean isMobikeEnabled,
            boolean isIpv4,
            int ike3gppDataListenerInvocations)
            throws Exception {
        IkeMessage ikeAuthReqMessage =
                verifyAuthenticationCommonAndGetIkeMessage(
                        respIdPayload,
                        authRelatedPayloads,
                        hasChildPayloads,
                        hasConfigPayloadInResp,
                        isMobikeEnabled,
                        isIpv4,
                        ike3gppDataListenerInvocations);

        // Calling mSpyCurrentIkeSaRecord.getSkPr() inline will introduce a mockito compile error:
        // InvalidUseOfMatchersException
        byte[] expectedSkPr = mSpyCurrentIkeSaRecord.getSkPr();
        verify(spyAuthPayload)
                .verifyInboundSignature(
                        eq(mPsk),
                        any(),
                        eq(mSpyCurrentIkeSaRecord.nonceInitiator),
                        eq(respIdPayload.getEncodedPayloadBody()),
                        eq(mIkeSessionStateMachine.mIkePrf),
                        eq(expectedSkPr));

        assertNotNull(
                ikeAuthReqMessage.getPayloadForType(
                        IkePayload.PAYLOAD_TYPE_AUTH, IkeAuthPskPayload.class));

        return ikeAuthReqMessage;
    }

    private IkeMessage verifyAuthenticationCommonAndGetIkeMessage(
            IkeIdPayload respIdPayload,
            List<IkePayload> authRelatedPayloads,
            boolean hasChildPayloads,
            boolean hasConfigPayloadInResp,
            boolean isMobikeEnabled,
            boolean isIpv4,
            int ike3gppDataListenerInvocations)
            throws Exception {
        // Send IKE AUTH response to IKE state machine
        ReceivedIkePacket authResp = makeIkeAuthRespWithChildPayloads(authRelatedPayloads);
        mIkeSessionStateMachine.sendMessage(
                IkeSessionStateMachine.CMD_RECEIVE_IKE_PACKET, authResp);
        mLooper.dispatchAll();

        // Validate outbound IKE AUTH request
        IkeMessage ikeAuthReqMessage;
        if (hasChildPayloads) {
            ikeAuthReqMessage = verifyAuthReqWithChildPayloadsAndGetMsg();
        } else {
            ikeAuthReqMessage = verifyAuthReqAndGetMsg();
        }

        // Validate that there is no EAP only notify payload
        List<IkeNotifyPayload> notifyPayloads =
                ikeAuthReqMessage.getPayloadListForType(
                        IkePayload.PAYLOAD_TYPE_NOTIFY, IkeNotifyPayload.class);
        assertFalse(hasExpectedNotifyPayload(notifyPayloads, NOTIFY_TYPE_EAP_ONLY_AUTHENTICATION));

        // Validate the N1 Mode Capability payload
        verifyN1ModeCapabilityPayload(notifyPayloads);

        // Validate inbound IKE AUTH response
        verifyIncrementLocaReqMsgId();
        verifyDecodeEncryptedMessage(mSpyCurrentIkeSaRecord, authResp);

        // Validate that user has been notified. Expect one invocation for
        // IkeSessionCallback#onOpened and 'ike3gppDataListenerInvocations' invocations for
        // Ike3gppDataListener#onIke3gppDataReceived
        verify(mSpyUserCbExecutor, times(1 + ike3gppDataListenerInvocations))
                .execute(any(Runnable.class));

        // Verify IkeSessionConfiguration
        ArgumentCaptor<IkeSessionConfiguration> ikeSessionConfigurationArgumentCaptor =
                ArgumentCaptor.forClass(IkeSessionConfiguration.class);
        verify(mMockIkeSessionCallback).onOpened(ikeSessionConfigurationArgumentCaptor.capture());

        IkeSessionConfiguration sessionConfig = ikeSessionConfigurationArgumentCaptor.getValue();
        assertNotNull(sessionConfig);
        if (hasConfigPayloadInResp) {
            List<InetAddress> pcscfAddressList = sessionConfig.getPcscfServers();
            assertEquals(3, pcscfAddressList.size());
            assertTrue(pcscfAddressList.contains(InetAddress.getByName(PCSCF_IPV6_ADDRESS1)));
            assertTrue(pcscfAddressList.contains(InetAddress.getByName(PCSCF_IPV6_ADDRESS2)));
            assertTrue(pcscfAddressList.contains(InetAddress.getByName(PCSCF_IPV6_ADDRESS3)));
        } else {
            assertTrue(sessionConfig.getPcscfServers().size() == 0);
        }

        assertEquals(
                "" /*expected application version*/, sessionConfig.getRemoteApplicationVersion());
        assertByteArrayListEquals(
                Arrays.asList(REMOTE_VENDOR_ID_ONE, REMOTE_VENDOR_ID_TWO),
                sessionConfig.getRemoteVendorIds());
        assertTrue(
                sessionConfig.isIkeExtensionEnabled(
                        IkeSessionConfiguration.EXTENSION_TYPE_FRAGMENTATION));
        assertEquals(
                isMobikeEnabled,
                sessionConfig.isIkeExtensionEnabled(IkeSessionConfiguration.EXTENSION_TYPE_MOBIKE));

        IkeSessionConnectionInfo ikeConnInfo = sessionConfig.getIkeSessionConnectionInfo();

        InetAddress expectedLocalAddress = isIpv4 ? LOCAL_ADDRESS : LOCAL_ADDRESS_V6;
        InetAddress expectedRemoteAddress = isIpv4 ? REMOTE_ADDRESS : REMOTE_ADDRESS_V6;

        assertEquals(expectedLocalAddress, ikeConnInfo.getLocalAddress());
        assertEquals(expectedRemoteAddress, ikeConnInfo.getRemoteAddress());
        assertEquals(mMockDefaultNetwork, ikeConnInfo.getNetwork());

        // Verify payload list pair for first Child negotiation
        ArgumentCaptor<List<IkePayload>> mReqPayloadListCaptor =
                ArgumentCaptor.forClass(List.class);
        ArgumentCaptor<List<IkePayload>> mRespPayloadListCaptor =
                ArgumentCaptor.forClass(List.class);
        verify(mMockChildSessionStateMachine)
                .handleFirstChildExchange(
                        mReqPayloadListCaptor.capture(),
                        mRespPayloadListCaptor.capture(),
                        eq(expectedLocalAddress),
                        eq(expectedRemoteAddress),
                        any(), // udpEncapSocket
                        eq(mIkeSessionStateMachine.mIkePrf),
                        eq(mIkeSessionStateMachine.mSaProposal.getDhGroupTransforms()[0].id),
                        any()); // sk_d
        List<IkePayload> childReqList = mReqPayloadListCaptor.getValue();
        List<IkePayload> childRespList = mRespPayloadListCaptor.getValue();

        assertTrue(isIkePayloadExist(childReqList, IkePayload.PAYLOAD_TYPE_SA));
        assertTrue(isIkePayloadExist(childReqList, IkePayload.PAYLOAD_TYPE_TS_INITIATOR));
        assertTrue(isIkePayloadExist(childReqList, IkePayload.PAYLOAD_TYPE_TS_RESPONDER));
        assertTrue(isIkePayloadExist(childReqList, IkePayload.PAYLOAD_TYPE_NONCE));
        IkeSaPayload reqSaPayload =
                IkePayload.getPayloadForTypeInProvidedList(
                        IkePayload.PAYLOAD_TYPE_SA, IkeSaPayload.class, childReqList);
        assertFalse(reqSaPayload.isSaResponse);

        assertTrue(isIkePayloadExist(childRespList, IkePayload.PAYLOAD_TYPE_SA));
        assertTrue(isIkePayloadExist(childRespList, IkePayload.PAYLOAD_TYPE_TS_INITIATOR));
        assertTrue(isIkePayloadExist(childRespList, IkePayload.PAYLOAD_TYPE_TS_RESPONDER));
        assertTrue(isIkePayloadExist(childRespList, IkePayload.PAYLOAD_TYPE_NONCE));
        if (hasConfigPayloadInResp) {
            assertTrue(isIkePayloadExist(childRespList, IkePayload.PAYLOAD_TYPE_CP));
        } else {
            assertFalse(isIkePayloadExist(childRespList, IkePayload.PAYLOAD_TYPE_CP));
        }
        IkeSaPayload respSaPayload =
                IkePayload.getPayloadForTypeInProvidedList(
                        IkePayload.PAYLOAD_TYPE_SA, IkeSaPayload.class, childRespList);
        assertTrue(respSaPayload.isSaResponse);

        // Mock finishing first Child SA negotiation.
        assertTrue(
                mIkeSessionStateMachine.getCurrentState()
                        instanceof IkeSessionStateMachine.ChildProcedureOngoing);

        IChildSessionSmCallback cb = verifyMakeChildAndReturnChildSmCb(mMockChildSessionCallback);

        cb.onProcedureFinished(mMockChildSessionStateMachine);
        mLooper.dispatchAll();
        assertTrue(
                mIkeSessionStateMachine.getCurrentState() instanceof IkeSessionStateMachine.Idle);

        return ikeAuthReqMessage;
    }

    private void verifyN1ModeCapabilityPayload(List<IkeNotifyPayload> notifyPayloads)
            throws Exception {
        IkeNotifyPayload n1ModeCapabilityPayload = null;
        for (IkeNotifyPayload notifyPayload : notifyPayloads) {
            if (notifyPayload.notifyType == NOTIFY_TYPE_N1_MODE_CAPABILITY) {
                n1ModeCapabilityPayload = notifyPayload;
            }
        }

        // Only expect a N1_MODE_CAPABILITY payload if an Ike3gppExtension and PDU Session ID
        // are specified.
        Ike3gppExtension ike3gppExtension =
                mIkeSessionStateMachine.mIkeSessionParams.getIke3gppExtension();
        if (ike3gppExtension == null || !ike3gppExtension.getIke3gppParams().hasPduSessionId()) {
            assertNull(n1ModeCapabilityPayload);
        } else {
            byte[] expectedNotifyData =
                    TestUtils.hexStringToByteArray(N1_MODE_CAPABILITY_PAYLOAD_DATA);
            assertArrayEquals(expectedNotifyData, n1ModeCapabilityPayload.notifyData);
        }
    }

    private IkeAuthPskPayload makeSpyRespPskPayload() throws Exception {
        IkeAuthPskPayload spyAuthPayload =
                spy(
                        (IkeAuthPskPayload)
                                IkeTestUtils.hexStringToIkePayload(
                                        IkePayload.PAYLOAD_TYPE_AUTH,
                                        true /*isResp*/,
                                        PSK_AUTH_RESP_PAYLOAD_HEX_STRING));

        doNothing()
                .when(spyAuthPayload)
                .verifyInboundSignature(any(), any(), any(), any(), any(), any());
        return spyAuthPayload;
    }

    private IkeAuthDigitalSignPayload makeSpyDigitalSignAuthPayload() throws Exception {
        IkeAuthDigitalSignPayload spyAuthPayload =
                spy(
                        (IkeAuthDigitalSignPayload)
                                IkeTestUtils.hexStringToIkePayload(
                                        IkePayload.PAYLOAD_TYPE_AUTH,
                                        true /*isResp*/,
                                        GENERIC_DIGITAL_SIGN_AUTH_RESP_HEX_STRING));
        doNothing()
                .when(spyAuthPayload)
                .verifyInboundSignature(any(), any(), any(), any(), any(), any());
        return spyAuthPayload;
    }

    private IkeIdPayload makeRespIdPayload() {
        return makeRespIdPayload(REMOTE_ID_FQDN);
    }

    private IkeNotifyPayload makeDeviceIdentityPayloadFromNetwork() {
        return new IkeNotifyPayload(
                NOTIFY_TYPE_DEVICE_IDENTITY, HexDump.hexStringToByteArray("01"));
    }

    private IkeIdPayload makeRespIdPayload(IkeIdentification ikeId) {
        return new IkeIdPayload(false /* isInitiator */, ikeId);
    }

    private void verifyEmptyInformationalSent(int count, boolean expectedResp) {
        verify(mMockIkeMessageHelper, times(count))
                .encryptAndEncode(
                        anyObject(),
                        anyObject(),
                        eq(mSpyCurrentIkeSaRecord),
                        argThat(
                                msg -> {
                                    return msg.ikePayloadList.isEmpty()
                                            && msg.ikeHeader.isResponseMsg == expectedResp
                                            && msg.ikeHeader.fromIkeInitiator
                                            && msg.ikeHeader.exchangeType
                                                    == IkeHeader.EXCHANGE_TYPE_INFORMATIONAL;
                                }),
                        anyBoolean(),
                        anyInt());
    }

    @Test
    public void testCreateIkeLocalIkeAuthDefersOtherMessages() throws Exception {
        new IkeFirstAuthTestPretest().mockIkeInitAndTransitionToIkeAuth();
        verifyRetransmissionStarted();

        // Build IKE AUTH response with Auth-PSK, ID-Responder and config payloads.
        List<IkePayload> authRelatedPayloads = new ArrayList<>();
        IkeAuthPskPayload spyAuthPayload = makeSpyRespPskPayload();
        authRelatedPayloads.add(spyAuthPayload);

        ReceivedIkePacket req =
                makeDummyEncryptedReceivedIkePacket(
                        mSpyCurrentIkeSaRecord,
                        IkeHeader.EXCHANGE_TYPE_INFORMATIONAL,
                        false,
                        Collections.emptyList(),
                        Collections.emptyList());
        mIkeSessionStateMachine.sendMessage(IkeSessionStateMachine.CMD_RECEIVE_IKE_PACKET, req);

        verifyEmptyInformationalSent(0, true /* expcetedResp*/);

        // Send IKE AUTH response to IKE state machine to trigger moving to next state
        IkeIdPayload respIdPayload = makeRespIdPayload();
        authRelatedPayloads.add(respIdPayload);
        authRelatedPayloads.add(makeConfigPayload());

        ReceivedIkePacket authResp = makeIkeAuthRespWithChildPayloads(authRelatedPayloads);
        mIkeSessionStateMachine.sendMessage(
                IkeSessionStateMachine.CMD_RECEIVE_IKE_PACKET, authResp);
        mLooper.dispatchAll();

        verifyEmptyInformationalSent(1, true /* expcetedResp*/);
        assertTrue(
                mIkeSessionStateMachine.getCurrentState()
                        instanceof IkeSessionStateMachine.ChildProcedureOngoing);
    }

    @Test
    public void testCreateIkeLocalIkeAuthDigitalSignature() throws Exception {
        // Quit and restart IKE Session with Digital Signature Auth params
        mIkeSessionStateMachine.quitNow();
        mIkeSessionStateMachine = makeAndStartIkeSession(buildIkeSessionParamsDigitalSignature());
        new IkeFirstAuthTestPretest().mockIkeInitAndTransitionToIkeAuth();

        // Build IKE AUTH response with Digital Signature Auth, ID-Responder and config payloads.
        List<IkePayload> authRelatedPayloads = new ArrayList<>();
        IkeAuthDigitalSignPayload spyAuthPayload = makeSpyDigitalSignAuthPayload();
        authRelatedPayloads.add(spyAuthPayload);
        authRelatedPayloads.add(new IkeCertX509CertPayload(mServerEndCertificate));

        IkeIdPayload respIdPayload = makeRespIdPayload();
        authRelatedPayloads.add(respIdPayload);
        authRelatedPayloads.add(makeConfigPayload());

        verifyDigitalSignatureAuthentication(
                spyAuthPayload,
                mServerEndCertificate,
                respIdPayload,
                authRelatedPayloads,
                true /*hasChildPayloads*/,
                true /*hasConfigPayloadInResp*/);
        verifyRetransmissionStopped();
    }

    @Test
    public void testCreateIkeLocalIkeAuthPsk() throws Exception {
        new IkeFirstAuthTestPretest().mockIkeInitAndTransitionToIkeAuth();
        verifyRetransmissionStarted();

        // Build IKE AUTH response with Auth-PSK, ID-Responder and config payloads.
        List<IkePayload> authRelatedPayloads = new ArrayList<>();
        IkeAuthPskPayload spyAuthPayload = makeSpyRespPskPayload();
        authRelatedPayloads.add(spyAuthPayload);

        IkeIdPayload respIdPayload = makeRespIdPayload();
        authRelatedPayloads.add(respIdPayload);
        authRelatedPayloads.add(makeConfigPayload());

        verifySharedKeyAuthentication(
                spyAuthPayload,
                respIdPayload,
                authRelatedPayloads,
                true /*hasChildPayloads*/,
                true /*hasConfigPayloadInResp*/);
        verifyRetransmissionStopped();
    }

    @Test
    public void testCreateIkeLocalIkeAuthDigitalSignatureIdMismatch() throws Exception {
        // Quit and restart IKE Session with Digital Signature Auth params
        mIkeSessionStateMachine.quitNow();
        mIkeSessionStateMachine = makeAndStartIkeSession(buildIkeSessionParamsDigitalSignature());
        new IkeFirstAuthTestPretest().mockIkeInitAndTransitionToIkeAuth();
        resetMockIkeMessageHelper();

        // Build IKE AUTH response with Digital Signature Auth, ID-Responder and config payloads.
        List<IkePayload> authRelatedPayloads = new ArrayList<>();
        IkeAuthDigitalSignPayload spyAuthPayload = makeSpyDigitalSignAuthPayload();
        authRelatedPayloads.add(spyAuthPayload);
        authRelatedPayloads.add(new IkeCertX509CertPayload(mServerEndCertificate));

        authRelatedPayloads.add(makeRespIdPayload(REMOTE_ID_IPV4));

        sendAuthFailRespAndVerifyCloseIke(makeIkeAuthRespWithChildPayloads(authRelatedPayloads));
    }

    @Test
    public void testCreateIkeLocalIkeAuthPskVerifyFail() throws Exception {
        new IkeFirstAuthTestPretest().mockIkeInitAndTransitionToIkeAuth();
        verifyRetransmissionStarted();
        resetMockIkeMessageHelper();

        // Build IKE AUTH response with invalid Auth-PSK Payload and ID-Responder Payload.
        List<IkePayload> authRelatedPayloads = new ArrayList<>();
        IkeAuthPskPayload spyAuthPayload = makeSpyRespPskPayload();
        doThrow(new AuthenticationFailedException("DummyAuthFailException"))
                .when(spyAuthPayload)
                .verifyInboundSignature(any(), any(), any(), any(), any(), any());
        authRelatedPayloads.add(spyAuthPayload);

        IkeIdPayload respIdPayload = makeRespIdPayload();
        authRelatedPayloads.add(respIdPayload);

        sendAuthFailRespAndVerifyCloseIke(makeIkeAuthRespWithChildPayloads(authRelatedPayloads));
    }

    private void sendAuthFailRespAndVerifyCloseIke(ReceivedIkePacket authFailResp)
            throws Exception {
        // Send response to IKE state machine
        mIkeSessionStateMachine.sendMessage(
                IkeSessionStateMachine.CMD_RECEIVE_IKE_PACKET, authFailResp);
        mLooper.dispatchAll();

        // Verify Delete request was sent
        List<IkePayload> payloads = verifyOutInfoMsgHeaderAndGetPayloads(false /*isResp*/);
        assertEquals(1, payloads.size());
        assertEquals(IkePayload.PAYLOAD_TYPE_DELETE, payloads.get(0).payloadType);

        // Verify IKE Session was closed properly
        assertNull(mIkeSessionStateMachine.getCurrentState());
        verify(mMockIkeSessionCallback)
                .onClosedWithException(any(AuthenticationFailedException.class));
    }

    @Test
    public void testAuthHandlesIkeErrorNotify() throws Exception {
        new IkeFirstAuthTestPretest().mockIkeInitAndTransitionToIkeAuth();
        verifyRetransmissionStarted();
        resetMockIkeMessageHelper();

        // Mock rejecting IKE AUTH with Authentication Failure notification
        ReceivedIkePacket mockAuthFailPacket =
                makeIkeAuthRespWithoutChildPayloads(
                        Arrays.asList(new IkeNotifyPayload(ERROR_TYPE_AUTHENTICATION_FAILED)));
        mIkeSessionStateMachine.sendMessage(CMD_RECEIVE_IKE_PACKET, mockAuthFailPacket);
        mLooper.dispatchAll();

        // Verify IKE Session is closed properly
        assertNull(mIkeSessionStateMachine.getCurrentState());
        verify(mMockIkeSessionCallback)
                .onClosedWithException(any(AuthenticationFailedException.class));
    }

    @Test
    public void testAuthHandlesCreateChildErrorNotify() throws Exception {
        new IkeFirstAuthTestPretest().mockIkeInitAndTransitionToIkeAuth();
        verifyRetransmissionStarted();
        resetMockIkeMessageHelper();

        // Mock rejecting IKE AUTH with a Create Child error notification
        ReceivedIkePacket mockAuthFailPacket =
                makeIkeAuthRespWithoutChildPayloads(
                        Arrays.asList(new IkeNotifyPayload(ERROR_TYPE_INTERNAL_ADDRESS_FAILURE)));
        mIkeSessionStateMachine.sendMessage(CMD_RECEIVE_IKE_PACKET, mockAuthFailPacket);
        mLooper.dispatchAll();

        // Verify IKE Session is closed properly
        assertNull(mIkeSessionStateMachine.getCurrentState());

        ArgumentCaptor<IkeProtocolException> captor =
                ArgumentCaptor.forClass(IkeProtocolException.class);
        verify(mMockIkeSessionCallback).onClosedWithException(captor.capture());
        IkeProtocolException exception = captor.getValue();
        assertEquals(ERROR_TYPE_INTERNAL_ADDRESS_FAILURE, exception.getErrorType());
    }

    @Test
    public void testAuthPskHandleRespWithParsingError() throws Exception {
        new IkeFirstAuthTestPretest().mockIkeInitAndTransitionToIkeAuth();
        verifyRetransmissionStarted();
        resetMockIkeMessageHelper();

        // Mock receiving packet with syntax error
        ReceivedIkePacket mockInvalidPacket =
                makeDummyReceivedIkePacketWithInvalidSyntax(
                        mSpyCurrentIkeSaRecord, true /*isResp*/, IkeHeader.EXCHANGE_TYPE_IKE_AUTH);
        mIkeSessionStateMachine.sendMessage(CMD_RECEIVE_IKE_PACKET, mockInvalidPacket);
        mLooper.dispatchAll();

        // Verify Delete request was sent
        List<IkePayload> payloads = verifyOutInfoMsgHeaderAndGetPayloads(false /*isResp*/);
        assertEquals(1, payloads.size());
        assertEquals(IkePayload.PAYLOAD_TYPE_DELETE, payloads.get(0).payloadType);

        // Verify IKE Session is closed properly
        assertNull(mIkeSessionStateMachine.getCurrentState());
        verify(mMockIkeSessionCallback).onClosedWithException(any(InvalidSyntaxException.class));
    }

    @Test
    public void testAuthWithOptionAcceptAnyRemoteId() throws Exception {
        mIkeSessionStateMachine.quitNow();

        IkeSessionParams ikeSessionParams =
                buildIkeSessionParamsWithIkeOptions(
                        IkeSessionParams.IKE_OPTION_ACCEPT_ANY_REMOTE_ID);
        mIkeSessionStateMachine = makeAndStartIkeSession(ikeSessionParams);

        // Mock IKE INIT
        new IkeFirstAuthTestPretest().mockIkeInitAndTransitionToIkeAuth();
        verifyRetransmissionStarted();

        // Build IKE AUTH response with Auth-PSK Payload and ID-Responder Payload that is different
        // from configured ID-Responder.
        List<IkePayload> authRelatedPayloads = new ArrayList<>();
        IkeAuthPskPayload spyAuthPayload = makeSpyRespPskPayload();
        authRelatedPayloads.add(spyAuthPayload);

        IkeIdPayload respIdPayload = makeRespIdPayload(REMOTE_ID_IPV4);
        authRelatedPayloads.add(respIdPayload);

        // Send response to IKE state machine and verify authentication is done.
        verifySharedKeyAuthentication(
                spyAuthPayload,
                respIdPayload,
                authRelatedPayloads,
                true /*hasChildPayloads*/,
                false /*hasConfigPayloadInResp*/);
        verifyRetransmissionStopped();
    }

    @Test
    public void testAuthRejectOtherResponderId() throws Exception {
        new IkeFirstAuthTestPretest().mockIkeInitAndTransitionToIkeAuth();
        verifyRetransmissionStarted();

        // Build IKE AUTH response with Auth-PSK Payload and ID-Responder Payload that is different
        // from configured ID-Responder.
        List<IkePayload> authRelatedPayloads = new ArrayList<>();
        IkeAuthPskPayload spyAuthPayload = makeSpyRespPskPayload();
        authRelatedPayloads.add(spyAuthPayload);

        IkeIdPayload respIdPayload = makeRespIdPayload(REMOTE_ID_IPV4);
        authRelatedPayloads.add(respIdPayload);

        // Send response to IKE state machine
        mIkeSessionStateMachine.sendMessage(
                IkeSessionStateMachine.CMD_RECEIVE_IKE_PACKET,
                makeIkeAuthRespWithChildPayloads(authRelatedPayloads));
        mLooper.dispatchAll();

        // Verify IKE Session is closed properly
        assertNull(mIkeSessionStateMachine.getCurrentState());
        verify(mMockIkeSessionCallback)
                .onClosedWithException(any(AuthenticationFailedException.class));
    }

    @Test
    public void testCreateIkeLocalIkeAuthPreEap() throws Exception {
        mIkeSessionStateMachine.quitNow();
        mIkeSessionStateMachine = makeAndStartIkeSession(buildIkeSessionParamsEap());

        // Mock IKE INIT
        new IkeFirstAuthTestPretest().mockIkeInitAndTransitionToIkeAuth();
        verifyRetransmissionStarted();

        // Build IKE AUTH response with EAP. Auth, ID-Resp and Cert payloads.
        List<IkePayload> authRelatedPayloads = new ArrayList<>();

        authRelatedPayloads.add(new IkeEapPayload(EAP_DUMMY_MSG));
        authRelatedPayloads.add(makeSpyDigitalSignAuthPayload());
        authRelatedPayloads.add(makeRespIdPayload());

        IkeCertX509CertPayload certPayload = new IkeCertX509CertPayload(mServerEndCertificate);
        authRelatedPayloads.add(certPayload);

        // Send IKE AUTH response to IKE state machine
        mIkeSessionStateMachine.sendMessage(
                IkeSessionStateMachine.CMD_RECEIVE_IKE_PACKET,
                makeIkeAuthRespWithoutChildPayloads(authRelatedPayloads));
        mLooper.dispatchAll();

        // Validate outbound IKE AUTH request
        IkeMessage ikeAuthReqMessage = verifyAuthReqWithChildPayloadsAndGetMsg();
        assertNull(
                ikeAuthReqMessage.getPayloadForType(
                        IkePayload.PAYLOAD_TYPE_AUTH, IkeAuthPayload.class));

        assertTrue(
                mIkeSessionStateMachine.getCurrentState()
                        instanceof IkeSessionStateMachine.CreateIkeLocalIkeAuthInEap);
        verifyRetransmissionStopped();

        IkeAuthData setupData =
                ((CreateIkeLocalIkeAuthInEap) mIkeSessionStateMachine.mCreateIkeLocalIkeAuthInEap)
                        .mSetupData;
        assertNotNull(setupData.initIdPayload);
        assertNotNull(setupData.respIdPayload);
    }

    private IEapCallback verifyEapAuthenticatorCreatedAndGetCallback(
            EapSessionConfig eapSessionConfig) {
        ArgumentCaptor<IkeContext> ikeContextCaptor = ArgumentCaptor.forClass(IkeContext.class);
        ArgumentCaptor<IEapCallback> eapCbCaptor = ArgumentCaptor.forClass(IEapCallback.class);

        verify(mSpyDeps)
                .newEapAuthenticator(
                        ikeContextCaptor.capture(), eapCbCaptor.capture(), eq(eapSessionConfig));

        IkeContext ikeContext = ikeContextCaptor.getValue();
        assertEquals(mIkeSessionStateMachine.getHandler().getLooper(), ikeContext.getLooper());
        assertEquals(mSpyContext, ikeContext.getContext());

        return eapCbCaptor.getValue();
    }

    @Test
    public void testCreateIkeLocalIkeAuthInEapStartsAuthenticatorAndProxiesMessage()
            throws Exception {
        mIkeSessionStateMachine.quitNow();
        mIkeSessionStateMachine = makeAndStartIkeSession(buildIkeSessionParamsEap());

        // Setup state and go to IN_EAP state
        new IkeAuthInEapTestPretest().mockIkeInitAndTransitionToIkeAuth();
        mLooper.dispatchAll();

        mIkeSessionStateMachine.sendMessage(
                IkeSessionStateMachine.CMD_EAP_START_EAP_AUTH, new IkeEapPayload(EAP_DUMMY_MSG));
        mLooper.dispatchAll();

        verifyEapAuthenticatorCreatedAndGetCallback(mEapSessionConfig);

        verify(mMockEapAuthenticator).processEapMessage(eq(EAP_DUMMY_MSG));
    }

    @Test
    public void testInformationalResponseWithDeviceIdentity() throws Exception {
        mIkeSessionStateMachine.quitNow();
        mIkeSessionStateMachine =
                makeAndStartIkeSession(buildIkeSessionParamsEapAkaWithDeviceIdentity());
        setIkeInitResults();

        mIkeSessionStateMachine.sendMessage(
                IkeSessionStateMachine.CMD_FORCE_TRANSITION, mIkeSessionStateMachine.mIdle);
        mLooper.dispatchAll();

        assertTrue(
                mIkeSessionStateMachine.getCurrentState() instanceof IkeSessionStateMachine.Idle);
        verifyRcvDeviceIdentityCheckReqAndReply();
    }

    @Test
    public void testCreateIkeLocalIkeAuthInEapOutboundResponseIncludesDeviceIdentity()
            throws Exception {
        mIkeSessionStateMachine.quitNow();
        mIkeSessionStateMachine =
                makeAndStartIkeSession(buildIkeSessionParamsEapAkaWithDeviceIdentity());

        new IkeFirstAuthTestPretest().mockIkeInitAndTransitionToIkeAuth();
        verifyRetransmissionStarted();

        // Build IKE AUTH response with EAP. Auth, ID-Resp and device identity
        List<IkePayload> authRelatedPayloads = new ArrayList<>();
        authRelatedPayloads.add(new IkeEapPayload(EAP_DUMMY_MSG));
        authRelatedPayloads.add(makeRespIdPayload());
        authRelatedPayloads.add(makeDeviceIdentityPayloadFromNetwork());

        // Send IKE AUTH response to IKE state machine
        mIkeSessionStateMachine.sendMessage(
                IkeSessionStateMachine.CMD_RECEIVE_IKE_PACKET,
                makeIkeAuthRespWithoutChildPayloads(authRelatedPayloads));
        mLooper.dispatchAll();

        IEapCallback callback =
                verifyEapAuthenticatorCreatedAndGetCallback(mEapSessionConfigEapAka);
        callback.onResponse(
                EAP_DUMMY_MSG, EAP_RESPONSE_FLAG_MASK_WITH_EAP_AKA_SERVER_AUTHENTICATED);
        mLooper.dispatchAll();
        verifyRetransmissionStarted();

        verify(mMockIkeMessageHelper, times(2))
                .encryptAndEncode(
                        anyObject(),
                        anyObject(),
                        eq(mSpyCurrentIkeSaRecord),
                        mIkeMessageCaptor.capture(),
                        anyBoolean(),
                        anyInt());
        IkeMessage ikeAuthReqMessage = mIkeMessageCaptor.getValue();

        // Validate the DEVICE_IDENTITY payload and the content sent to the network
        List<IkeNotifyPayload> notifyPayloads =
                ikeAuthReqMessage.getPayloadListForType(
                        IkePayload.PAYLOAD_TYPE_NOTIFY, IkeNotifyPayload.class);
        IkeNotifyPayload deviceIdentityPayload = null;
        for (IkeNotifyPayload notifyPayload : notifyPayloads) {
            if (notifyPayload.notifyType == NOTIFY_TYPE_DEVICE_IDENTITY) {
                deviceIdentityPayload = notifyPayload;
            }
        }
        assertArrayEquals(DEVICE_IDENTITY_PAYLOAD_IMEI, deviceIdentityPayload.notifyData);

        assertTrue(
                mIkeSessionStateMachine.getCurrentState()
                        instanceof IkeSessionStateMachine.CreateIkeLocalIkeAuthInEap);
    }

    @Test
    public void testCreateIkeLocalIkeAuthInEapHandlesOutboundResponse() throws Exception {
        mIkeSessionStateMachine.quitNow();
        mIkeSessionStateMachine = makeAndStartIkeSession(buildIkeSessionParamsEap());

        // Setup state and go to IN_EAP state
        new IkeAuthInEapTestPretest().mockIkeInitAndTransitionToIkeAuth();
        mLooper.dispatchAll();

        IEapCallback callback = verifyEapAuthenticatorCreatedAndGetCallback(mEapSessionConfig);
        callback.onResponse(EAP_DUMMY_MSG, EAP_RESPONSE_FLAGS_NOT_SET);
        mLooper.dispatchAll();
        verifyRetransmissionStarted();

        // Verify EAP response
        IkeMessage resp = verifyEncryptAndEncodeAndGetMessage(mSpyCurrentIkeSaRecord);
        IkeHeader ikeHeader = resp.ikeHeader;
        assertEquals(IkePayload.PAYLOAD_TYPE_SK, ikeHeader.nextPayloadType);
        assertEquals(IkeHeader.EXCHANGE_TYPE_IKE_AUTH, ikeHeader.exchangeType);
        assertFalse(ikeHeader.isResponseMsg);
        assertEquals(mSpyCurrentIkeSaRecord.isLocalInit, ikeHeader.fromIkeInitiator);

        assertEquals(1, resp.ikePayloadList.size());
        assertArrayEquals(EAP_DUMMY_MSG, ((IkeEapPayload) resp.ikePayloadList.get(0)).eapMessage);
    }

    @Test
    public void testCreateIkeLocalIkeAuthInEapHandlesMissingEapPacket() throws Exception {
        mIkeSessionStateMachine.quitNow();
        mIkeSessionStateMachine = makeAndStartIkeSession(buildIkeSessionParamsEap());

        // Setup state and go to IN_EAP state
        new IkeAuthInEapTestPretest().mockIkeInitAndTransitionToIkeAuth();
        mLooper.dispatchAll();

        // Mock sending IKE_AUTH{EAP} request
        IEapCallback callback = verifyEapAuthenticatorCreatedAndGetCallback(mEapSessionConfig);
        callback.onResponse(EAP_DUMMY_MSG, EAP_RESPONSE_FLAGS_NOT_SET);
        mLooper.dispatchAll();
        verifyRetransmissionStarted();

        // Send IKE AUTH response with no EAP Payload to IKE state machine
        mIkeSessionStateMachine.sendMessage(
                IkeSessionStateMachine.CMD_RECEIVE_IKE_PACKET,
                makeIkeAuthRespWithoutChildPayloads(new ArrayList<>()));
        mLooper.dispatchAll();

        // Verify state machine quit properly
        verify(mMockIkeSessionCallback)
                .onClosedWithException(any(AuthenticationFailedException.class));
        assertNull(mIkeSessionStateMachine.getCurrentState());
    }

    @Test
    public void testCreateIkeLocalIkeAuthInEapHandlesSuccess() throws Exception {
        mIkeSessionStateMachine.quitNow();
        mIkeSessionStateMachine = makeAndStartIkeSession(buildIkeSessionParamsEap());

        // Setup state and go to IN_EAP state
        new IkeAuthInEapTestPretest().mockIkeInitAndTransitionToIkeAuth();
        mLooper.dispatchAll();

        IEapCallback callback = verifyEapAuthenticatorCreatedAndGetCallback(mEapSessionConfig);

        EapAkaInfo eapInfo =
<<<<<<< HEAD
                new EapAkaInfo.Builder().setReauthId(REAUTH_ID_BYTES).build();
=======
                new EapAkaInfo.Builder(EAP_TYPE_AKA).setReauthId(REAUTH_ID_BYTES).build();
>>>>>>> 4a1fab8a

        callback.onSuccess(mPsk, new byte[0], eapInfo); // use mPsk as MSK, eMSK does not matter
        mLooper.dispatchAll();

        assertTrue(
                mIkeSessionStateMachine.getCurrentState()
                        instanceof IkeSessionStateMachine.CreateIkeLocalIkeAuthPostEap);
        assertEquals(mIkeSessionStateMachine.mCreateIkeLocalIkeAuthPostEap.mEapInfo, eapInfo);
    }

    @Test
    public void testCreateIkeLocalIkeAuthInEapHandlesError() throws Exception {
        mIkeSessionStateMachine.quitNow();
        mIkeSessionStateMachine = makeAndStartIkeSession(buildIkeSessionParamsEap());

        // Setup state and go to IN_EAP state
        new IkeAuthInEapTestPretest().mockIkeInitAndTransitionToIkeAuth();
        mLooper.dispatchAll();

        IEapCallback callback = verifyEapAuthenticatorCreatedAndGetCallback(mEapSessionConfig);

        Throwable error = new IllegalArgumentException();
        callback.onError(error);
        mLooper.dispatchAll();

        // Fires user error callbacks
        verify(mMockIkeSessionCallback)
                .onClosedWithException(argThat(err -> err.getCause() == error));

        // Verify state machine quit properly
        verify(mSpyCurrentIkeSaRecord).close();
        assertNull(mIkeSessionStateMachine.getCurrentState());
    }

    @Test
    public void testCreateIkeLocalIkeAuthInEapHandlesFailure() throws Exception {
        mIkeSessionStateMachine.quitNow();
        mIkeSessionStateMachine = makeAndStartIkeSession(buildIkeSessionParamsEap());

        // Setup state and go to IN_EAP state
        new IkeAuthInEapTestPretest().mockIkeInitAndTransitionToIkeAuth();
        mLooper.dispatchAll();

        IEapCallback callback = verifyEapAuthenticatorCreatedAndGetCallback(mEapSessionConfig);
        callback.onFail();
        mLooper.dispatchAll();

        // Fires user error callbacks
        verify(mMockIkeSessionCallback)
                .onClosedWithException(any(AuthenticationFailedException.class));

        // Verify state machine quit properly
        verify(mSpyCurrentIkeSaRecord).close();
        assertNull(mIkeSessionStateMachine.getCurrentState());
    }

    @Test
    public void testCreateIkeLocalIkeAuthPostEap() throws Exception {
        verifyCreateIkeLocalIkeAuthPostEap(
                buildIkeSessionParamsEap(),
                new ArrayList<>() /* authRelatedPayloads */,
                false /* isMobikeEnabled */);
    }

    private void verifyCreateIkeLocalIkeAuthPostEap(
            IkeSessionParams params, List<IkePayload> authRelatedPayloads, boolean isMobikeEnabled)
            throws Exception {
        mIkeSessionStateMachine.quitNow();
        mIkeSessionStateMachine = makeAndStartIkeSession(params);

        // Setup state and go to IN_EAP state
        IkeIdPayload initIdPayload = mock(IkeIdPayload.class);
        doReturn(new byte[0]).when(initIdPayload).getEncodedPayloadBody();
        IkeIdPayload respIdPayload = makeRespIdPayload();
        new IkeAuthPostEapTestPretest(initIdPayload, respIdPayload)
                .mockIkeInitAndTransitionToIkeAuth();

        EapAkaInfo eapInfo =
<<<<<<< HEAD
                new EapAkaInfo.Builder().setReauthId(REAUTH_ID_BYTES).build();
=======
                new EapAkaInfo.Builder(EAP_TYPE_AKA).setReauthId(REAUTH_ID_BYTES).build();
>>>>>>> 4a1fab8a
        mIkeSessionStateMachine.mCreateIkeLocalIkeAuthPostEap.setEapInfo(eapInfo);
        mIkeSessionStateMachine.sendMessage(IkeSessionStateMachine.CMD_EAP_FINISH_EAP_AUTH, mPsk);
        mLooper.dispatchAll();
        verifyRetransmissionStarted();

        // Build IKE AUTH response with Auth-PSK Payload and ID-Responder Payload.
        IkeAuthPskPayload spyAuthPayload = makeSpyRespPskPayload();
        authRelatedPayloads.add(spyAuthPayload);

        verifySharedKeyAuthentication(
                spyAuthPayload,
                respIdPayload,
                authRelatedPayloads,
                false /*hasChildPayloads*/,
                false /*hasConfigPayloadInResp*/,
                isMobikeEnabled,
                true /* isIpv4 */,
                0 /* ike3gppDataListenerInvocations */);
        verifyRetransmissionStopped();

        ArgumentCaptor<IkeSessionConfiguration> ikeSessionConfigurationArgumentCaptor =
                ArgumentCaptor.forClass(IkeSessionConfiguration.class);
        verify(mMockIkeSessionCallback).onOpened(ikeSessionConfigurationArgumentCaptor.capture());

        IkeSessionConfiguration sessionConfig = ikeSessionConfigurationArgumentCaptor.getValue();
        assertNotNull(sessionConfig);
        assertArrayEquals(REAUTH_ID_BYTES, ((EapAkaInfo) sessionConfig.getEapInfo()).getReauthId());
    }

    @Test
    public void testCreateIkeLocalIkeAuthHandlesFirstFrag() throws Exception {
        new IkeFirstAuthTestPretest().mockIkeInitAndTransitionToIkeAuth();
        verifyRetransmissionStarted();

        // Received IKE fragment
        byte[] unencryptedData = "testCreateIkeLocalIkeAuthHandlesFrag".getBytes();
        int fragNum = 1;
        int totalFragments = 2;
        IkeSkfPayload skfPayload =
                IkeTestUtils.makeDummySkfPayload(unencryptedData, fragNum, totalFragments);

        ReceivedIkePacket packet =
                makeDummyReceivedIkeFragmentPacket(
                        mSpyCurrentIkeSaRecord,
                        true /*isResp*/,
                        IkeHeader.EXCHANGE_TYPE_IKE_AUTH,
                        skfPayload,
                        PAYLOAD_TYPE_AUTH,
                        null /* collectedFrags*/);
        mIkeSessionStateMachine.sendMessage(IkeSessionStateMachine.CMD_RECEIVE_IKE_PACKET, packet);
        mLooper.dispatchAll();

        // Verify state doesn't change
        assertTrue(
                mIkeSessionStateMachine.getCurrentState()
                        instanceof IkeSessionStateMachine.CreateIkeLocalIkeAuth);

        // Verify the IkeSaRecord has stored the fragment.
        DecodeResultPartial resultPartial =
                mSpyCurrentIkeSaRecord.getCollectedFragments(true /*isResp*/);
        assertEquals(PAYLOAD_TYPE_AUTH, resultPartial.firstPayloadType);
        assertEquals(totalFragments, resultPartial.collectedFragsList.length);
        assertArrayEquals(unencryptedData, resultPartial.collectedFragsList[fragNum - 1]);
        assertFalse(resultPartial.isAllFragmentsReceived());

        assertNull(mSpyCurrentIkeSaRecord.getCollectedFragments(false /*isResp*/));
    }

    @Test
    public void testCreateIkeLocalIkeAuthHandlesLastFragOk() throws Exception {
        new IkeFirstAuthTestPretest().mockIkeInitAndTransitionToIkeAuth();
        verifyRetransmissionStarted();

        // Set previously collected IKE fragments
        DecodeResultPartial mockCollectedFrags = mock(DecodeResultPartial.class);
        mSpyCurrentIkeSaRecord.updateCollectedFragments(mockCollectedFrags, true /*isResp*/);

        // Build reassembled IKE AUTH response with Auth-PSK Payload and ID-Responder Payload.
        List<IkePayload> authRelatedPayloads = new ArrayList<>();
        IkeAuthPskPayload spyAuthPayload = makeSpyRespPskPayload();
        authRelatedPayloads.add(spyAuthPayload);

        IkeIdPayload respIdPayload = makeRespIdPayload();
        authRelatedPayloads.add(respIdPayload);

        List<IkePayload> authPayloadList =
                getIkeAuthPayloadListWithChildPayloads(authRelatedPayloads);

        // Receive last auth response and do IKE_AUTH
        ReceivedIkePacket packet =
                makeDummyReceivedLastIkeFragmentPacketOk(
                        mSpyCurrentIkeSaRecord,
                        true /*isResp*/,
                        IkeHeader.EXCHANGE_TYPE_IKE_AUTH,
                        mockCollectedFrags,
                        authPayloadList,
                        "FirstFrag".getBytes());
        mIkeSessionStateMachine.sendMessage(IkeSessionStateMachine.CMD_RECEIVE_IKE_PACKET, packet);
        mLooper.dispatchAll();

        // Verify IKE AUTH is done
        assertTrue(
                mIkeSessionStateMachine.getCurrentState()
                        instanceof IkeSessionStateMachine.ChildProcedureOngoing);

        // Verify collected response fragments are cleared.
        assertNull(mSpyCurrentIkeSaRecord.getCollectedFragments(true /*isResp*/));
        verify(mSpyCurrentIkeSaRecord).resetCollectedFragments(true /*isResp*/);
    }

    @Test
    public void testCreateIkeLocalIkeAuthHandlesLastFragError() throws Exception {
        new IkeFirstAuthTestPretest().mockIkeInitAndTransitionToIkeAuth();
        verifyRetransmissionStarted();
        resetMockIkeMessageHelper();

        // Set previously collected IKE fragments
        DecodeResultPartial mockCollectedFrags = mock(DecodeResultPartial.class);
        mSpyCurrentIkeSaRecord.updateCollectedFragments(mockCollectedFrags, true /*isResp*/);

        // Receive last auth response with syntax error
        ReceivedIkePacket packet =
                makeDummyReceivedLastIkeFragmentPacketError(
                        mSpyCurrentIkeSaRecord,
                        true /*isResp*/,
                        IkeHeader.EXCHANGE_TYPE_IKE_AUTH,
                        mockCollectedFrags,
                        new InvalidSyntaxException("IkeStateMachineTest"));
        mIkeSessionStateMachine.sendMessage(IkeSessionStateMachine.CMD_RECEIVE_IKE_PACKET, packet);
        mLooper.dispatchAll();

        // Verify Delete request is sent
        List<IkePayload> payloads = verifyOutInfoMsgHeaderAndGetPayloads(false /*isResp*/);
        assertEquals(1, payloads.size());
        assertEquals(IkePayload.PAYLOAD_TYPE_DELETE, payloads.get(0).payloadType);

        // Verify IKE Session is closed properly
        assertNull(mIkeSessionStateMachine.getCurrentState());
        verify(mMockIkeSessionCallback).onClosedWithException(any(InvalidSyntaxException.class));

        // Collected response fragments are cleared
        assertNull(mSpyCurrentIkeSaRecord.getCollectedFragments(true /*isResp*/));
        verify(mSpyCurrentIkeSaRecord).resetCollectedFragments(true /*isResp*/);
    }

    @Test
    public void testRekeyIkeLocalCreateSendsRequest() throws Exception {
        setupIdleStateMachine();

        // Send Rekey-Create request
        mIkeSessionStateMachine.sendMessage(
                IkeSessionStateMachine.CMD_EXECUTE_LOCAL_REQ,
                mLocalRequestFactory.getIkeLocalRequest(
                        IkeSessionStateMachine.CMD_LOCAL_REQUEST_REKEY_IKE));
        mLooper.dispatchAll();
        assertTrue(
                mIkeSessionStateMachine.getCurrentState()
                        instanceof IkeSessionStateMachine.RekeyIkeLocalCreate);
        verifyRetransmissionStarted();

        // Verify outbound message
        IkeMessage rekeyMsg = verifyEncryptAndEncodeAndGetMessage(mSpyCurrentIkeSaRecord);

        IkeHeader ikeHeader = rekeyMsg.ikeHeader;
        assertEquals(IkePayload.PAYLOAD_TYPE_SK, ikeHeader.nextPayloadType);
        assertEquals(IkeHeader.EXCHANGE_TYPE_CREATE_CHILD_SA, ikeHeader.exchangeType);
        assertEquals(mSpyCurrentIkeSaRecord.getLocalRequestMessageId(), ikeHeader.messageId);
        assertFalse(ikeHeader.isResponseMsg);
        assertTrue(ikeHeader.fromIkeInitiator);

        // Verify SA payload & proposals
        IkeSaPayload saPayload =
                rekeyMsg.getPayloadForType(IkePayload.PAYLOAD_TYPE_SA, IkeSaPayload.class);
        assertFalse(saPayload.isSaResponse);
        assertEquals(1, saPayload.proposalList.size());

        IkeSaPayload.IkeProposal proposal =
                (IkeSaPayload.IkeProposal) saPayload.proposalList.get(0);
        assertEquals(1, proposal.number); // Must be 1-indexed
        assertEquals(IkePayload.PROTOCOL_ID_IKE, proposal.protocolId);
        assertEquals(IkePayload.SPI_LEN_IKE, proposal.spiSize);
        assertEquals(mIkeSessionStateMachine.mSaProposal, proposal.saProposal);

        // Verify Nonce and KE payloads exist.
        assertNotNull(
                rekeyMsg.getPayloadForType(IkePayload.PAYLOAD_TYPE_NONCE, IkeNoncePayload.class));

        IkeKePayload kePayload =
                rekeyMsg.getPayloadForType(IkePayload.PAYLOAD_TYPE_KE, IkeKePayload.class);
        assertNotNull(kePayload);
        assertTrue(kePayload.isOutbound);
    }

    @Test
    public void testRekeyIkeLocalCreateHandlesResponse() throws Exception {
        setupIdleStateMachine();

        verifyRekeyIkeLocalCreateHandlesResponse();
    }

    private void verifyRekeyIkeLocalCreateHandlesResponse() throws Exception {
        // Send Rekey-Create request
        mIkeSessionStateMachine.sendMessage(
                IkeSessionStateMachine.CMD_EXECUTE_LOCAL_REQ,
                mLocalRequestFactory.getIkeLocalRequest(
                        IkeSessionStateMachine.CMD_LOCAL_REQUEST_REKEY_IKE));
        mLooper.dispatchAll();
        verifyRetransmissionStarted();

        // Prepare "rekeyed" SA
        setupRekeyedIkeSa(mSpyLocalInitIkeSaRecord);

        // Receive Rekey response
        ReceivedIkePacket dummyRekeyIkeRespReceivedPacket = makeRekeyIkeResponse();
        mIkeSessionStateMachine.sendMessage(
                IkeSessionStateMachine.CMD_RECEIVE_IKE_PACKET, dummyRekeyIkeRespReceivedPacket);
        mLooper.dispatchAll();
        verifyIncrementLocaReqMsgId();
        verifyDecodeEncryptedMessage(mSpyCurrentIkeSaRecord, dummyRekeyIkeRespReceivedPacket);

        // Verify in delete state, and new SA record was saved:
        assertTrue(
                mIkeSessionStateMachine.getCurrentState()
                        instanceof IkeSessionStateMachine.RekeyIkeLocalDelete);
        verifyRetransmissionStarted();
        assertEquals(mSpyLocalInitIkeSaRecord, mIkeSessionStateMachine.mLocalInitNewIkeSaRecord);
        verify(mSpyIkeConnectionCtrl.getIkeSocket())
                .registerIke(eq(mSpyLocalInitIkeSaRecord.getLocalSpi()), eq(mSpyIkeConnectionCtrl));
    }

    @Test
    public void testRekeyIkeLocalCreateHandleRespWithParsingError() throws Exception {
        setupIdleStateMachine();

        // Send Rekey-Create request
        mIkeSessionStateMachine.sendMessage(
                IkeSessionStateMachine.CMD_EXECUTE_LOCAL_REQ,
                mLocalRequestFactory.getIkeLocalRequest(
                        IkeSessionStateMachine.CMD_LOCAL_REQUEST_REKEY_IKE));
        mLooper.dispatchAll();
        verifyRetransmissionStarted();
        resetMockIkeMessageHelper();

        // Mock receiving packet with syntax error
        ReceivedIkePacket mockInvalidPacket =
                makeDummyReceivedIkePacketWithInvalidSyntax(
                        mSpyCurrentIkeSaRecord,
                        true /*isResp*/,
                        IkeHeader.EXCHANGE_TYPE_CREATE_CHILD_SA);
        mIkeSessionStateMachine.sendMessage(CMD_RECEIVE_IKE_PACKET, mockInvalidPacket);
        mLooper.dispatchAll();

        // Verify Delete request was sent
        List<IkePayload> payloads = verifyOutInfoMsgHeaderAndGetPayloads(false /*isResp*/);
        assertEquals(1, payloads.size());
        assertEquals(IkePayload.PAYLOAD_TYPE_DELETE, payloads.get(0).payloadType);

        // Verify IKE Session is closed properly
        assertNull(mIkeSessionStateMachine.getCurrentState());
        verify(mMockIkeSessionCallback).onClosedWithException(any(InvalidSyntaxException.class));
    }

    @Test
    public void testRekeyIkeLocalCreateHandleRespWithNonFatalErrorNotify() throws Exception {
        setupIdleStateMachine();

        // Send Rekey-Create request
        mIkeSessionStateMachine.sendMessage(
                IkeSessionStateMachine.CMD_EXECUTE_LOCAL_REQ,
                mLocalRequestFactory.getIkeLocalRequest(
                        IkeSessionStateMachine.CMD_LOCAL_REQUEST_REKEY_IKE));
        mLooper.dispatchAll();

        // Mock receiving packet with NO_PROPOSAL_CHOSEN
        ReceivedIkePacket resp =
                makeResponseWithErrorNotify(new IkeNotifyPayload(ERROR_TYPE_NO_PROPOSAL_CHOSEN));
        mIkeSessionStateMachine.sendMessage(CMD_RECEIVE_IKE_PACKET, resp);
        mLooper.dispatchAll();

        // Verify IKE Session goes back to Idle and retry is scheduled
        verify(mSpyCurrentIkeSaRecord).rescheduleRekey(eq(RETRY_INTERVAL_MS));
        assertTrue(
                mIkeSessionStateMachine.getCurrentState() instanceof IkeSessionStateMachine.Idle);
    }

    @Test
    public void testRekeyIkeLocalCreateHandleRespWithFatalErrorNotify() throws Exception {
        setupIdleStateMachine();

        // Send Rekey-Create request
        mIkeSessionStateMachine.sendMessage(
                IkeSessionStateMachine.CMD_EXECUTE_LOCAL_REQ,
                mLocalRequestFactory.getIkeLocalRequest(
                        IkeSessionStateMachine.CMD_LOCAL_REQUEST_REKEY_IKE));
        mLooper.dispatchAll();
        resetMockIkeMessageHelper();

        // Mock receiving packet with NO_PROPOSAL_CHOSEN
        ReceivedIkePacket resp =
                makeResponseWithErrorNotify(new IkeNotifyPayload(ERROR_TYPE_INVALID_SYNTAX));
        mIkeSessionStateMachine.sendMessage(CMD_RECEIVE_IKE_PACKET, resp);
        mLooper.dispatchAll();

        // Verify no message was sent because a fatal error notification was received
        verifyEncryptAndEncodeNeverCalled(mSpyCurrentIkeSaRecord);

        // Verify IKE Session is closed properly
        assertNull(mIkeSessionStateMachine.getCurrentState());
        verify(mMockIkeSessionCallback).onClosedWithException(any(InvalidSyntaxException.class));
    }

    @Test
    public void testRekeyIkeLocalCreateSaCreationFail() throws Exception {
        // Throw error when building new IKE SA
        throwExceptionWhenMakeRekeyIkeSa(
                new GeneralSecurityException("testRekeyIkeLocalCreateSaCreationFail"));

        setupIdleStateMachine();

        // Send Rekey-Create request
        mIkeSessionStateMachine.sendMessage(
                IkeSessionStateMachine.CMD_EXECUTE_LOCAL_REQ,
                mLocalRequestFactory.getIkeLocalRequest(
                        IkeSessionStateMachine.CMD_LOCAL_REQUEST_REKEY_IKE));
        mLooper.dispatchAll();
        resetMockIkeMessageHelper();

        // Receive Rekey response
        ReceivedIkePacket dummyRekeyIkeRespReceivedPacket = makeRekeyIkeResponse();
        mIkeSessionStateMachine.sendMessage(
                IkeSessionStateMachine.CMD_RECEIVE_IKE_PACKET, dummyRekeyIkeRespReceivedPacket);
        mLooper.dispatchAll();

        // Verify Delete request was sent
        List<IkePayload> payloads = verifyOutInfoMsgHeaderAndGetPayloads(false /*isResp*/);
        assertEquals(1, payloads.size());
        assertEquals(IkePayload.PAYLOAD_TYPE_DELETE, payloads.get(0).payloadType);

        // Verify IKE Session is closed properly
        assertNull(mIkeSessionStateMachine.getCurrentState());
        verify(mMockIkeSessionCallback).onClosedWithException(any(IkeInternalException.class));
    }

    @Test
    public void testRekeyIkeLocalCreateHandleReqWithNonFatalError() throws Exception {
        setupIdleStateMachine();

        // Send Rekey-Create request
        mIkeSessionStateMachine.sendMessage(
                IkeSessionStateMachine.CMD_EXECUTE_LOCAL_REQ,
                mLocalRequestFactory.getIkeLocalRequest(
                        IkeSessionStateMachine.CMD_LOCAL_REQUEST_REKEY_IKE));
        mLooper.dispatchAll();
        verifyRetransmissionStarted();
        resetMockIkeMessageHelper();

        // Build protocol exception
        List<Integer> unsupportedPayloads = new ArrayList<>();
        unsupportedPayloads.add(PAYLOAD_TYPE_UNSUPPORTED);
        UnsupportedCriticalPayloadException exception =
                new UnsupportedCriticalPayloadException(unsupportedPayloads);

        // Mock receiving packet with unsupported critical payload
        ReceivedIkePacket mockInvalidPacket =
                makeDummyReceivedIkePacketWithDecodingError(
                        mSpyCurrentIkeSaRecord,
                        false /*isResp*/,
                        IkeHeader.EXCHANGE_TYPE_CREATE_CHILD_SA,
                        exception);
        mIkeSessionStateMachine.sendMessage(CMD_RECEIVE_IKE_PACKET, mockInvalidPacket);
        mLooper.dispatchAll();

        // Verify error notification was sent
        List<IkePayload> payloads = verifyOutInfoMsgHeaderAndGetPayloads(true /*isResp*/);
        assertEquals(1, payloads.size());

        IkePayload payload = payloads.get(0);
        assertEquals(IkePayload.PAYLOAD_TYPE_NOTIFY, payload.payloadType);
        assertEquals(
                ERROR_TYPE_UNSUPPORTED_CRITICAL_PAYLOAD, ((IkeNotifyPayload) payload).notifyType);

        // Verify IKE Session stays in the same state
        assertTrue(
                mIkeSessionStateMachine.getCurrentState()
                        instanceof IkeSessionStateMachine.RekeyIkeLocalCreate);
    }

    private void mockRescheduleRekey(IkeSaRecord spySaRecord) {
        IkeLocalRequest rekeyReq =
                mLocalRequestFactory.getIkeLocalRequest(
                        IkeSessionStateMachine.CMD_LOCAL_REQUEST_REKEY_IKE);
        doAnswer(
                (invocation) -> {
                        mIkeSessionStateMachine.sendMessageDelayed(
                                IkeSessionStateMachine.CMD_LOCAL_REQUEST_REKEY_IKE,
                                rekeyReq,
                                RETRY_INTERVAL_MS);
                        return null;
                })
                .when(spySaRecord)
                .rescheduleRekey(eq(RETRY_INTERVAL_MS));
    }

    @Test
    public void testRekeyIkeLocalCreateHandleRespWithTempFailure() throws Exception {
        setupIdleStateMachine();

        // Send Rekey-Create request
        mIkeSessionStateMachine.sendMessage(
                IkeSessionStateMachine.CMD_EXECUTE_LOCAL_REQ,
                mLocalRequestFactory.getIkeLocalRequest(
                        IkeSessionStateMachine.CMD_LOCAL_REQUEST_REKEY_IKE));
        mLooper.dispatchAll();

        // Mock sending TEMPORARY_FAILURE response
        mockRcvTempFail();
        mLooper.dispatchAll();

        verify(mSpyCurrentIkeSaRecord).rescheduleRekey(eq(RETRY_INTERVAL_MS));
        assertTrue(
                mIkeSessionStateMachine.getCurrentState() instanceof IkeSessionStateMachine.Idle);
    }

    private void mockCreateAndTransitionToRekeyDeleteLocal() {
        // Seed fake rekey data and force transition to RekeyIkeLocalDelete
        mIkeSessionStateMachine.mLocalInitNewIkeSaRecord = mSpyLocalInitIkeSaRecord;
        mIkeSessionStateMachine.addIkeSaRecord(mSpyLocalInitIkeSaRecord);
        mIkeSessionStateMachine.sendMessage(
                IkeSessionStateMachine.CMD_FORCE_TRANSITION,
                mIkeSessionStateMachine.mRekeyIkeLocalDelete);
        mLooper.dispatchAll();
        verifyRetransmissionStarted();
    }

    @Test
    public void testRekeyIkeLocalDeleteSendsRequest() throws Exception {
        setupIdleStateMachine();
        mockCreateAndTransitionToRekeyDeleteLocal();

        // Verify Rekey-Delete request
        assertTrue(
                mIkeSessionStateMachine.getCurrentState()
                        instanceof IkeSessionStateMachine.RekeyIkeLocalDelete);
        verifyRetransmissionStarted();

        // Verify outbound message
        IkeMessage delMsg = verifyEncryptAndEncodeAndGetMessage(mSpyCurrentIkeSaRecord);

        IkeHeader ikeHeader = delMsg.ikeHeader;
        assertEquals(mSpyCurrentIkeSaRecord.getInitiatorSpi(), ikeHeader.ikeInitiatorSpi);
        assertEquals(mSpyCurrentIkeSaRecord.getResponderSpi(), ikeHeader.ikeResponderSpi);
        assertEquals(IkePayload.PAYLOAD_TYPE_SK, ikeHeader.nextPayloadType);
        assertEquals(IkeHeader.EXCHANGE_TYPE_INFORMATIONAL, ikeHeader.exchangeType);
        assertEquals(mSpyCurrentIkeSaRecord.isLocalInit, ikeHeader.fromIkeInitiator);
        assertFalse(ikeHeader.isResponseMsg);

        List<IkeDeletePayload> deletePayloadList =
                delMsg.getPayloadListForType(
                        IkePayload.PAYLOAD_TYPE_DELETE, IkeDeletePayload.class);
        assertEquals(1, deletePayloadList.size());

        IkeDeletePayload deletePayload = deletePayloadList.get(0);
        assertEquals(IkePayload.PROTOCOL_ID_IKE, deletePayload.protocolId);
        assertEquals(0, deletePayload.numSpi);
        assertEquals(0, deletePayload.spiSize);
        assertArrayEquals(new int[0], deletePayload.spisToDelete);
    }

    private void verifyRekeyReplaceSa(IkeSaRecord newSaRecord) {
        verify(mSpyCurrentIkeSaRecord).close();
        verify(mMockCurrentIkeSocket).unregisterIke(eq(mSpyCurrentIkeSaRecord.getLocalSpi()));
        verify(mMockCurrentIkeSocket, never()).unregisterIke(eq(newSaRecord.getLocalSpi()));

        assertEquals(mIkeSessionStateMachine.mCurrentIkeSaRecord, newSaRecord);

        verify(mMockChildSessionStateMachine).setSkD(newSaRecord.getSkD());
    }

    @Test
    public void testRekeyIkeLocalDeleteHandlesResponse() throws Exception {
        setupIdleStateMachine();
        mockCreateAndTransitionToRekeyDeleteLocal();

        // Receive Delete response
        ReceivedIkePacket dummyDeleteIkeRespReceivedPacket =
                makeDeleteIkeResponse(mSpyCurrentIkeSaRecord);
        mIkeSessionStateMachine.sendMessage(
                IkeSessionStateMachine.CMD_RECEIVE_IKE_PACKET, dummyDeleteIkeRespReceivedPacket);
        mLooper.dispatchAll();
        verifyIncrementLocaReqMsgId();
        verifyDecodeEncryptedMessage(mSpyCurrentIkeSaRecord, dummyDeleteIkeRespReceivedPacket);

        // Verify final state - Idle, with new SA, and old SA closed.
        verifyRekeyReplaceSa(mSpyLocalInitIkeSaRecord);
        verify(mMockIkeSessionCallback, never()).onClosed();
        assertTrue(
                mIkeSessionStateMachine.getCurrentState() instanceof IkeSessionStateMachine.Idle);
        verifyRetransmissionStopped();
    }

    @Ignore
    public void disableTestRekeyIkeLocalDeleteHandlesRespWithParsingError() throws Exception {
        setupIdleStateMachine();
        mockCreateAndTransitionToRekeyDeleteLocal();
        resetMockIkeMessageHelper();

        // Mock receiving packet with syntax error
        ReceivedIkePacket mockInvalidPacket =
                makeDummyReceivedIkePacketWithInvalidSyntax(
                        mSpyCurrentIkeSaRecord,
                        true /*isResp*/,
                        IkeHeader.EXCHANGE_TYPE_INFORMATIONAL);
        mIkeSessionStateMachine.sendMessage(CMD_RECEIVE_IKE_PACKET, mockInvalidPacket);
        mLooper.dispatchAll();

        // Verify no more request out
        verifyEncryptAndEncodeNeverCalled(mSpyCurrentIkeSaRecord);

        // Verify final state - Idle, with new SA, and old SA closed.
        verifyRekeyReplaceSa(mSpyLocalInitIkeSaRecord);
        assertTrue(
                mIkeSessionStateMachine.getCurrentState() instanceof IkeSessionStateMachine.Idle);
        verifyRetransmissionStopped();
    }

    @Test
    public void testRekeyIkeLocalDeleteWithRequestOnNewSa() throws Exception {
        setupIdleStateMachine();
        mockCreateAndTransitionToRekeyDeleteLocal();

        // Receive an empty (DPD) request on the new IKE SA
        mIkeSessionStateMachine.sendMessage(
                IkeSessionStateMachine.CMD_RECEIVE_IKE_PACKET,
                makeDpdIkeRequest(mSpyLocalInitIkeSaRecord));
        mLooper.dispatchAll();

        // Verify final state - Idle, with new SA, and old SA closed.
        verifyRekeyReplaceSa(mSpyLocalInitIkeSaRecord);
        assertTrue(
                mIkeSessionStateMachine.getCurrentState() instanceof IkeSessionStateMachine.Idle);
        verifyRetransmissionStopped();
    }

    @Test
    public void testRekeyIkeLocalDeleteWithRequestFragOnNewSa() throws Exception {
        setupIdleStateMachine();
        mockCreateAndTransitionToRekeyDeleteLocal();

        // Received IKE fragment
        byte[] unencryptedData = "testRekeyIkeLocalDeleteWithRequestFragOnNewSa".getBytes();
        int fragNum = 1;
        int totalFragments = 2;
        IkeSkfPayload skfPayload =
                IkeTestUtils.makeDummySkfPayload(unencryptedData, fragNum, totalFragments);

        ReceivedIkePacket packet =
                makeDummyReceivedIkeFragmentPacket(
                        mSpyLocalInitIkeSaRecord,
                        false /*isResp*/,
                        IkeHeader.EXCHANGE_TYPE_CREATE_CHILD_SA,
                        skfPayload,
                        PAYLOAD_TYPE_SA,
                        null /* collectedFrags*/);
        mIkeSessionStateMachine.sendMessage(IkeSessionStateMachine.CMD_RECEIVE_IKE_PACKET, packet);
        mLooper.dispatchAll();

        // Verify rekey is done.
        verifyRekeyReplaceSa(mSpyLocalInitIkeSaRecord);
        verifyRetransmissionStopped();

        // Verify the IkeSaRecord has stored the new fragment.
        DecodeResultPartial resultPartial =
                mSpyLocalInitIkeSaRecord.getCollectedFragments(false /*isResp*/);
        assertEquals(PAYLOAD_TYPE_SA, resultPartial.firstPayloadType);
        assertEquals(totalFragments, resultPartial.collectedFragsList.length);
        assertArrayEquals(unencryptedData, resultPartial.collectedFragsList[fragNum - 1]);
        assertFalse(resultPartial.isAllFragmentsReceived());
    }

    @Test
    public void testRekeyIkeRemoteDeleteWithRequestOnNewSa() throws Exception {
        setupIdleStateMachine();

        // Seed fake rekey data and force transition to RekeyIkeRemoteDelete
        mIkeSessionStateMachine.mRemoteInitNewIkeSaRecord = mSpyRemoteInitIkeSaRecord;
        mIkeSessionStateMachine.addIkeSaRecord(mSpyRemoteInitIkeSaRecord);
        mIkeSessionStateMachine.sendMessage(
                IkeSessionStateMachine.CMD_FORCE_TRANSITION,
                mIkeSessionStateMachine.mRekeyIkeRemoteDelete);
        mLooper.dispatchAll();

        // Receive an empty (DPD) request on the new IKE SA
        mIkeSessionStateMachine.sendMessage(
                IkeSessionStateMachine.CMD_RECEIVE_IKE_PACKET,
                makeDpdIkeRequest(mSpyRemoteInitIkeSaRecord));
        mLooper.dispatchAll();

        // Verify final state - Idle, with new SA, and old SA closed.
        verifyRekeyReplaceSa(mSpyRemoteInitIkeSaRecord);
        assertTrue(
                mIkeSessionStateMachine.getCurrentState() instanceof IkeSessionStateMachine.Idle);
    }

    @Test
    public void testRekeyIkeRemoteCreate() throws Exception {
        setupIdleStateMachine();

        setupRekeyedIkeSa(mSpyRemoteInitIkeSaRecord);

        // Receive Rekey request
        ReceivedIkePacket dummyRekeyIkeRequestReceivedPacket = makeRekeyIkeRequest();
        mIkeSessionStateMachine.sendMessage(
                IkeSessionStateMachine.CMD_RECEIVE_IKE_PACKET, dummyRekeyIkeRequestReceivedPacket);
        mLooper.dispatchAll();
        verifyIncrementRemoteReqMsgId();
        verifyDecodeEncryptedMessage(mSpyCurrentIkeSaRecord, dummyRekeyIkeRequestReceivedPacket);

        // Verify SA created with correct parameters
        ArgumentCaptor<SaRecord.IkeSaRecordConfig> recordConfigCaptor =
                ArgumentCaptor.forClass(SaRecord.IkeSaRecordConfig.class);
        verify(mMockSaRecordHelper)
                .makeRekeyedIkeSaRecord(any(), any(), any(), any(), recordConfigCaptor.capture());
        assertEquals(IKE_REKEY_SA_INITIATOR_SPI, recordConfigCaptor.getValue().initSpi.getSpi());

        // Verify outbound CREATE_CHILD_SA message
        IkeMessage rekeyCreateResp =
                verifyAndGetOutboundEncryptedResp(IkeHeader.EXCHANGE_TYPE_CREATE_CHILD_SA);
        assertNotNull(
                rekeyCreateResp.getPayloadForType(IkePayload.PAYLOAD_TYPE_SA, IkeSaPayload.class));
        assertNotNull(
                rekeyCreateResp.getPayloadForType(IkePayload.PAYLOAD_TYPE_KE, IkeKePayload.class));
        assertNotNull(
                rekeyCreateResp.getPayloadForType(
                        IkePayload.PAYLOAD_TYPE_NONCE, IkeNoncePayload.class));

        // Verify SA, StateMachine state
        assertEquals(mSpyCurrentIkeSaRecord, mIkeSessionStateMachine.mIkeSaRecordAwaitingRemoteDel);
        assertEquals(mSpyRemoteInitIkeSaRecord, mIkeSessionStateMachine.mIkeSaRecordSurviving);
        assertTrue(
                mIkeSessionStateMachine.getCurrentState()
                        instanceof IkeSessionStateMachine.RekeyIkeRemoteDelete);
        verify(mMockCurrentIkeSocket)
                .registerIke(
                        eq(mSpyRemoteInitIkeSaRecord.getLocalSpi()), eq(mSpyIkeConnectionCtrl));
    }

    @Ignore
    public void disableTestRekeyIkeRemoteCreateHandlesInvalidReq() throws Exception {
        setupIdleStateMachine();

        // Receive Rekey request
        ReceivedIkePacket request = makeRekeyIkeRequestWithUnacceptableProposal();
        mIkeSessionStateMachine.sendMessage(IkeSessionStateMachine.CMD_RECEIVE_IKE_PACKET, request);
        mLooper.dispatchAll();

        verifyProcessRekeyReqFailure(ERROR_TYPE_NO_PROPOSAL_CHOSEN);
    }

    @Ignore
    public void disableTestRekeyIkeRemoteCreateSaCreationFailure() throws Exception {
        // Throw error when building new IKE SA
        throwExceptionWhenMakeRekeyIkeSa(
                new GeneralSecurityException("testRekeyIkeRemoteCreateSaCreationFailure"));
        setupIdleStateMachine();

        // Receive Rekey request
        ReceivedIkePacket request = makeRekeyIkeRequest();
        mIkeSessionStateMachine.sendMessage(IkeSessionStateMachine.CMD_RECEIVE_IKE_PACKET, request);
        mLooper.dispatchAll();

        verifyProcessRekeyReqFailure(ERROR_TYPE_NO_PROPOSAL_CHOSEN);
    }

    @Test
    public void testRekeyIkeRemoteCreateHandlesInvalidKePayload() throws Exception {
        setupIdleStateMachine();

        // Build Rekey request
        // SA Payload: ENCR_AES_CBC(128)|AUTH_HMAC_SHA1_96|DH_1024_BIT_MODP|PRF_HMAC_SHA1
        IkePayload saPayload =
                IkeTestUtils.hexStringToIkePayload(
                        IkePayload.PAYLOAD_TYPE_SA,
                        false /*isResp*/,
                        IKE_REKEY_SA_PAYLOAD_HEX_STRING);

        // Unrecognized DH Group: 0x0fff
        String unrecognizedKePayload =
                "280000880fff0000b4a2faf4bb54878ae21d638512ece55d9236fc50"
                        + "46ab6cef82220f421f3ce6361faf36564ecb6d28798a94aa"
                        + "d7b2b4b603ddeaaa5630adb9ece8ac37534036040610ebdd"
                        + "92f46bef84f0be7db860351843858f8acf87056e272377f7"
                        + "0c9f2d81e29c7b0ce4f291a3a72476bb0b278fd4b7b0a4c2"
                        + "6bbeb08214c7071376079587";
        IkePayload kePayload =
                IkeTestUtils.hexStringToIkePayload(
                        IkePayload.PAYLOAD_TYPE_KE, false /*isResp*/, unrecognizedKePayload);

        IkePayload noncePayload =
                IkeTestUtils.hexStringToIkePayload(
                        IkePayload.PAYLOAD_TYPE_NONCE,
                        false /*isResp*/,
                        NONCE_INIT_PAYLOAD_HEX_STRING);

        ReceivedIkePacket request =
                makeDummyEncryptedReceivedIkePacketWithPayloadList(
                        mSpyCurrentIkeSaRecord,
                        IkeHeader.EXCHANGE_TYPE_CREATE_CHILD_SA,
                        false /*isResp*/,
                        Arrays.asList(saPayload, kePayload, noncePayload));

        // Receive Rekey request
        mIkeSessionStateMachine.sendMessage(IkeSessionStateMachine.CMD_RECEIVE_IKE_PACKET, request);
        mLooper.dispatchAll();

        verifyProcessRekeyReqFailure(ERROR_TYPE_INVALID_KE_PAYLOAD);
    }

    @Test
    public void testRejectRemoteRekeyWithoutDhGroupInProposal() throws Exception {
        setupIdleStateMachine();

        // Build a Rekey request that does not propose DH groups.
        String rekeySaPayloadWithoutDhGroup =
                "22000038000000340101080400000000000000FF0300000c0100000c800e0080030"
                        + "000080300000203000008020000020000000802000002";
        IkePayload saPayload =
                IkeTestUtils.hexStringToIkePayload(
                        IkePayload.PAYLOAD_TYPE_SA, false /*isResp*/, rekeySaPayloadWithoutDhGroup);
        IkePayload kePayload =
                IkeTestUtils.hexStringToIkePayload(
                        IkePayload.PAYLOAD_TYPE_KE, false /*isResp*/, KE_PAYLOAD_HEX_STRING);
        IkePayload noncePayload =
                IkeTestUtils.hexStringToIkePayload(
                        IkePayload.PAYLOAD_TYPE_NONCE,
                        false /*isResp*/,
                        NONCE_INIT_PAYLOAD_HEX_STRING);
        ReceivedIkePacket request =
                makeRekeyIkeRequestWithPayloads(Arrays.asList(saPayload, kePayload, noncePayload));

        mIkeSessionStateMachine.sendMessage(IkeSessionStateMachine.CMD_RECEIVE_IKE_PACKET, request);
        mLooper.dispatchAll();

        verifyProcessRekeyReqFailure(ERROR_TYPE_NO_PROPOSAL_CHOSEN);
    }

    @Test
    public void testRejectRemoteRekeyWithoutKePayload() throws Exception {
        setupIdleStateMachine();

        // Build a Rekey request that proposes DH groups but does not include a KE payload
        IkePayload saPayload =
                IkeTestUtils.hexStringToIkePayload(
                        IkePayload.PAYLOAD_TYPE_SA,
                        false /*isResp*/,
                        IKE_REKEY_SA_PAYLOAD_HEX_STRING);
        IkePayload noncePayload =
                IkeTestUtils.hexStringToIkePayload(
                        IkePayload.PAYLOAD_TYPE_NONCE,
                        false /*isResp*/,
                        NONCE_INIT_PAYLOAD_HEX_STRING);
        ReceivedIkePacket request =
                makeRekeyIkeRequestWithPayloads(Arrays.asList(saPayload, noncePayload));

        mIkeSessionStateMachine.sendMessage(IkeSessionStateMachine.CMD_RECEIVE_IKE_PACKET, request);
        mLooper.dispatchAll();

        verifyProcessRekeyReqFailure(ERROR_TYPE_INVALID_SYNTAX);
    }

    private void verifyProcessRekeyReqFailure(int expectedErrorCode) {
        // Verify IKE Session is back to Idle
        assertTrue(
                mIkeSessionStateMachine.getCurrentState() instanceof IkeSessionStateMachine.Idle);

        // Verify error notification was sent
        List<IkePayload> payloads = verifyOutInfoMsgHeaderAndGetPayloads(true /*isResp*/);
        assertEquals(1, payloads.size());
        IkeNotifyPayload notify = (IkeNotifyPayload) payloads.get(0);
        assertEquals(expectedErrorCode, notify.notifyType);
    }

    @Test
    public void testRekeyIkeRemoteDelete() throws Exception {
        setupIdleStateMachine();

        // Seed fake rekey data and force transition to RekeyIkeLocalDelete
        mIkeSessionStateMachine.mRemoteInitNewIkeSaRecord = mSpyRemoteInitIkeSaRecord;
        mIkeSessionStateMachine.sendMessage(
                IkeSessionStateMachine.CMD_FORCE_TRANSITION,
                mIkeSessionStateMachine.mRekeyIkeRemoteDelete);
        mLooper.dispatchAll();

        // Rekey Delete request
        ReceivedIkePacket dummyDeleteIkeRequestReceivedPacket =
                makeDeleteIkeRequest(mSpyCurrentIkeSaRecord);
        mIkeSessionStateMachine.sendMessage(
                IkeSessionStateMachine.CMD_RECEIVE_IKE_PACKET, dummyDeleteIkeRequestReceivedPacket);
        mLooper.dispatchAll();
        verifyIncrementRemoteReqMsgId();
        verifyDecodeEncryptedMessage(mSpyCurrentIkeSaRecord, dummyDeleteIkeRequestReceivedPacket);

        // Verify outbound DELETE_IKE_SA message
        IkeMessage rekeyDeleteResp = verifyEncryptAndEncodeAndGetMessage(mSpyCurrentIkeSaRecord);
        IkeHeader rekeyDeleteRespHeader = rekeyDeleteResp.ikeHeader;
        assertEquals(IkePayload.PAYLOAD_TYPE_SK, rekeyDeleteRespHeader.nextPayloadType);
        assertEquals(IkeHeader.EXCHANGE_TYPE_INFORMATIONAL, rekeyDeleteRespHeader.exchangeType);
        assertTrue(rekeyDeleteRespHeader.isResponseMsg);
        assertTrue(rekeyDeleteRespHeader.fromIkeInitiator);
        assertTrue(rekeyDeleteResp.ikePayloadList.isEmpty());

        // Verify final state - Idle, with new SA, and old SA closed.
        verifyRekeyReplaceSa(mSpyRemoteInitIkeSaRecord);

        verify(mMockIkeSessionCallback, never()).onClosed();

        verifyDecodeEncryptedMessage(mSpyCurrentIkeSaRecord, dummyDeleteIkeRequestReceivedPacket);
        assertTrue(
                mIkeSessionStateMachine.getCurrentState() instanceof IkeSessionStateMachine.Idle);
    }

    @Test
    public void testRekeyIkeRemoteDeleteExitAndRenter() throws Exception {
        setupIdleStateMachine();

        // Seed fake rekey data and force transition to RekeyIkeLocalDelete
        mIkeSessionStateMachine.mRemoteInitNewIkeSaRecord = mSpyRemoteInitIkeSaRecord;
        mIkeSessionStateMachine.sendMessage(
                IkeSessionStateMachine.CMD_FORCE_TRANSITION,
                mIkeSessionStateMachine.mRekeyIkeRemoteDelete);
        mLooper.dispatchAll();

        // Trigger a timeout, and immediately re-enter remote-delete
        mLooper.moveTimeForward(IkeSessionStateMachine.REKEY_DELETE_TIMEOUT_MS / 2 + 1);
        mIkeSessionStateMachine.sendMessage(IkeSessionStateMachine.TIMEOUT_REKEY_REMOTE_DELETE);
        mIkeSessionStateMachine.sendMessage(
                IkeSessionStateMachine.CMD_FORCE_TRANSITION,
                mIkeSessionStateMachine.mRekeyIkeRemoteDelete);
        mLooper.dispatchAll();

        // Shift time forward, and assert the previous timeout was NOT fired.
        mLooper.moveTimeForward(IkeSessionStateMachine.REKEY_DELETE_TIMEOUT_MS / 2 + 1);
        mLooper.dispatchAll();

        // Verify no request received, or response sent.
        verify(mMockIkeMessageHelper, never()).decode(anyInt(), anyObject(), anyObject());
        verifyEncryptAndEncodeNeverCalled(mSpyCurrentIkeSaRecord);

        // Verify final state has not changed - signal was not sent.
        assertTrue(
                mIkeSessionStateMachine.getCurrentState()
                        instanceof IkeSessionStateMachine.RekeyIkeRemoteDelete);
    }

    @Test
    public void testRekeyIkeRemoteDeleteTimedOut() throws Exception {
        setupIdleStateMachine();

        // Seed fake rekey data and force transition to RekeyIkeLocalDelete
        mIkeSessionStateMachine.mRemoteInitNewIkeSaRecord = mSpyRemoteInitIkeSaRecord;
        mIkeSessionStateMachine.sendMessage(
                IkeSessionStateMachine.CMD_FORCE_TRANSITION,
                mIkeSessionStateMachine.mRekeyIkeRemoteDelete);
        mLooper.dispatchAll();

        mLooper.moveTimeForward(IkeSessionStateMachine.REKEY_DELETE_TIMEOUT_MS);
        mLooper.dispatchAll();

        // Verify no request received, or response sent.
        verify(mMockIkeMessageHelper, never()).decode(anyInt(), anyObject(), anyObject());
        verifyEncryptAndEncodeNeverCalled(mSpyCurrentIkeSaRecord);

        // Verify final state - Idle, with new SA, and old SA closed.
        verifyRekeyReplaceSa(mSpyRemoteInitIkeSaRecord);

        assertTrue(
                mIkeSessionStateMachine.getCurrentState() instanceof IkeSessionStateMachine.Idle);
    }

    @Ignore
    public void disableTestSimulRekey() throws Exception {
        setupIdleStateMachine();

        // Prepare "rekeyed" SA
        setupRekeyedIkeSa(mSpyLocalInitIkeSaRecord);
        doReturn(1).when(mSpyLocalInitIkeSaRecord).compareTo(mSpyRemoteInitIkeSaRecord);

        // Send Rekey request on mSpyCurrentIkeSaRecord
        mIkeSessionStateMachine.sendMessage(
                IkeSessionStateMachine.CMD_EXECUTE_LOCAL_REQ,
                mLocalRequestFactory.getIkeLocalRequest(
                        IkeSessionStateMachine.CMD_LOCAL_REQUEST_REKEY_IKE));

        // Receive Rekey request on mSpyCurrentIkeSaRecord
        ReceivedIkePacket dummyRekeyIkeRequestReceivedPacket = makeRekeyIkeRequest();
        mIkeSessionStateMachine.sendMessage(
                IkeSessionStateMachine.CMD_RECEIVE_IKE_PACKET, dummyRekeyIkeRequestReceivedPacket);
        mLooper.dispatchAll();
        verifyIncrementRemoteReqMsgId();

        // Receive Rekey response on mSpyCurrentIkeSaRecord
        ReceivedIkePacket dummyRekeyIkeRespReceivedPacket = makeRekeyIkeResponse();
        mIkeSessionStateMachine.sendMessage(
                IkeSessionStateMachine.CMD_RECEIVE_IKE_PACKET, dummyRekeyIkeRespReceivedPacket);
        mLooper.dispatchAll();
        verifyIncrementLocaReqMsgId();
        verify(mMockCurrentIkeSocket)
                .registerIke(eq(mSpyLocalInitIkeSaRecord.getLocalSpi()), eq(mSpyIkeConnectionCtrl));

        // Receive Delete response on mSpyCurrentIkeSaRecord
        ReceivedIkePacket dummyDeleteIkeRespReceivedPacket =
                makeDeleteIkeResponse(mSpyCurrentIkeSaRecord);
        mIkeSessionStateMachine.sendMessage(
                IkeSessionStateMachine.CMD_RECEIVE_IKE_PACKET, dummyDeleteIkeRespReceivedPacket);
        mLooper.dispatchAll();
        verifyIncrementLocaReqMsgId();

        // Verify
        verifyDecodeEncryptedMessage(mSpyCurrentIkeSaRecord, dummyRekeyIkeRequestReceivedPacket);
        verifyDecodeEncryptedMessage(mSpyCurrentIkeSaRecord, dummyRekeyIkeRespReceivedPacket);
        verifyDecodeEncryptedMessage(mSpyCurrentIkeSaRecord, dummyDeleteIkeRespReceivedPacket);
        assertTrue(
                mIkeSessionStateMachine.getCurrentState() instanceof IkeSessionStateMachine.Idle);

        verifyRekeyReplaceSa(mSpyLocalInitIkeSaRecord);
        verify(mMockIkeSessionCallback, never()).onClosed();
    }

    @Test
    public void testOpenIkeSession() throws Exception {
        assertTrue(
                mIkeSessionStateMachine.getCurrentState()
                        instanceof IkeSessionStateMachine.Initial);

        mIkeSessionStateMachine.openSession();
        mLooper.dispatchAll();

        assertTrue(
                mIkeSessionStateMachine.getCurrentState()
                        instanceof IkeSessionStateMachine.CreateIkeLocalIkeInit);
    }

    @Test
    public void testIkeInitSchedulesRekey() throws Exception {
        setupFirstIkeSa();

        // Send IKE INIT request
        mIkeSessionStateMachine.sendMessage(IkeSessionStateMachine.CMD_LOCAL_REQUEST_CREATE_IKE);

        // Receive IKE INIT response
        ReceivedIkePacket dummyReceivedIkePacket = makeIkeInitResponse();
        mIkeSessionStateMachine.sendMessage(
                IkeSessionStateMachine.CMD_RECEIVE_IKE_PACKET, dummyReceivedIkePacket);

        // Mock IKE AUTH and transition to Idle
        mIkeSessionStateMachine.sendMessage(
                IkeSessionStateMachine.CMD_FORCE_TRANSITION, mIkeSessionStateMachine.mIdle);
        mLooper.dispatchAll();
        mIkeSessionStateMachine.mSaProposal = buildSaProposal();

        // Move time forward to trigger rekey
        mLooper.moveTimeForward(
                mIkeSessionStateMachine.mIkeSessionParams.getSoftLifetimeMsInternal());
        mLooper.dispatchAll();

        assertTrue(
                mIkeSessionStateMachine.getCurrentState()
                        instanceof IkeSessionStateMachine.RekeyIkeLocalCreate);
    }

    @Test
    public void testRekeyCreateIkeSchedulesRekey() throws Exception {
        setupIdleStateMachine();

        // Send Rekey-Create request
        mIkeSessionStateMachine.sendMessage(
                IkeSessionStateMachine.CMD_EXECUTE_LOCAL_REQ,
                mLocalRequestFactory.getIkeLocalRequest(
                        IkeSessionStateMachine.CMD_LOCAL_REQUEST_REKEY_IKE));
        mLooper.dispatchAll();

        // Prepare "rekeyed" SA
        setupRekeyedIkeSa(mSpyLocalInitIkeSaRecord);

        // Receive Rekey response
        ReceivedIkePacket dummyRekeyIkeRespReceivedPacket = makeRekeyIkeResponse();
        mIkeSessionStateMachine.sendMessage(
                IkeSessionStateMachine.CMD_RECEIVE_IKE_PACKET, dummyRekeyIkeRespReceivedPacket);
        mLooper.dispatchAll();

        // Mock rekey delete and transition to Idle
        mIkeSessionStateMachine.mCurrentIkeSaRecord = mSpyLocalInitIkeSaRecord;
        mIkeSessionStateMachine.sendMessage(
                IkeSessionStateMachine.CMD_FORCE_TRANSITION, mIkeSessionStateMachine.mIdle);
        mLooper.dispatchAll();

        // Move time forward to trigger rekey
        mLooper.moveTimeForward(
                mIkeSessionStateMachine.mIkeSessionParams.getSoftLifetimeMsInternal());
        mLooper.dispatchAll();

        assertTrue(
                mIkeSessionStateMachine.getCurrentState()
                        instanceof IkeSessionStateMachine.RekeyIkeLocalCreate);
    }

    @Test
    public void testBuildEncryptedInformationalMessage() throws Exception {
        IkeNotifyPayload payload = new IkeNotifyPayload(ERROR_TYPE_INVALID_SYNTAX, new byte[0]);

        boolean isResp = false;
        IkeMessage generated =
                mIkeSessionStateMachine.buildEncryptedInformationalMessage(
                        mSpyCurrentIkeSaRecord, new IkeInformationalPayload[] {payload}, isResp, 0);

        assertEquals(mSpyCurrentIkeSaRecord.getInitiatorSpi(), generated.ikeHeader.ikeInitiatorSpi);
        assertEquals(mSpyCurrentIkeSaRecord.getResponderSpi(), generated.ikeHeader.ikeResponderSpi);
        assertEquals(
                mSpyCurrentIkeSaRecord.getLocalRequestMessageId(), generated.ikeHeader.messageId);
        assertEquals(isResp, generated.ikeHeader.isResponseMsg);
        assertEquals(IkePayload.PAYLOAD_TYPE_SK, generated.ikeHeader.nextPayloadType);

        List<IkeNotifyPayload> generatedPayloads =
                generated.getPayloadListForType(
                        IkePayload.PAYLOAD_TYPE_NOTIFY, IkeNotifyPayload.class);
        assertEquals(1, generatedPayloads.size());

        IkeNotifyPayload generatedPayload = generatedPayloads.get(0);
        assertArrayEquals(new byte[0], generatedPayload.notifyData);
        assertEquals(ERROR_TYPE_INVALID_SYNTAX, generatedPayload.notifyType);
    }

    private void verifyLastSentRespAllPackets(byte[][] expectedPackets, IkeSaRecord saRecord) {
        if (expectedPackets == null) {
            assertNull(saRecord.getLastSentRespAllPackets());
            return;
        }

        assertEquals(expectedPackets.length, saRecord.getLastSentRespAllPackets().size());
        for (int i = 0; i < expectedPackets.length; i++) {
            assertArrayEquals(expectedPackets[i], saRecord.getLastSentRespAllPackets().get(i));
        }
    }

    @Test
    public void testEncryptedRetransmitterImmediatelySendsRequest() throws Exception {
        setupIdleStateMachine();
        byte[][] dummyLastRespBytes =
                new byte[][] {"testRetransmitterSendsRequestLastResp".getBytes()};
        mSpyCurrentIkeSaRecord.updateLastSentRespAllPackets(
                Arrays.asList(dummyLastRespBytes),
                mSpyCurrentIkeSaRecord.getRemoteRequestMessageId() - 1);

        IkeMessage spyIkeReqMessage =
                spy(
                        new IkeMessage(
                                new IkeHeader(
                                        mSpyCurrentIkeSaRecord.getInitiatorSpi(),
                                        mSpyCurrentIkeSaRecord.getResponderSpi(),
                                        IkePayload.PAYLOAD_TYPE_SK,
                                        EXCHANGE_TYPE_INFORMATIONAL,
                                        false /*isResp*/,
                                        mSpyCurrentIkeSaRecord.isLocalInit,
                                        mSpyCurrentIkeSaRecord.getLocalRequestMessageId()),
                                new ArrayList<>()));

        // Use something unique as a sentinel value
        byte[][] dummyReqBytesList =
                new byte[][] {
                    "testRetransmitterSendsReqFrag1".getBytes(),
                    "testRetransmitterSendsReqFrag2".getBytes()
                };

        doReturn(dummyReqBytesList)
                .when(spyIkeReqMessage)
                .encryptAndEncode(any(), any(), eq(mSpyCurrentIkeSaRecord), anyBoolean(), anyInt());

        IkeSessionStateMachine.EncryptedRetransmitter retransmitter =
                mIkeSessionStateMachine.new EncryptedRetransmitter(spyIkeReqMessage);

        // Verify message is sent out, and that request does not change cached retransmit-response
        // mLastSentIkeResp.
        verify(mMockCurrentIkeSocket).sendIkePacket(eq(dummyReqBytesList[0]), eq(REMOTE_ADDRESS));
        verify(mMockCurrentIkeSocket).sendIkePacket(eq(dummyReqBytesList[1]), eq(REMOTE_ADDRESS));
        verifyLastSentRespAllPackets(dummyLastRespBytes, mSpyCurrentIkeSaRecord);
    }

    @Test
    public void testRetransmittedPacketsAreIdentical() throws Exception {
        setupIdleStateMachine();

        IkeMessage mockIkeReqMsg = mock(IkeMessage.class);
        byte[][] dummyReqBytesList =
                new byte[][] {"testRetransmittedPacketsAreIdentical".getBytes()};
        doReturn(dummyReqBytesList)
                .when(mockIkeReqMsg)
                .encryptAndEncode(any(), any(), eq(mSpyCurrentIkeSaRecord), anyBoolean(), anyInt());

        IkeSessionStateMachine.EncryptedRetransmitter retransmitter =
                mIkeSessionStateMachine.new EncryptedRetransmitter(mockIkeReqMsg);

        // Packet is immediately sent out
        verify(mMockCurrentIkeSocket).sendIkePacket(eq(dummyReqBytesList[0]), eq(REMOTE_ADDRESS));
        verify(mockIkeReqMsg)
                .encryptAndEncode(any(), any(), eq(mSpyCurrentIkeSaRecord), anyBoolean(), anyInt());

        // Retransmit packet
        retransmitter.retransmit();
        verify(mMockCurrentIkeSocket, times(2))
                .sendIkePacket(eq(dummyReqBytesList[0]), eq(REMOTE_ADDRESS));
        verify(mockIkeReqMsg)
                .encryptAndEncode(any(), any(), eq(mSpyCurrentIkeSaRecord), anyBoolean(), anyInt());
    }

    // TODO: b/141275871 Test retransmisstions are fired for correct times within certain time.

    @Test
    public void testCacheLastRequestAndResponse() throws Exception {
        setupIdleStateMachine();
        mSpyCurrentIkeSaRecord.updateLastReceivedReqFirstPacket(null /*reqPacket*/);
        mSpyCurrentIkeSaRecord.updateLastSentRespAllPackets(
                null /*respPacketList*/, mSpyCurrentIkeSaRecord.getRemoteRequestMessageId() - 1);

        byte[] dummyIkeReqFirstPacket = "testLastSentRequest".getBytes();
        byte[][] dummyIkeResp =
                new byte[][] {
                    "testLastSentRespFrag1".getBytes(), "testLastSentRespFrag2".getBytes()
                };

        doReturn(dummyIkeResp)
                .when(mMockIkeMessageHelper)
                .encryptAndEncode(
                        any(),
                        any(),
                        eq(mSpyCurrentIkeSaRecord),
                        any(IkeMessage.class),
                        anyBoolean(),
                        anyInt());

        // Receive a DPD request, expect to send dummyIkeResp
        ReceivedIkePacket dummyDpdRequest =
                makeDpdIkeRequest(
                        mSpyCurrentIkeSaRecord.getRemoteRequestMessageId(), dummyIkeReqFirstPacket);
        mIkeSessionStateMachine.sendMessage(
                IkeSessionStateMachine.CMD_RECEIVE_IKE_PACKET, dummyDpdRequest);
        mLooper.dispatchAll();

        verify(mMockCurrentIkeSocket).sendIkePacket(eq(dummyIkeResp[0]), eq(REMOTE_ADDRESS));
        verify(mMockCurrentIkeSocket).sendIkePacket(eq(dummyIkeResp[1]), eq(REMOTE_ADDRESS));

        verifyLastSentRespAllPackets(dummyIkeResp, mSpyCurrentIkeSaRecord);
        assertTrue(mSpyCurrentIkeSaRecord.isRetransmittedRequest(dummyIkeReqFirstPacket));

        assertTrue(
                mIkeSessionStateMachine.getCurrentState() instanceof IkeSessionStateMachine.Idle);
    }

    @Test
    public void testReplyRetransmittedRequest() throws Exception {
        setupIdleStateMachine();

        // Mock last sent request and response
        byte[] dummyIkeReqFirstPacket = "testRcvRetransmittedRequestReq".getBytes();
        byte[][] dummyIkeResp = new byte[][] {"testRcvRetransmittedRequestResp".getBytes()};

        mSpyCurrentIkeSaRecord.updateLastReceivedReqFirstPacket(dummyIkeReqFirstPacket);
        mSpyCurrentIkeSaRecord.updateLastSentRespAllPackets(
                Arrays.asList(dummyIkeResp),
                mSpyCurrentIkeSaRecord.getRemoteRequestMessageId() - 1);

        // Build request with last validated message ID
        ReceivedIkePacket request =
                makeDpdIkeRequest(
                        mSpyCurrentIkeSaRecord.getRemoteRequestMessageId() - 1,
                        dummyIkeReqFirstPacket);

        mIkeSessionStateMachine.sendMessage(IkeSessionStateMachine.CMD_RECEIVE_IKE_PACKET, request);

        mLooper.dispatchAll();

        verifyLastSentRespAllPackets(dummyIkeResp, mSpyCurrentIkeSaRecord);
        verify(mMockCurrentIkeSocket).sendIkePacket(eq(dummyIkeResp[0]), eq(REMOTE_ADDRESS));

        assertTrue(
                mIkeSessionStateMachine.getCurrentState() instanceof IkeSessionStateMachine.Idle);
    }

    @Test
    public void testDiscardFakeRetransmittedRequest() throws Exception {
        setupIdleStateMachine();

        // Mock last sent request and response
        byte[] dummyIkeReqFirstPacket = "testDiscardFakeRetransmittedRequestReq".getBytes();
        byte[][] dummyIkeResp = new byte[][] {"testDiscardFakeRetransmittedRequestResp".getBytes()};
        mSpyCurrentIkeSaRecord.updateLastReceivedReqFirstPacket(dummyIkeReqFirstPacket);
        mSpyCurrentIkeSaRecord.updateLastSentRespAllPackets(
                Arrays.asList(dummyIkeResp),
                mSpyCurrentIkeSaRecord.getRemoteRequestMessageId() - 1);

        // Build request with last validated message ID but different bytes
        ReceivedIkePacket request =
                makeDpdIkeRequest(
                        mSpyCurrentIkeSaRecord.getRemoteRequestMessageId() - 1, new byte[0]);

        mIkeSessionStateMachine.sendMessage(IkeSessionStateMachine.CMD_RECEIVE_IKE_PACKET, request);

        mLooper.dispatchAll();

        verifyLastSentRespAllPackets(dummyIkeResp, mSpyCurrentIkeSaRecord);
        verify(mMockCurrentIkeSocket, never()).sendIkePacket(any(), any());

        assertTrue(
                mIkeSessionStateMachine.getCurrentState() instanceof IkeSessionStateMachine.Idle);
    }

    @Test
    public void testRcvRetransmittedRequestBeforeReplyOriginalRequest() throws Exception {
        setupIdleStateMachine();

        // Mock last sent response
        byte[][] dummyIkeResp = new byte[][] {"testLastSentResponse".getBytes()};
        mSpyCurrentIkeSaRecord.updateLastSentRespAllPackets(
                Arrays.asList(dummyIkeResp),
                mSpyCurrentIkeSaRecord.getRemoteRequestMessageId() - 1);

        // Send request with next message ID
        IkeDeletePayload[] inboundDelPayloads =
                new IkeDeletePayload[] {new IkeDeletePayload(new int[] {CHILD_SPI_REMOTE})};
        ReceivedIkePacket request = makeDeleteChildPacket(inboundDelPayloads, false /*isResp*/);
        mIkeSessionStateMachine.sendMessage(IkeSessionStateMachine.CMD_RECEIVE_IKE_PACKET, request);
        mLooper.dispatchAll();

        // Verify that no response has been sent out since we didn't configure Child Session to
        // respond
        verify(mMockCurrentIkeSocket, never()).sendIkePacket(any(), any());
        assertTrue(
                mIkeSessionStateMachine.getCurrentState()
                        instanceof IkeSessionStateMachine.ChildProcedureOngoing);

        // Retransmit the request
        mIkeSessionStateMachine.sendMessage(IkeSessionStateMachine.CMD_RECEIVE_IKE_PACKET, request);
        mLooper.dispatchAll();

        // Verify that no response has been sent out and state machine is still in
        // ChildProcedureOngoing
        verify(mMockCurrentIkeSocket, never()).sendIkePacket(any(), any());
        assertTrue(
                mIkeSessionStateMachine.getCurrentState()
                        instanceof IkeSessionStateMachine.ChildProcedureOngoing);
    }

    @Test
    public void testDiscardRetransmittedResponse() throws Exception {
        new IkeFirstAuthTestPretest().mockIkeInitAndTransitionToIkeAuth();
        verifyRetransmissionStarted();

        // Build and send fake response with last validated message ID to IKE state machine
        ReceivedIkePacket resp =
                makeDummyEncryptedReceivedIkePacketWithPayloadList(
                        mSpyCurrentIkeSaRecord,
                        IkeHeader.EXCHANGE_TYPE_IKE_SA_INIT,
                        true /*isResp*/,
                        mSpyCurrentIkeSaRecord.getLocalRequestMessageId() - 1,
                        new ArrayList<>(),
                        new byte[0]);

        mIkeSessionStateMachine.sendMessage(IkeSessionStateMachine.CMD_RECEIVE_IKE_PACKET, resp);
        mLooper.dispatchAll();

        // Verify current state does not change
        verifyRetransmissionStarted();
        assertTrue(
                mIkeSessionStateMachine.getCurrentState()
                        instanceof IkeSessionStateMachine.CreateIkeLocalIkeAuth);
    }

    @Test
    public void testDeleteIkeLocalDeleteRequest() throws Exception {
        setupIdleStateMachine();

        mIkeSessionStateMachine.sendMessage(
                IkeSessionStateMachine.CMD_EXECUTE_LOCAL_REQ,
                mLocalRequestFactory.getIkeLocalRequest(
                        IkeSessionStateMachine.CMD_LOCAL_REQUEST_DELETE_IKE));
        mLooper.dispatchAll();
        verifyRetransmissionStarted();

        // Verify outbound message
        IkeMessage delMsg = verifyEncryptAndEncodeAndGetMessage(mSpyCurrentIkeSaRecord);

        IkeHeader ikeHeader = delMsg.ikeHeader;
        assertEquals(IkePayload.PAYLOAD_TYPE_SK, ikeHeader.nextPayloadType);
        assertEquals(IkeHeader.EXCHANGE_TYPE_INFORMATIONAL, ikeHeader.exchangeType);
        assertFalse(ikeHeader.isResponseMsg);
        assertTrue(ikeHeader.fromIkeInitiator);

        List<IkeDeletePayload> deletePayloadList =
                delMsg.getPayloadListForType(
                        IkePayload.PAYLOAD_TYPE_DELETE, IkeDeletePayload.class);
        assertEquals(1, deletePayloadList.size());

        IkeDeletePayload deletePayload = deletePayloadList.get(0);
        assertEquals(IkePayload.PROTOCOL_ID_IKE, deletePayload.protocolId);
        assertEquals(0, deletePayload.numSpi);
        assertEquals(0, deletePayload.spiSize);
        assertArrayEquals(new int[0], deletePayload.spisToDelete);
    }

    @Test
    public void testDeleteIkeLocalDeleteResponse() throws Exception {
        setupIdleStateMachine();

        mIkeSessionStateMachine.sendMessage(
                IkeSessionStateMachine.CMD_EXECUTE_LOCAL_REQ,
                mLocalRequestFactory.getIkeLocalRequest(
                        IkeSessionStateMachine.CMD_LOCAL_REQUEST_DELETE_IKE));
        mLooper.dispatchAll();
        verifyRetransmissionStarted();

        ReceivedIkePacket received = makeDeleteIkeResponse(mSpyCurrentIkeSaRecord);
        mIkeSessionStateMachine.sendMessage(
                IkeSessionStateMachine.CMD_RECEIVE_IKE_PACKET, received);
        mLooper.dispatchAll();
        verifyIncrementLocaReqMsgId();

        verifyNotifyUserCloseSession();

        // Verify state machine quit properly
        assertNull(mIkeSessionStateMachine.getCurrentState());
    }

    @Test
    public void testDeleteIkeLocalDeleteResponseWithParsingError() throws Exception {
        setupIdleStateMachine();

        mIkeSessionStateMachine.sendMessage(
                IkeSessionStateMachine.CMD_EXECUTE_LOCAL_REQ,
                mLocalRequestFactory.getIkeLocalRequest(
                        IkeSessionStateMachine.CMD_LOCAL_REQUEST_DELETE_IKE));
        mLooper.dispatchAll();
        verifyRetransmissionStarted();
        resetMockIkeMessageHelper();

        // Mock receiving response with syntax error
        ReceivedIkePacket mockInvalidPacket =
                makeDummyReceivedIkePacketWithInvalidSyntax(
                        mSpyCurrentIkeSaRecord,
                        true /*isResp*/,
                        IkeHeader.EXCHANGE_TYPE_INFORMATIONAL);
        mIkeSessionStateMachine.sendMessage(CMD_RECEIVE_IKE_PACKET, mockInvalidPacket);
        mLooper.dispatchAll();

        // Verify no more request out
        verifyEncryptAndEncodeNeverCalled(mSpyCurrentIkeSaRecord);

        // Verify state machine quit properly
        verify(mMockIkeSessionCallback).onClosedWithException(any(InvalidSyntaxException.class));
        assertNull(mIkeSessionStateMachine.getCurrentState());
    }

    @Test
    public void testDeleteIkeLocalDeleteHandlesInvalidResp() throws Exception {
        setupIdleStateMachine();

        // Send delete request
        mIkeSessionStateMachine.sendMessage(
                IkeSessionStateMachine.CMD_EXECUTE_LOCAL_REQ,
                mLocalRequestFactory.getIkeLocalRequest(
                        IkeSessionStateMachine.CMD_LOCAL_REQUEST_DELETE_IKE));
        mLooper.dispatchAll();

        // Receive response with wrong exchange type
        ReceivedIkePacket resp =
                makeDummyReceivedIkePacketWithInvalidSyntax(
                        mSpyCurrentIkeSaRecord,
                        true /*isResp*/,
                        IkeHeader.EXCHANGE_TYPE_CREATE_CHILD_SA);
        mIkeSessionStateMachine.sendMessage(CMD_RECEIVE_IKE_PACKET, resp);
        mLooper.dispatchAll();

        // Verify state machine quit properly
        verify(mMockIkeSessionCallback).onClosedWithException(any(InvalidSyntaxException.class));
        assertNull(mIkeSessionStateMachine.getCurrentState());
    }

    @Test
    public void testDeleteIkeLocalDeleteReceivedNonDeleteRequest() throws Exception {
        setupIdleStateMachine();

        mIkeSessionStateMachine.sendMessage(
                IkeSessionStateMachine.CMD_EXECUTE_LOCAL_REQ,
                mLocalRequestFactory.getIkeLocalRequest(
                        IkeSessionStateMachine.CMD_LOCAL_REQUEST_DELETE_IKE));
        mLooper.dispatchAll();
        verifyRetransmissionStarted();

        // Verify delete sent out.
        verifyEncryptAndEncodeAndGetMessage(mSpyCurrentIkeSaRecord);

        resetMockIkeMessageHelper(); // Discard value.

        ReceivedIkePacket received = makeRekeyIkeRequest();
        mIkeSessionStateMachine.sendMessage(
                IkeSessionStateMachine.CMD_RECEIVE_IKE_PACKET, received);

        mLooper.dispatchAll();
        verifyRetransmissionStarted();
        verifyIncrementRemoteReqMsgId();

        verifySendTempFailResponse();
    }

    private void verifySendTempFailResponse() {
        IkeMessage resp = verifyEncryptAndEncodeAndGetMessage(mSpyCurrentIkeSaRecord);

        IkeHeader ikeHeader = resp.ikeHeader;
        assertEquals(IkePayload.PAYLOAD_TYPE_SK, ikeHeader.nextPayloadType);
        assertEquals(IkeHeader.EXCHANGE_TYPE_INFORMATIONAL, ikeHeader.exchangeType);
        assertTrue(ikeHeader.isResponseMsg);
        assertEquals(mSpyCurrentIkeSaRecord.isLocalInit, ikeHeader.fromIkeInitiator);

        List<IkeNotifyPayload> notificationPayloadList =
                resp.getPayloadListForType(IkePayload.PAYLOAD_TYPE_NOTIFY, IkeNotifyPayload.class);
        assertEquals(1, notificationPayloadList.size());

        IkeNotifyPayload notifyPayload = notificationPayloadList.get(0);
        assertEquals(IkeProtocolException.ERROR_TYPE_TEMPORARY_FAILURE, notifyPayload.notifyType);
    }

    @Test
    public void testDeleteIkeRemoteDelete() throws Exception {
        setupIdleStateMachine();

        verifyIkeDeleteRequestHandled();
    }

    private void verifyIkeDeleteRequestHandled() throws Exception {
        mIkeSessionStateMachine.sendMessage(
                IkeSessionStateMachine.CMD_RECEIVE_IKE_PACKET,
                makeDeleteIkeRequest(mSpyCurrentIkeSaRecord));

        mLooper.dispatchAll();
        verifyIncrementRemoteReqMsgId();

        // Verify outbound message
        IkeMessage delMsg = verifyEncryptAndEncodeAndGetMessage(mSpyCurrentIkeSaRecord);

        IkeHeader ikeHeader = delMsg.ikeHeader;
        assertEquals(IkePayload.PAYLOAD_TYPE_SK, ikeHeader.nextPayloadType);
        assertEquals(IkeHeader.EXCHANGE_TYPE_INFORMATIONAL, ikeHeader.exchangeType);
        assertTrue(ikeHeader.isResponseMsg);
        assertEquals(mSpyCurrentIkeSaRecord.isLocalInit, ikeHeader.fromIkeInitiator);

        assertTrue(delMsg.ikePayloadList.isEmpty());

        verifyNotifyUserCloseSession();

        // Verify state machine quit properly
        assertNull(mIkeSessionStateMachine.getCurrentState());
    }

    private void verifySessionKilled(boolean hasDeleteRequestSent) {
        verifySessionKilledWithException(hasDeleteRequestSent, null);
    }

    private void verifySessionKilledWithException(
            boolean hasDeleteRequestSent, Exception exception) {
        verify(mSpyCurrentIkeSaRecord).close();
        verify(mMockCurrentIkeSocket).unregisterIke(mSpyCurrentIkeSaRecord.getInitiatorSpi());

        if (exception != null) {
            verifyNotifyUserCloseSessionWithException(exception);
        } else {
            verifyNotifyUserCloseSession();
        }

        if (hasDeleteRequestSent) {
            // Verify outbound request
            IkeMessage req = verifyEncryptAndEncodeAndGetMessage(mSpyCurrentIkeSaRecord);
            IkeHeader ikeHeader = req.ikeHeader;
            assertEquals(IkePayload.PAYLOAD_TYPE_SK, ikeHeader.nextPayloadType);
            assertEquals(IkeHeader.EXCHANGE_TYPE_INFORMATIONAL, ikeHeader.exchangeType);
            assertFalse(ikeHeader.isResponseMsg);
            assertEquals(1, req.ikePayloadList.size());
            assertEquals(IkePayload.PAYLOAD_TYPE_DELETE, req.ikePayloadList.get(0).payloadType);
        } else {
            // Verify no outbound request
            verifyEncryptAndEncodeNeverCalled();
        }

        // Verify state machine quit properly
        assertNull(mIkeSessionStateMachine.getCurrentState());
        verify(mMockBusyWakelock).release();
    }

    @Test
    public void testKillSessionDeleteIkeRequestSent() throws Exception {
        setupIdleStateMachine();

        mIkeSessionStateMachine.killSession();
        mLooper.dispatchAll();

        verifySessionKilled(true /* hasDeleteRequestSent */);
    }

    @Test
    public void testKillSessionNoDeleteIkeRequestSent() throws Exception {
        setupIdleStateMachine();

        // Transition to state that does not send IKE delete requests
        InitialSetupData initialSetupData =
                new InitialSetupData(
                        mChildSessionParams,
                        mMockChildSessionCallback,
                        SaProposal.DH_GROUP_1024_BIT_MODP);
        mIkeSessionStateMachine.mCreateIkeLocalIkeInit.setIkeSetupData(initialSetupData);
        mIkeSessionStateMachine.sendMessage(
                IkeSessionStateMachine.CMD_FORCE_TRANSITION,
                mIkeSessionStateMachine.mCreateIkeLocalIkeInit);
        mLooper.dispatchAll();

        mIkeSessionStateMachine.killSession();
        mLooper.dispatchAll();

        verifySessionKilled(false /* hasDeleteRequestSent */);
    }

    @Test
    public void testOnFatalIkeSessionErrorFromChild() throws Exception {
        setupIdleStateMachine();

        transitionToChildProcedureOngoing();

        Exception exception = new IkeInternalException("IkeStateMachineTest");
        mDummyChildSmCallback.onFatalIkeSessionError(exception);
        mLooper.dispatchAll();

        verifySessionKilledWithException(false /* hasDeleteRequestSent */, exception);
    }

    private IkeMessage verifyAndGetOutboundEncryptedResp(int exchangeType) {
        IkeMessage resp = verifyEncryptAndEncodeAndGetMessage(mSpyCurrentIkeSaRecord);
        IkeHeader ikeHeader = resp.ikeHeader;
        assertEquals(IkePayload.PAYLOAD_TYPE_SK, ikeHeader.nextPayloadType);
        assertEquals(exchangeType, ikeHeader.exchangeType);
        assertTrue(ikeHeader.isResponseMsg);
        assertEquals(mSpyCurrentIkeSaRecord.isLocalInit, ikeHeader.fromIkeInitiator);
        return resp;
    }

    private IkeMessage verifyAndGetOutboundInformationalResp() {
        return verifyAndGetOutboundEncryptedResp(IkeHeader.EXCHANGE_TYPE_INFORMATIONAL);
    }

    @Test
    public void testReceiveDpd() throws Exception {
        setupIdleStateMachine();

        // Receive a DPD request, expect to stay in IDLE state
        ReceivedIkePacket dummyDpdRequest = makeDpdIkeRequest(mSpyCurrentIkeSaRecord);
        mIkeSessionStateMachine.sendMessage(
                IkeSessionStateMachine.CMD_RECEIVE_IKE_PACKET, dummyDpdRequest);
        mLooper.dispatchAll();
        assertTrue(
                mIkeSessionStateMachine.getCurrentState() instanceof IkeSessionStateMachine.Idle);

        verifyDecodeEncryptedMessage(mSpyCurrentIkeSaRecord, dummyDpdRequest);

        // Verify outbound response
        IkeMessage resp = verifyAndGetOutboundInformationalResp();
        assertTrue(resp.ikePayloadList.isEmpty());
    }

    @Test
    public void testReceiveDpdNonIdle() throws Exception {
        setupIdleStateMachine();

        // Move to a non-idle state. Use RekeyIkeRemoteDelete, as it doesn't send out any requests.
        mIkeSessionStateMachine.sendMessage(
                IkeSessionStateMachine.CMD_FORCE_TRANSITION,
                mIkeSessionStateMachine.mRekeyIkeRemoteDelete);
        mLooper.dispatchAll();

        // In a rekey state, receiving (and handling) a DPD should not result in a change of states
        ReceivedIkePacket dummyDpdRequest = makeDpdIkeRequest(mSpyCurrentIkeSaRecord);
        mIkeSessionStateMachine.sendMessage(
                IkeSessionStateMachine.CMD_RECEIVE_IKE_PACKET, dummyDpdRequest);
        mLooper.dispatchAll();
        assertTrue(
                mIkeSessionStateMachine.getCurrentState()
                        instanceof IkeSessionStateMachine.RekeyIkeRemoteDelete);

        verifyDecodeEncryptedMessage(mSpyCurrentIkeSaRecord, dummyDpdRequest);

        // Verify outbound response
        IkeMessage resp = verifyAndGetOutboundInformationalResp();
        assertTrue(resp.ikePayloadList.isEmpty());
    }

    private void executeAndVerifySendLocalDPD() throws Exception {
        setupIdleStateMachine();

        mIkeSessionStateMachine.sendMessage(
                CMD_FORCE_TRANSITION, mIkeSessionStateMachine.mDpdIkeLocalInfo);
        mLooper.dispatchAll();

        verifyEmptyInformationalSent(1, false /* expectedResp*/);
        resetMockIkeMessageHelper();
    }

    @Test
    public void testDpdIkeLocalInfoRcvDpdReq() throws Exception {
        executeAndVerifySendLocalDPD();
        mIkeSessionStateMachine.sendMessage(
                CMD_RECEIVE_IKE_PACKET, makeDpdIkeRequest(mSpyCurrentIkeSaRecord));
        mLooper.dispatchAll();

        verifyEmptyInformationalSent(1, true /* expectedResp*/);
        assertTrue(
                mIkeSessionStateMachine.getCurrentState()
                        instanceof IkeSessionStateMachine.DpdIkeLocalInfo);
    }

    @Test
    public void testDpdIkeLocalInfoRcvDeleteIkeReq() throws Exception {
        executeAndVerifySendLocalDPD();
        mIkeSessionStateMachine.sendMessage(
                CMD_RECEIVE_IKE_PACKET, makeDeleteIkeRequest(mSpyCurrentIkeSaRecord));
        mLooper.dispatchAll();

        verifyEmptyInformationalSent(1, true /* expectedResp*/);
        assertNull(mIkeSessionStateMachine.getCurrentState());
    }

    @Test
    public void testDpdIkeLocalInfoRcvRekeyIkeReq() throws Exception {
        executeAndVerifySendLocalDPD();
        mIkeSessionStateMachine.sendMessage(CMD_RECEIVE_IKE_PACKET, makeRekeyIkeRequest());
        mLooper.dispatchAll();

        verifySendTempFailResponse();
        assertTrue(
                mIkeSessionStateMachine.getCurrentState()
                        instanceof IkeSessionStateMachine.DpdIkeLocalInfo);
    }

    @Test
    public void testIdleTriggersNewRequests() throws Exception {
        setupIdleStateMachine();

        mIkeSessionStateMachine.sendMessage(
                IkeSessionStateMachine.CMD_EXECUTE_LOCAL_REQ,
                mLocalRequestFactory.getIkeLocalRequest(
                        IkeSessionStateMachine.CMD_LOCAL_REQUEST_REKEY_IKE));
        mLooper.dispatchAll();

        // Verify that the command is executed, and the state machine transitions to the right state
        assertTrue(
                mIkeSessionStateMachine.getCurrentState()
                        instanceof IkeSessionStateMachine.RekeyIkeLocalCreate);
        verifyRetransmissionStarted();
    }

    @Test
    public void testNonIdleStateDoesNotTriggerNewRequests() throws Exception {
        setupIdleStateMachine();

        // Force ourselves into a non-idle state
        mIkeSessionStateMachine.sendMessage(
                IkeSessionStateMachine.CMD_FORCE_TRANSITION, mIkeSessionStateMachine.mReceiving);
        mLooper.dispatchAll();
        verifyEncryptAndEncodeNeverCalled();

        // Queue a local request, and expect that it is not run (yet)
        mIkeSessionStateMachine.sendMessage(
                IkeSessionStateMachine.CMD_LOCAL_REQUEST_REKEY_IKE,
                mLocalRequestFactory.getIkeLocalRequest(
                        IkeSessionStateMachine.CMD_LOCAL_REQUEST_REKEY_IKE));
        mLooper.dispatchAll();

        // Verify that the state machine is still in the Receiving state
        verifyEncryptAndEncodeNeverCalled();
        assertTrue(
                mIkeSessionStateMachine.getCurrentState()
                        instanceof IkeSessionStateMachine.Receiving);

        // Go back to Idle, and expect to immediately transition to RekeyIkeLocalCreate from the
        // queued request
        mIkeSessionStateMachine.sendMessage(
                IkeSessionStateMachine.CMD_FORCE_TRANSITION, mIkeSessionStateMachine.mIdle);
        mLooper.dispatchAll();
        assertTrue(
                mIkeSessionStateMachine.getCurrentState()
                        instanceof IkeSessionStateMachine.RekeyIkeLocalCreate);
        verifyEncryptAndEncodeAndGetMessage(mSpyCurrentIkeSaRecord);
    }

    @Test
    public void testOpenChildSessionValidatesArgs() throws Exception {
        setupIdleStateMachine();

        // Expect failure - no callbacks provided
        try {
            mIkeSessionStateMachine.openChildSession(mChildSessionParams, null);
            fail("Expected to fail due to missing ChildSessionCallback");
        } catch (IllegalArgumentException expected) {
        }

        // Expect failure - callbacks already registered
        try {
            mIkeSessionStateMachine.openChildSession(
                    mChildSessionParams, mMockChildSessionCallback);
            fail("Expected to fail due to invalid ChildSessionCallback");
        } catch (IllegalArgumentException expected) {
        }
    }

    @Test
    public void testOpenChildSession() throws Exception {
        setupIdleStateMachine();

        ChildSessionCallback cb = mock(ChildSessionCallback.class);
        mIkeSessionStateMachine.openChildSession(mChildSessionParams, cb);

        // Test that inserting the same cb returns an error, even before the state
        // machine has a chance to process it.
        try {
            mIkeSessionStateMachine.openChildSession(mChildSessionParams, cb);
            fail("Expected to fail due to invalid ChildSessionCallback");
        } catch (IllegalArgumentException expected) {
        }

        verifyMakeChildAndReturnChildSmCb(cb);

        // Verify state in IkeSessionStateMachine
        mLooper.dispatchAll();
        assertTrue(
                mIkeSessionStateMachine.getCurrentState()
                        instanceof IkeSessionStateMachine.ChildProcedureOngoing);

        synchronized (mIkeSessionStateMachine.mChildCbToSessions) {
            assertTrue(mIkeSessionStateMachine.mChildCbToSessions.containsKey(cb));
        }
    }

    @Test(expected = IllegalArgumentException.class)
    @SdkSuppress(minSdkVersion = 31, codeName = "S")
    public void testOpenChildSessionWithMobikeAndTransport() throws Exception {
        mIkeSessionStateMachine = restartStateMachineWithMobikeConfigured();

        mIkeSessionStateMachine.openChildSession(
                mock(TransportModeChildSessionParams.class), mock(ChildSessionCallback.class));
    }

    @Test
    public void testCloseChildSessionValidatesArgs() throws Exception {
        setupIdleStateMachine();

        // Expect failure - callbacks not registered
        try {
            mIkeSessionStateMachine.closeChildSession(mock(ChildSessionCallback.class));
            fail("Expected to fail since callback is not registered");
        } catch (IllegalArgumentException expected) {
        }
    }

    @Test
    public void testCloseChildSession() throws Exception {
        setupIdleStateMachine();

        mIkeSessionStateMachine.closeChildSession(mMockChildSessionCallback);
        mLooper.dispatchAll();

        assertTrue(
                mIkeSessionStateMachine.getCurrentState()
                        instanceof IkeSessionStateMachine.ChildProcedureOngoing);
    }

    @Test
    public void testCloseImmediatelyAfterOpenChildSession() throws Exception {
        setupIdleStateMachine();

        ChildSessionCallback cb = mock(ChildSessionCallback.class);
        mIkeSessionStateMachine.openChildSession(mChildSessionParams, cb);

        // Verify that closing the session immediately still picks up the child callback
        // even before the looper has a chance to run.
        mIkeSessionStateMachine.closeChildSession(mMockChildSessionCallback);
    }

    @Test
    public void testOnChildSessionClosed() throws Exception {
        setupIdleStateMachine();

        mDummyChildSmCallback.onChildSessionClosed(mMockChildSessionCallback);

        synchronized (mIkeSessionStateMachine.mChildCbToSessions) {
            assertFalse(
                    mIkeSessionStateMachine.mChildCbToSessions.containsKey(
                            mMockChildSessionCallback));
        }
    }

    @Test
    public void testHandleUnexpectedExceptionInEnterState() throws Exception {
        Log spyIkeLog = TestUtils.makeSpyLogDoLogErrorForWtf(TAG);
        IkeManager.setIkeLog(spyIkeLog);

        IkeSessionParams mockSessionParams = mock(IkeSessionParams.class);
        when(mockSessionParams.getServerHostname()).thenReturn(REMOTE_HOSTNAME);

        RuntimeException cause = new RuntimeException();
        when(mockSessionParams.getSaProposalsInternal()).thenThrow(cause);

        DhGroupTransform dhGroupTransform = new DhGroupTransform(SaProposal.DH_GROUP_2048_BIT_MODP);
        IkeSaProposal mockSaProposal = mock(IkeSaProposal.class);
        when(mockSaProposal.getDhGroupTransforms())
                .thenReturn(new DhGroupTransform[] {dhGroupTransform});
        when(mockSessionParams.getSaProposals()).thenReturn(Arrays.asList(mockSaProposal));

        mIkeSessionStateMachine.quitNow();
        mIkeSessionStateMachine = makeAndStartIkeSession(mockSessionParams);

        // Send IKE INIT request
        mIkeSessionStateMachine.sendMessage(IkeSessionStateMachine.CMD_LOCAL_REQUEST_CREATE_IKE);
        mLooper.dispatchAll();

        assertNull(mIkeSessionStateMachine.getCurrentState());
        verify(mSpyUserCbExecutor).execute(any(Runnable.class));
        verify(spyIkeLog).wtf(anyString(), anyString(), any(RuntimeException.class));

        ArgumentCaptor<IkeInternalException> internalExceptionCaptor =
                ArgumentCaptor.forClass(IkeInternalException.class);
        verify(mMockIkeSessionCallback).onClosedWithException(internalExceptionCaptor.capture());
        IkeInternalException internalException = internalExceptionCaptor.getValue();

        // Verify that the Exception which caused the IkeSessionStateMachine to close is the same
        // one mocked for IkeSessionParams#getSaProposalsInternal
        assertSame(cause, internalException.getCause());
    }

    @Test
    public void testHandleUnexpectedExceptionInProcessStateMsg() throws Exception {
        Log spyIkeLog = TestUtils.makeSpyLogDoLogErrorForWtf(TAG);
        IkeManager.setIkeLog(spyIkeLog);

        setupIdleStateMachine();
        mIkeSessionStateMachine.sendMessage(
                IkeSessionStateMachine.CMD_RECEIVE_IKE_PACKET, null /*receivedIkePacket*/);
        mLooper.dispatchAll();

        assertNull(mIkeSessionStateMachine.getCurrentState());
        verify(mSpyUserCbExecutor).execute(any(Runnable.class));
        verify(mMockIkeSessionCallback).onClosedWithException(any(IkeInternalException.class));
        verify(spyIkeLog).wtf(anyString(), anyString(), any(RuntimeException.class));
    }

    @Test
    public void testCreateIkeLocalIkeInitRcvErrorNotify() throws Exception {
        // Send IKE INIT request
        mIkeSessionStateMachine.sendMessage(IkeSessionStateMachine.CMD_LOCAL_REQUEST_CREATE_IKE);
        mLooper.dispatchAll();
        verifyRetransmissionStarted();

        // Receive IKE INIT response with erro notification.
        List<IkePayload> payloads = new ArrayList<>();
        payloads.add(new IkeNotifyPayload(IkeProtocolException.ERROR_TYPE_NO_PROPOSAL_CHOSEN));
        ReceivedIkePacket resp =
                makeDummyUnencryptedReceivedIkePacket(
                        1L /*initiator SPI*/,
                        2L /*respodner SPI*/,
                        IkeHeader.EXCHANGE_TYPE_IKE_SA_INIT,
                        true /*isResp*/,
                        false /*fromIkeInit*/,
                        payloads);

        mIkeSessionStateMachine.sendMessage(IkeSessionStateMachine.CMD_RECEIVE_IKE_PACKET, resp);
        mLooper.dispatchAll();

        // Fires user error callbacks
        verify(mMockIkeSessionCallback)
                .onClosedWithException(
                        argThat(err -> err instanceof NoValidProposalChosenException));
        // Verify state machine quit properly
        assertNull(mIkeSessionStateMachine.getCurrentState());
    }

    private void mockSendRekeyChildReq() throws Exception {
        setupIdleStateMachine();

        ChildLocalRequest childLocalRequest =
                mLocalRequestFactory.getChildLocalRequest(
                        IkeSessionStateMachine.CMD_LOCAL_REQUEST_REKEY_CHILD,
                        mMockChildSessionCallback,
                        null /*childParams*/);

        mIkeSessionStateMachine.sendMessage(
                IkeSessionStateMachine.CMD_EXECUTE_LOCAL_REQ, childLocalRequest);
        mLooper.dispatchAll();

        assertTrue(
                mIkeSessionStateMachine.getCurrentState()
                        instanceof IkeSessionStateMachine.ChildProcedureOngoing);
        verify(mMockChildSessionStateMachine).rekeyChildSession();

        // Mocking sending request
        mDummyChildSmCallback.onOutboundPayloadsReady(
                IkeHeader.EXCHANGE_TYPE_CREATE_CHILD_SA,
                false /*isResp*/,
                new ArrayList<>(),
                mMockChildSessionStateMachine);
        mLooper.dispatchAll();
    }

    private void mockRcvTempFail() throws Exception {
        ReceivedIkePacket resp =
                makeResponseWithErrorNotify(new IkeNotifyPayload(ERROR_TYPE_TEMPORARY_FAILURE));

        mIkeSessionStateMachine.sendMessage(IkeSessionStateMachine.CMD_RECEIVE_IKE_PACKET, resp);
        mIkeSessionStateMachine.sendMessage(
                IkeSessionStateMachine.CMD_FORCE_TRANSITION, mIkeSessionStateMachine.mIdle);
        mLooper.dispatchAll();
    }

    @Ignore
    public void disableTestTempFailureHandlerTimeout() throws Exception {
        long currentTime = 0;
        int retryCnt = 0;

        mockSendRekeyChildReq();

        while (currentTime + RETRY_INTERVAL_MS < TEMP_FAILURE_RETRY_TIMEOUT_MS) {
            mockRcvTempFail();

            mLooper.moveTimeForward(RETRY_INTERVAL_MS);
            currentTime += RETRY_INTERVAL_MS;
            mLooper.dispatchAll();

            retryCnt++;
            verify(mMockChildSessionStateMachine, times(1 + retryCnt)).rekeyChildSession();
        }

        mLooper.moveTimeForward(RETRY_INTERVAL_MS);
        mLooper.dispatchAll();

        assertNull(mIkeSessionStateMachine.getCurrentState());
        verify(mMockIkeSessionCallback).onClosedWithException(any(IkeInternalException.class));
    }

    @Test
    public void testTempFailureHandlerCancelTimer() throws Exception {
        mockRescheduleRekey(mSpyCurrentIkeSaRecord);
        setupIdleStateMachine();

        // Send Rekey-Create request
        mIkeSessionStateMachine.sendMessage(
                IkeSessionStateMachine.CMD_EXECUTE_LOCAL_REQ,
                mLocalRequestFactory.getIkeLocalRequest(
                        IkeSessionStateMachine.CMD_LOCAL_REQUEST_REKEY_IKE));
        mLooper.dispatchAll();
        verifyRetransmissionStarted();

        // Mock sending TEMPORARY_FAILURE response
        mockRcvTempFail();
        mLooper.dispatchAll();
        verify(mSpyCurrentIkeSaRecord).rescheduleRekey(eq(RETRY_INTERVAL_MS));
        assertTrue(
                mIkeSessionStateMachine.getCurrentState() instanceof IkeSessionStateMachine.Idle);

        // Move time forward to trigger retry
        mLooper.moveTimeForward(IkeSessionStateMachine.RETRY_INTERVAL_MS);
        mLooper.dispatchAll();
        assertTrue(
                mIkeSessionStateMachine.getCurrentState()
                        instanceof IkeSessionStateMachine.RekeyIkeLocalCreate);

        // Prepare "rekeyed" SA
        setupRekeyedIkeSa(mSpyLocalInitIkeSaRecord);

        // Receive valid Rekey-Create response
        ReceivedIkePacket dummyRekeyIkeRespReceivedPacket = makeRekeyIkeResponse();
        mIkeSessionStateMachine.sendMessage(
                IkeSessionStateMachine.CMD_RECEIVE_IKE_PACKET, dummyRekeyIkeRespReceivedPacket);
        mLooper.dispatchAll();

        // Receive Delete response
        ReceivedIkePacket dummyDeleteIkeRespReceivedPacket =
                makeDeleteIkeResponse(mSpyCurrentIkeSaRecord);
        mIkeSessionStateMachine.sendMessage(
                IkeSessionStateMachine.CMD_RECEIVE_IKE_PACKET, dummyDeleteIkeRespReceivedPacket);
        mLooper.dispatchAll();
        assertTrue(
                mIkeSessionStateMachine.getCurrentState() instanceof IkeSessionStateMachine.Idle);

        // Move time forward
        mLooper.moveTimeForward(IkeSessionStateMachine.TEMP_FAILURE_RETRY_TIMEOUT_MS);
        mLooper.dispatchAll();

        // Validate IKE Session is not closed
        assertTrue(
                mIkeSessionStateMachine.getCurrentState() instanceof IkeSessionStateMachine.Idle);
    }

    @Ignore
    public void disableTestIdleReceiveRequestWithFatalError() throws Exception {
        setupIdleStateMachine();

        // Mock receiving packet with syntax error
        ReceivedIkePacket mockInvalidPacket =
                makeDummyReceivedIkePacketWithInvalidSyntax(
                        mSpyCurrentIkeSaRecord,
                        false /*isResp*/,
                        IkeHeader.EXCHANGE_TYPE_CREATE_CHILD_SA);
        mIkeSessionStateMachine.sendMessage(CMD_RECEIVE_IKE_PACKET, mockInvalidPacket);
        mLooper.dispatchAll();

        // Verify Delete request was sent
        List<IkePayload> payloads = verifyOutInfoMsgHeaderAndGetPayloads(true /*isResp*/);
        assertEquals(1, payloads.size());

        IkePayload payload = payloads.get(0);
        assertEquals(IkePayload.PAYLOAD_TYPE_NOTIFY, payload.payloadType);
        assertEquals(ERROR_TYPE_INVALID_SYNTAX, ((IkeNotifyPayload) payload).notifyType);

        // Verify IKE Session is closed properly
        assertNull(mIkeSessionStateMachine.getCurrentState());
        verify(mMockIkeSessionCallback).onClosedWithException(any(InvalidSyntaxException.class));
    }

    @Test
    public void testHandlesInvalidRequest() throws Exception {
        setupIdleStateMachine();

        mIkeSessionStateMachine.sendMessage(
                IkeSessionStateMachine.CMD_FORCE_TRANSITION,
                mIkeSessionStateMachine.mChildProcedureOngoing);

        // Receive an IKE AUTH request
        ReceivedIkePacket request =
                makeDummyEncryptedReceivedIkePacketWithPayloadList(
                        mSpyCurrentIkeSaRecord,
                        IkeHeader.EXCHANGE_TYPE_IKE_AUTH,
                        false /*isResp*/,
                        new ArrayList<IkePayload>());
        mIkeSessionStateMachine.sendMessage(IkeSessionStateMachine.CMD_RECEIVE_IKE_PACKET, request);
        mLooper.dispatchAll();

        // Verify error notification was sent
        List<IkePayload> ikePayloadList = verifyOutInfoMsgHeaderAndGetPayloads(true /*isResp*/);
        assertEquals(1, ikePayloadList.size());
        assertEquals(
                ERROR_TYPE_INVALID_SYNTAX, ((IkeNotifyPayload) ikePayloadList.get(0)).notifyType);

        // Verify IKE Session has quit
        assertNull(mIkeSessionStateMachine.getCurrentState());
        verify(mMockIkeSessionCallback).onClosedWithException(any(InvalidSyntaxException.class));
    }

    @Test
    public void testIdleHandlesDecryptPacketFailed() throws Exception {
        setupIdleStateMachine();

        ReceivedIkePacket packet =
                makeDummyReceivedIkePacketWithUnprotectedError(
                        mSpyCurrentIkeSaRecord,
                        false /*isResp*/,
                        EXCHANGE_TYPE_INFORMATIONAL,
                        mock(IkeException.class));
        mIkeSessionStateMachine.sendMessage(IkeSessionStateMachine.CMD_RECEIVE_IKE_PACKET, packet);
        mLooper.dispatchAll();

        assertTrue(
                mIkeSessionStateMachine.getCurrentState() instanceof IkeSessionStateMachine.Idle);
    }

    @Test
    public void testHandlesUnencryptedPacket() throws Exception {
        setupIdleStateMachine();
        IkeMessage.setIkeMessageHelper(new IkeMessageHelper());

        ReceivedIkePacket packet =
                makeDummyUnencryptedReceivedIkePacket(
                        mSpyCurrentIkeSaRecord.getLocalSpi(),
                        mSpyCurrentIkeSaRecord.getRemoteSpi(),
                        IkeHeader.EXCHANGE_TYPE_INFORMATIONAL,
                        false /*isResp*/,
                        false /*fromIkeInit*/,
                        new ArrayList<>());

        mIkeSessionStateMachine.sendMessage(IkeSessionStateMachine.CMD_RECEIVE_IKE_PACKET, packet);
        mLooper.dispatchAll();

        assertTrue(
                mIkeSessionStateMachine.getCurrentState() instanceof IkeSessionStateMachine.Idle);

        // Reset the IkeMessageHelper to be a mock. This is needed for #killSession (called in
        // #tearDown), which attempts to notify the remote about the IKE session dying in the Idle
        // state.
        IkeMessage.setIkeMessageHelper(mMockIkeMessageHelper);
        resetMockIkeMessageHelper();
    }

    @Test
    public void testEapOnlyOption() throws Exception {
        mIkeSessionStateMachine.quitNow();
        IkeSessionParams ikeSessionParams =
                buildIkeSessionParamsCommon()
                        .setAuthEap(mRootCertificate, mEapSessionConfig)
                        .addIkeOption(IKE_OPTION_EAP_ONLY_AUTH)
                        .build();

        verifyIkeAuthWithNotifyPayload(ikeSessionParams, NOTIFY_TYPE_EAP_ONLY_AUTHENTICATION);
    }

    @Test
    public void testInitialContact() throws Exception {
        mIkeSessionStateMachine.quitNow();
        IkeSessionParams ikeSessionParams =
                buildIkeSessionParamsWithIkeOptions(IkeSessionParams.IKE_OPTION_INITIAL_CONTACT);

        verifyIkeAuthWithNotifyPayload(ikeSessionParams, NOTIFY_TYPE_INITIAL_CONTACT);
    }

    private void verifyIkeAuthWithNotifyPayload(
            IkeSessionParams ikeSessionParams, int expectedNotifyType) throws Exception {
        mIkeSessionStateMachine.quitNow();
        mIkeSessionStateMachine = makeAndStartIkeSession(ikeSessionParams);
        new IkeFirstAuthTestPretest().mockIkeInitAndTransitionToIkeAuth();

        IkeMessage ikeAuthReqMessage = verifyAuthReqAndGetMsg();
        List<IkeNotifyPayload> notifyPayloads =
                ikeAuthReqMessage.getPayloadListForType(
                        IkePayload.PAYLOAD_TYPE_NOTIFY, IkeNotifyPayload.class);
        assertTrue(hasExpectedNotifyPayload(notifyPayloads, expectedNotifyType));
    }

    private IkeConfigPayload makeConfigPayload() throws Exception {
        return (IkeConfigPayload)
                IkeTestUtils.hexStringToIkePayload(
                        IkePayload.PAYLOAD_TYPE_CP, true /*isResp*/, CP_PAYLOAD_HEX_STRING);
    }

    private boolean hasExpectedNotifyPayload(
            List<IkeNotifyPayload> notifyPayloads, int expectedNotifyType) {
        for (IkeNotifyPayload payload : notifyPayloads) {
            if (payload.notifyType == expectedNotifyType) {
                return true;
            }
        }

        return false;
    }

    @Test
    public void testAcquireAndReleaseLocalReqWakeLock() throws Exception {
        setupIdleStateMachine();

        ChildSessionCallback cb = mock(ChildSessionCallback.class);
        mIkeSessionStateMachine.openChildSession(mChildSessionParams, cb);

        mLooper.dispatchAll();
        assertTrue(
                mIkeSessionStateMachine.getCurrentState()
                        instanceof IkeSessionStateMachine.ChildProcedureOngoing);
        verify(mMockLocalRequestWakelock).acquire();
        verify(mMockLocalRequestWakelock).release();
    }

    @Test
    public void testQuitClearAllLocalReqWakeLocks() throws Exception {
        final int localReqCnt = 3;
        setupIdleStateMachine();

        // Leave a Idle state so that the LocalRequest won't be executed
        mIkeSessionStateMachine.sendMessage(
                IkeSessionStateMachine.CMD_FORCE_TRANSITION, mIkeSessionStateMachine.mReceiving);
        mLooper.dispatchAll();

        // Only in test that all local requests will get the same WakeLock instance but in function
        // code each local request will have a separate WakeLock.
        for (int i = 0; i < localReqCnt; i++) {
            mIkeSessionStateMachine.openChildSession(
                    mChildSessionParams, mock(ChildSessionCallback.class));
        }
        mLooper.dispatchAll();
        verify(mMockLocalRequestWakelock, times(localReqCnt)).acquire();

        mIkeSessionStateMachine.killSession();
        mLooper.dispatchAll();
        verify(mMockLocalRequestWakelock, times(localReqCnt)).release();
    }

    @Test
    public void testIkeAuthWithN1Mode() throws Exception {
        verifyIkeAuthWith3gppEnabled(
                makeN1ModeInformationPayload(), 1 /* ike3gppDataListenerInvocations */);

        verifyN1ModeReceived();
    }

    private void verifyIkeAuthWith3gppEnabled(
            IkePayload ike3gppPayload, int ike3gppDataListenerInvocations) throws Exception {
        // Quit and restart IKE Session with N1 Mode Capability params
        mIkeSessionStateMachine.quitNow();
        mIkeSessionStateMachine =
                makeAndStartIkeSession(buildIkeSessionParamsIke3gppExtension(PDU_SESSION_ID));
        new IkeFirstAuthTestPretest().mockIkeInitAndTransitionToIkeAuth();

        // Build IKE AUTH response with Auth-PSK, ID-Responder and config payloads.
        List<IkePayload> authRelatedPayloads = new ArrayList<>();
        authRelatedPayloads.add(ike3gppPayload);
        IkeAuthPskPayload spyAuthPayload = makeSpyRespPskPayload();
        authRelatedPayloads.add(spyAuthPayload);

        IkeIdPayload respIdPayload = makeRespIdPayload();
        authRelatedPayloads.add(respIdPayload);
        authRelatedPayloads.add(makeConfigPayload());

        verifySharedKeyAuthentication(
                spyAuthPayload,
                respIdPayload,
                authRelatedPayloads,
                true /*hasChildPayloads*/,
                true /*hasConfigPayloadInResp*/,
                false /* isMobikeEnabled */,
                true /* isIpv4 */,
                ike3gppDataListenerInvocations);
        verifyRetransmissionStopped();
    }

    private IkeNotifyPayload makeN1ModeInformationPayload() {
        ByteBuffer n1ModeInformationBuffer = ByteBuffer.allocate(SNSSAI.length + 1);
        n1ModeInformationBuffer.put((byte) SNSSAI.length);
        n1ModeInformationBuffer.put(SNSSAI);
        return new IkeNotifyPayload(
                NOTIFY_TYPE_N1_MODE_INFORMATION, n1ModeInformationBuffer.array());
    }

    private void verifyN1ModeReceived() {
        ArgumentCaptor<List<Ike3gppData>> ike3gppDataCaptor = ArgumentCaptor.forClass(List.class);
        verify(mMockIke3gppDataListener).onIke3gppDataReceived(ike3gppDataCaptor.capture());

        Ike3gppN1ModeInformation n1ModeInformation = null;
        for (Ike3gppData payload : ike3gppDataCaptor.getValue()) {
            if (payload.getDataType() == Ike3gppData.DATA_TYPE_NOTIFY_N1_MODE_INFORMATION) {
                n1ModeInformation = (Ike3gppN1ModeInformation) payload;
            }
        }

        assertNotNull(n1ModeInformation);
        assertArrayEquals(SNSSAI, n1ModeInformation.getSnssai());
    }

    @Test
    public void testIkeAuthWithBackoffTimerNetworkError() throws Exception {
        verifyIkeAuthWithBackoffTimer(ERROR_TYPE_NETWORK_FAILURE);
    }

    @Test
    public void testIkeAuthWithBackoffTimerNoApnSubscription() throws Exception {
        verifyIkeAuthWithBackoffTimer(ERROR_TYPE_NO_APN_SUBSCRIPTION);
    }

    private void verifyIkeAuthWithBackoffTimer(int expectedNotifyErrorCause) throws Exception {
        // Quit and restart IKE Session with N1 Mode Capability params
        mIkeSessionStateMachine.quitNow();
        mIkeSessionStateMachine =
                makeAndStartIkeSession(buildIkeSessionParamsIke3gppExtension(PDU_SESSION_ID));
        new IkeFirstAuthTestPretest().mockIkeInitAndTransitionToIkeAuth();

        // Build IKE AUTH response with BackoffTimer and Error-Notify
        IkeNotifyPayload backoffTimerPayload =
                new IkeNotifyPayload(NOTIFY_TYPE_BACKOFF_TIMER, BACKOFF_TIMER_DATA);
        IkeNotifyPayload errorNotify = new IkeNotifyPayload(expectedNotifyErrorCause);

        ReceivedIkePacket mockBackoffTimerResponsePacket =
                makeIkeAuthRespWithoutChildPayloads(
                        Arrays.asList(backoffTimerPayload, errorNotify));
        mIkeSessionStateMachine.sendMessage(CMD_RECEIVE_IKE_PACKET, mockBackoffTimerResponsePacket);
        mLooper.dispatchAll();

        // Verify IKE Session is closed properly
        assertNull(mIkeSessionStateMachine.getCurrentState());
        verify(mMockIkeSessionCallback)
                .onClosedWithException(any(UnrecognizedIkeProtocolException.class));

        verifyBackoffTimer(expectedNotifyErrorCause);
    }

    private void verifyBackoffTimer(int expectedNotifyErrorCause) {
        ArgumentCaptor<List<Ike3gppData>> ike3gppDataCaptor = ArgumentCaptor.forClass(List.class);
        verify(mMockIke3gppDataListener).onIke3gppDataReceived(ike3gppDataCaptor.capture());

        Ike3gppBackoffTimer backoffTimer = null;
        for (Ike3gppData payload : ike3gppDataCaptor.getValue()) {
            if (payload.getDataType() == Ike3gppData.DATA_TYPE_NOTIFY_BACKOFF_TIMER) {
                backoffTimer = (Ike3gppBackoffTimer) payload;
            }
        }

        assertNotNull(backoffTimer);
        assertEquals(BACKOFF_TIMER, backoffTimer.getBackoffTimer());
        assertEquals(expectedNotifyErrorCause, backoffTimer.getBackoffCause());
    }

    @Test
    public void testIkeAuthWithBackoffTimerWithoutError() throws Exception {
        verifyIkeAuthWith3gppEnabled(
                new IkeNotifyPayload(NOTIFY_TYPE_BACKOFF_TIMER, BACKOFF_TIMER_DATA),
                0 /* ike3gppDataListenerInvocations */);

        // BackoffTimer should be ignored
        verify(mMockIke3gppDataListener, never()).onIke3gppDataReceived(any());
    }

    @Test(expected = IllegalArgumentException.class)
    public void testIke3gppReuseCallback() throws Exception {
        mIkeSessionStateMachine =
                makeAndStartIkeSession(buildIkeSessionParamsIke3gppExtension(PDU_SESSION_ID));
        makeAndStartIkeSession(buildIkeSessionParamsIke3gppExtension(PDU_SESSION_ID));
    }

    @Test
    @SdkSuppress(minSdkVersion = 31, codeName = "S")
    public void testMobikeEnabled() throws Exception {
        verifyMobikeEnabled(true /* doesPeerSupportMobike */);

        killSessionAndVerifyNetworkCallback(true /* expectCallbackUnregistered */);
    }

    @Test
    @SdkSuppress(minSdkVersion = 31, codeName = "S")
    public void testMobikeEnabledPeerUnsupported() throws Exception {
        verifyMobikeEnabled(false /* doesPeerSupportMobike */);

        killSessionAndVerifyNetworkCallback(true /* expectCallbackUnregistered */);
    }

    @Test
    @SdkSuppress(minSdkVersion = 31, codeName = "S")
    public void testMobikeEnabledWithEap() throws Exception {
        List<IkePayload> authRelatedPayloads = new ArrayList<>();
        authRelatedPayloads.add(new IkeNotifyPayload(NOTIFY_TYPE_MOBIKE_SUPPORTED));

        verifyCreateIkeLocalIkeAuthPostEap(
                buildIkeSessionParamsWithIkeOptions(IKE_OPTION_MOBIKE),
                authRelatedPayloads,
                true /* isMobikeEnabled */);
        assertTrue(mIkeSessionStateMachine.mEnabledExtensions.contains(EXTENSION_TYPE_MOBIKE));
    }

    @Test
    @SdkSuppress(minSdkVersion = 31, codeName = "S")
    public void testMobikeEnabledNattSupportedIpv4() throws Exception {
        verifyMobikeEnabled(true /* doesPeerSupportNatt */, true /* isIpv4 */);

        killSessionAndVerifyNetworkCallback(true /* expectCallbackUnregistered */);
    }

    @Test
    @SdkSuppress(minSdkVersion = 31, codeName = "S")
    public void testMobikeEnabledNattUnsupportedIpv4() throws Exception {
        verifyMobikeEnabled(false /* doesPeerSupportNatt */, true /* isIpv4 */);

        killSessionAndVerifyNetworkCallback(true /* expectCallbackUnregistered */);
    }

    @Test
    @SdkSuppress(minSdkVersion = 31, codeName = "S")
    public void testMobikeEnabledNattUnsupportedIpv6() throws Exception {
        verifyMobikeEnabled(false /* doesPeerSupportNatt */, false /* isIpv4 */);

        killSessionAndVerifyNetworkCallback(true /* expectCallbackUnregistered */);
    }

    /**
     * Restarts the IkeSessionStateMachine with MOBIKE enabled. If doesPeerSupportMobike, MOBIKE
     * will be active for the Session.
     *
     * @return the registered IkeDefaultNetworkCallack is returned if MOBIKE is active, else null
     */
    @Nullable
    private IkeDefaultNetworkCallback verifyMobikeEnabled(boolean doesPeerSupportMobike)
            throws Exception {
        // Can cast to IkeDefaultNetworkCallback because no Network is specified
        return (IkeDefaultNetworkCallback)
                verifyMobikeEnabled(doesPeerSupportMobike, null /* configuredNetwork */);
    }

    @Nullable
    private IkeNetworkCallbackBase verifyMobikeEnabled(
            boolean doesPeerSupportMobike, Network configuredNetwork) throws Exception {
        return verifyMobikeEnabled(
                doesPeerSupportMobike,
                true /* doesPeerSupportNatt */,
                true /* isIpv4 */,
                false /* isEnforcePort4500*/,
                configuredNetwork);
    }

    @Nullable
    private IkeDefaultNetworkCallback verifyMobikeEnabled(
            boolean doesPeerSupportNatt, boolean isIpv4) throws Exception {
        // Can cast to IkeDefaultNetworkCallback because no Network is specified
        return (IkeDefaultNetworkCallback)
                verifyMobikeEnabled(
                        true /* doesPeerSupportMobike */,
                        doesPeerSupportNatt,
                        isIpv4,
                        false /* isEnforcePort4500*/,
                        null /* configuredNetwork */);
    }

    /** Returns the expected IkeSocket type when MOBIKE is supported by both sides */
    private Class<? extends IkeSocket> getExpectedSocketType(
            boolean doesPeerSupportNatt, boolean isEnforcePort4500, boolean isIpv4) {
        if (doesPeerSupportNatt || isEnforcePort4500) {
            if (isIpv4) {
                return IkeUdpEncapSocket.class;
            } else {
                return IkeUdp6WithEncapPortSocket.class;
            }
        } else {
            if (isIpv4) {
                return IkeUdp4Socket.class;
            } else {
                return IkeUdp6Socket.class;
            }
        }
    }

    @Nullable
    private IkeNetworkCallbackBase verifyMobikeEnabled(
            boolean doesPeerSupportMobike,
            boolean doesPeerSupportNatt,
            boolean isIpv4,
            boolean isEnforcePort4500,
            Network configuredNetwork)
            throws Exception {
        mIkeSessionStateMachine =
                restartStateMachineWithMobikeConfigured(
                        configuredNetwork, isEnforcePort4500, isIpv4);
        new IkeFirstAuthTestPretest().mockIkeInitAndTransitionToIkeAuth();

        // Enable force_udp_encap under IPv4 network because the kernel cannot process both
        // UDP-encap and non-UDP-encap ESP packets for a single SA
        boolean doesEnableForceUdpEncap = isIpv4;

        if (isIpv4) {
            if (doesPeerSupportNatt || doesEnableForceUdpEncap) {
                // Either NAT detected or not detected won't affect the test since both cases
                // indicate the server support NAT-T
                mSpyIkeConnectionCtrl.handleNatDetectionResultInIkeInit(
                        true /* isNatDetected */, mSpyCurrentIkeSaRecord.getLocalSpi());
            } else {
                mSpyIkeConnectionCtrl.markSeverNattUnsupported();
            }
        } else {
            // IKE client does not support IPv6 NAT-T and will not check if the server supports
            // NAT-T when using IPv6 for IKE Session setup.
            mSpyIkeConnectionCtrl.resetSeverNattSupport();
        }

        // Build IKE AUTH response. Include MOBIKE_SUPPORTED if doesPeerSupportMobike is true
        List<IkePayload> authRelatedPayloads = new ArrayList<>();
        IkeAuthPskPayload spyAuthPayload = makeSpyRespPskPayload();
        authRelatedPayloads.add(spyAuthPayload);

        IkeIdPayload respIdPayload = makeRespIdPayload();
        authRelatedPayloads.add(respIdPayload);
        authRelatedPayloads.add(makeConfigPayload());

        if (doesPeerSupportMobike) {
            authRelatedPayloads.add(new IkeNotifyPayload(NOTIFY_TYPE_MOBIKE_SUPPORTED));
        }

        IkeMessage ikeAuthReqMessage =
                verifySharedKeyAuthentication(
                        spyAuthPayload,
                        respIdPayload,
                        authRelatedPayloads,
                        true /* hasChildPayloads */,
                        true /* hasConfigPayloadInResp */,
                        doesPeerSupportMobike,
                        isIpv4,
                        0 /* ike3gppDataListenerInvocations */);
        verifyRetransmissionStopped();

        boolean isMobikeSupportIndicated = false;
        List<IkeNotifyPayload> reqNotifyPayloads =
                ikeAuthReqMessage.getPayloadListForType(
                        PAYLOAD_TYPE_NOTIFY, IkeNotifyPayload.class);
        for (IkeNotifyPayload notifyPayload : reqNotifyPayloads) {
            if (notifyPayload.notifyType == NOTIFY_TYPE_MOBIKE_SUPPORTED) {
                isMobikeSupportIndicated = true;
                break;
            }
        }
        assertTrue(isMobikeSupportIndicated);

        assertEquals(
                doesPeerSupportMobike,
                mIkeSessionStateMachine.mEnabledExtensions.contains(EXTENSION_TYPE_MOBIKE));

        ArgumentCaptor<IkeNetworkCallbackBase> networkCallbackCaptor =
                ArgumentCaptor.forClass(IkeNetworkCallbackBase.class);

        // Expect different NetworkCallback registrations if there is a caller-configured Network
        if (configuredNetwork == null) {
            verify(mMockConnectManager)
                    .registerDefaultNetworkCallback(networkCallbackCaptor.capture(), any());
        } else {
            verify(mMockConnectManager)
                    .registerNetworkCallback(any(), networkCallbackCaptor.capture(), any());
        }

        IkeNetworkCallbackBase networkCallback = networkCallbackCaptor.getValue();
        Class<? extends IkeNetworkCallbackBase> expectedCallbackType =
                configuredNetwork == null
                        ? IkeDefaultNetworkCallback.class
                        : IkeSpecificNetworkCallback.class;
        assertTrue(expectedCallbackType.isInstance(networkCallback));
        assertTrue(
                getExpectedSocketType(
                                doesPeerSupportNatt || doesEnableForceUdpEncap,
                                isEnforcePort4500,
                                isIpv4)
                        .isInstance(mSpyIkeConnectionCtrl.getIkeSocket()));
        return networkCallback;
    }

    private void killSessionAndVerifyNetworkCallback(boolean expectCallbackUnregistered) {
        mIkeSessionStateMachine.killSession();
        mLooper.dispatchAll();

        verify(mMockConnectManager, expectCallbackUnregistered ? times(1) : never())
                .unregisterNetworkCallback(any(IkeDefaultNetworkCallback.class));
    }

    /** Restarts the IkeSessionStateMachine with MOBIKE configured in the IkeSessionParams. */
    private IkeSessionStateMachine restartStateMachineWithMobikeConfigured() throws Exception {
        return restartStateMachineWithMobikeConfigured(
                null /* network */, false /* isEnforcePort4500*/, true /* isIpv4 */);
    }

    private IkeSessionStateMachine restartStateMachineWithMobikeConfigured(
            @Nullable Network configuredNetwork, boolean isEnforcePort4500, boolean isIpv4)
            throws Exception {
        mIkeSessionStateMachine.quitNow();

        // makeAndStartIkeSession() expects no use of ConnectivityManager#getActiveNetwork when
        // there is a configured Network. Use reset() to forget usage in setUp()
        if (configuredNetwork != null) {
            resetMockConnectManager();
        }

        // Set local and remote address
        Network network = configuredNetwork == null ? mMockDefaultNetwork : configuredNetwork;
        InetAddress localAddress = isIpv4 ? LOCAL_ADDRESS : LOCAL_ADDRESS_V6;
        InetAddress remoteAddress = isIpv4 ? REMOTE_ADDRESS : REMOTE_ADDRESS_V6;
        setupLocalAddressForNetwork(network, localAddress);
        setupRemoteAddressForNetwork(network, remoteAddress);

        IkeSessionParams.Builder ikeSessionParamsBuilder =
                buildIkeSessionParamsCommon().setAuthPsk(mPsk).addIkeOption(IKE_OPTION_MOBIKE);
        if (isEnforcePort4500) {
            ikeSessionParamsBuilder.addIkeOption(IKE_OPTION_FORCE_PORT_4500);
        }
        if (configuredNetwork != null) {
            ikeSessionParamsBuilder.setNetwork(configuredNetwork);
        }
        return makeAndStartIkeSession(ikeSessionParamsBuilder.build(), localAddress, remoteAddress);
    }

    @Test
    @SdkSuppress(minSdkVersion = 31, codeName = "S")
    public void testMobikeNetworkCallbackRegistrationFails() throws Exception {
        doThrow(new RuntimeException("Failed to register IKE NetworkCallback"))
                .when(mMockConnectManager)
                .registerDefaultNetworkCallback(any(IkeDefaultNetworkCallback.class), any());

        mIkeSessionStateMachine = restartStateMachineWithMobikeConfigured();
        new IkeFirstAuthTestPretest().mockIkeInitAndTransitionToIkeAuth();

        // Send IKE_AUTH resp and indicate MOBIKE support
        List<IkePayload> authRelatedPayloads = new ArrayList<>();
        authRelatedPayloads.add(makeSpyRespPskPayload());
        authRelatedPayloads.add(makeRespIdPayload());
        authRelatedPayloads.add(new IkeNotifyPayload(NOTIFY_TYPE_MOBIKE_SUPPORTED));
        ReceivedIkePacket authResp = makeIkeAuthRespWithChildPayloads(authRelatedPayloads);
        mIkeSessionStateMachine.sendMessage(
                IkeSessionStateMachine.CMD_RECEIVE_IKE_PACKET, authResp);
        mLooper.dispatchAll();

        verify(mMockConnectManager)
                .registerDefaultNetworkCallback(any(IkeDefaultNetworkCallback.class), any());
        verify(mMockIkeSessionCallback).onClosedWithException(any(IkeInternalException.class));
        verify(mMockConnectManager).unregisterNetworkCallback(any(IkeDefaultNetworkCallback.class));
        assertNull(mIkeSessionStateMachine.getCurrentState());
    }

    @Test
    @SdkSuppress(minSdkVersion = 31, codeName = "S")
    public void testMobikeEnabledNetworkDies() throws Exception {
        IkeDefaultNetworkCallback callback = verifyMobikeEnabled(true /* doesPeerSupportMobike */);
        callback.onLost(mMockDefaultNetwork);

        ArgumentCaptor<IkeException> exceptionCaptor = ArgumentCaptor.forClass(IkeException.class);
        verify(mMockIkeSessionCallback).onError(exceptionCaptor.capture());
        IkeNetworkLostException cause = (IkeNetworkLostException) exceptionCaptor.getValue();
        assertEquals(mMockDefaultNetwork, cause.getNetwork());
    }

    private void verifyMobikeActiveMobilityEvent(boolean isEnforcePort4500) throws Exception {
        IkeDefaultNetworkCallback callback =
                (IkeDefaultNetworkCallback)
                        verifyMobikeEnabled(
                                true /* doesPeerSupportMobike */,
                                false /* doesPeerSupportNatt */,
                                true /* isIpv4 */,
                                isEnforcePort4500,
                                null /* configuredNetwork */);

        Network newNetwork = mockNewNetworkAndAddress(true /* isIpv4 */);

        callback.onAvailable(newNetwork);
        mLooper.dispatchAll();

        verifyNetworkAndLocalAddressUpdated(
                newNetwork, UPDATED_LOCAL_ADDRESS, REMOTE_ADDRESS, callback);
        verify(mMockIkeLocalAddressGenerator)
                .generateLocalAddress(
                        eq(newNetwork), eq(true /* isIpv4 */), eq(REMOTE_ADDRESS), anyInt());
    }

    @Test
    @SdkSuppress(minSdkVersion = 31, codeName = "S")
    public void testMobikeActiveMobilityEvent() throws Exception {
        verifyMobikeActiveMobilityEvent(false /* isEnforcePort4500 */);
        assertTrue(mSpyIkeConnectionCtrl.getIkeSocket() instanceof IkeUdpEncapSocket);
    }

    @Test
    @SdkSuppress(minSdkVersion = 31, codeName = "S")
    public void testMobikeActiveMobilityEventWithEnforcePort4500() throws Exception {
        verifyMobikeActiveMobilityEvent(true /* isEnforcePort4500 */);
        assertTrue(mSpyIkeConnectionCtrl.getIkeSocket() instanceof IkeUdpEncapSocket);
    }

    private Network mockNewNetworkAndAddress(boolean isIpv4) throws Exception {
        InetAddress expectedRemoteAddress;
        InetAddress injectedLocalAddress;
        if (isIpv4) {
            expectedRemoteAddress = REMOTE_ADDRESS;
            injectedLocalAddress = UPDATED_LOCAL_ADDRESS;
        } else {
            expectedRemoteAddress = REMOTE_ADDRESS_V6;
            injectedLocalAddress = UPDATED_LOCAL_ADDRESS_V6;
        }

        return mockNewNetworkAndAddress(isIpv4, injectedLocalAddress, expectedRemoteAddress);
    }

    private Network mockNewNetworkAndAddress(
            boolean isIpv4, InetAddress localAddress, InetAddress remoteAddress) throws Exception {
        return mockNewNetworkAndAddress(isIpv4, localAddress, remoteAddress, 1 /* dnsLookups */);
    }

    private Network mockNewNetworkAndAddress(
            boolean isIpv4, InetAddress localAddress, InetAddress remoteAddress, int dnsLookups)
            throws Exception {
        Network newNetwork = mock(Network.class);

        setupRemoteAddressForNetwork(newNetwork, remoteAddress);
        setupDnsResolutionForNetwork(newNetwork, dnsLookups, remoteAddress);
        setupLocalAddressForNetwork(newNetwork, localAddress);

        return newNetwork;
    }

    private void verifyNetworkAndLocalAddressUpdated(
            Network underlyingNetwork,
            InetAddress localAddress,
            InetAddress remoteAddress,
            IkeNetworkCallbackBase networkCallback)
            throws Exception {
        assertEquals(underlyingNetwork, mSpyIkeConnectionCtrl.getNetwork());
        assertEquals(underlyingNetwork, mSpyIkeConnectionCtrl.getNetwork());
        assertEquals(localAddress, mSpyIkeConnectionCtrl.getLocalAddress());
        assertEquals(remoteAddress, mSpyIkeConnectionCtrl.getRemoteAddress());

        verifyIkeSaAddresses(
                mIkeSessionStateMachine.mCurrentIkeSaRecord, localAddress, remoteAddress);

        verify(underlyingNetwork, atLeastOnce()).getAllByName(REMOTE_HOSTNAME);

        assertEquals(underlyingNetwork, networkCallback.getNetwork());
        assertEquals(localAddress, networkCallback.getAddress());
    }

    private void verifyIkeSaAddresses(
            IkeSaRecord saRecord, InetAddress localAddress, InetAddress remoteAddress) {
        assertEquals(
                localAddress, saRecord.getInitiatorIkeSecurityParameterIndex().getSourceAddress());
        assertEquals(
                remoteAddress, saRecord.getResponderIkeSecurityParameterIndex().getSourceAddress());
    }

    @Test(expected = IllegalArgumentException.class)
    public void testSetNetworkNull() throws Exception {
        mIkeSessionStateMachine.setNetwork(null);
    }

    @Test(expected = IllegalStateException.class)
    public void testSetNetworkMobikeNotActive() throws Exception {
        Network newNetwork = mock(Network.class);

        mIkeSessionStateMachine.setNetwork(newNetwork);
    }

    @Test(expected = IllegalStateException.class)
    @SdkSuppress(minSdkVersion = 31, codeName = "S")
    public void testSetNetworkMobikeActiveNetworkNotSpecified() throws Exception {
        Network newNetwork = mock(Network.class);

        verifyMobikeEnabled(true /* doesPeerSupportMobike */);

        mIkeSessionStateMachine.setNetwork(newNetwork);
    }

    private void verifySetNetwork(
            IkeNetworkCallbackBase callback, IkeSaRecord rekeySaRecord, State expectedState)
            throws Exception {
        verifySetNetwork(callback, rekeySaRecord, expectedState, true /* isIpv4 */);
    }

    private void verifySetNetwork(
            IkeNetworkCallbackBase callback,
            IkeSaRecord rekeySaRecord,
            State expectedState,
            boolean isIpv4)
            throws Exception {
        Network newNetwork = mockNewNetworkAndAddress(isIpv4);

        mIkeSessionStateMachine.setNetwork(newNetwork);
        mLooper.dispatchAll();

        InetAddress expectedUpdatedLocalAddress =
                isIpv4 ? UPDATED_LOCAL_ADDRESS : UPDATED_LOCAL_ADDRESS_V6;
        InetAddress expectedRemoteAddress = isIpv4 ? REMOTE_ADDRESS : REMOTE_ADDRESS_V6;

        verifyNetworkAndLocalAddressUpdated(
                newNetwork, expectedUpdatedLocalAddress, expectedRemoteAddress, callback);
        verify(mMockIkeLocalAddressGenerator)
                .generateLocalAddress(
                        eq(newNetwork), eq(isIpv4), eq(expectedRemoteAddress), anyInt());

        verify(mSpyIkeConnectionCtrl.getIkeSocket())
                .registerIke(
                        mIkeSessionStateMachine.mCurrentIkeSaRecord.getLocalSpi(),
                        mSpyIkeConnectionCtrl);

        if (rekeySaRecord != null) {
            verifyIkeSaAddresses(rekeySaRecord, expectedUpdatedLocalAddress, expectedRemoteAddress);
            verify(mSpyIkeConnectionCtrl.getIkeSocket())
                    .registerIke(rekeySaRecord.getLocalSpi(), mSpyIkeConnectionCtrl);
        }

        assertEquals(expectedState, mIkeSessionStateMachine.getCurrentState());
    }

    private IkeNetworkCallbackBase setupIdleStateMachineWithMobike() throws Exception {
        return setupIdleStateMachineWithMobike(true /* doesPeerSupportNatt */, true /* isIpv4 */);
    }

    private IkeNetworkCallbackBase setupIdleStateMachineWithMobike(
            boolean doesPeerSupportNatt, boolean isIpv4) throws Exception {
        IkeNetworkCallbackBase callback =
                verifyMobikeEnabled(
                        true /* doesPeerSupportMobike */,
                        doesPeerSupportNatt,
                        isIpv4,
                        false /* isEnforcePort4500*/,
                        mMockDefaultNetwork);

        // reset IkeMessageHelper to make verifying outbound req easier
        resetMockIkeMessageHelper();

        mDummyChildSmCallback =
                createChildAndGetChildSessionSmCallback(
                        mMockChildSessionStateMachine, CHILD_SPI_REMOTE, mMockChildSessionCallback);

        mIkeSessionStateMachine.sendMessage(
                IkeSessionStateMachine.CMD_FORCE_TRANSITION, mIkeSessionStateMachine.mIdle);
        mLooper.dispatchAll();

        return callback;
    }

    private void verifySetNetworkInIdleState(
            boolean doesPeerSupportNatt,
            boolean isIpv4BeforeNetworkChange,
            boolean isIpv4AfterNetworkChange)
            throws Exception {
        IkeNetworkCallbackBase callback =
                setupIdleStateMachineWithMobike(doesPeerSupportNatt, isIpv4BeforeNetworkChange);

        verifySetNetwork(
                callback,
                null /* rekeySaRecord */,
                mIkeSessionStateMachine.mMobikeLocalInfo,
                isIpv4AfterNetworkChange);
        assertTrue(
                getExpectedSocketType(
                                doesPeerSupportNatt
                                        || isIpv4AfterNetworkChange /* force UDP-encap */,
                                false /* isEnforcePort4500*/,
                                isIpv4AfterNetworkChange)
                        .isInstance(mSpyIkeConnectionCtrl.getIkeSocket()));
    }

    @Test
    @SdkSuppress(minSdkVersion = 31, codeName = "S")
    public void testSetNetworkInIdleStateNattSupportedIpv4ToIpv6() throws Exception {
        verifySetNetworkInIdleState(
                true /* doesPeerSupportNatt */,
                true /* isIpv4BeforeNetworkChange */,
                false /* isIpv4AfterNetworkChange */);
    }

    @Test
    @SdkSuppress(minSdkVersion = 31, codeName = "S")
    public void testSetNetworkInIdleStateNattSupportedIpv6ToIpv4() throws Exception {
        verifySetNetworkInIdleState(
                true /* doesPeerSupportNatt */,
                true /* isIpv4BeforeNetworkChange */,
                false /* isIpv4AfterNetworkChange */);
    }

    @Test
    @SdkSuppress(minSdkVersion = 31, codeName = "S")
    public void testSetNetworkInIdleStateNattSupportedIpv4ToIpv4() throws Exception {
        verifySetNetworkInIdleState(
                true /* doesPeerSupportNatt */,
                true /* isIpv4BeforeNetworkChange */,
                true /* isIpv4AfterNetworkChange */);
    }

    @Test
    @SdkSuppress(minSdkVersion = 31, codeName = "S")
    public void testSetNetworkInIdleStateNattUnsupportedIpv4ToIpv4() throws Exception {
        verifySetNetworkInIdleState(
                false /* doesPeerSupportNatt */,
                true /* isIpv4BeforeNetworkChange */,
                true /* isIpv4AfterNetworkChange */);
    }

    @Test
    @SdkSuppress(minSdkVersion = 31, codeName = "S")
    public void testSetNetworkInIdleStateNattUnsupportedIpv6ToIpv6() throws Exception {
        verifySetNetworkInIdleState(
                false /* doesPeerSupportNatt */,
                false /* isIpv4BeforeNetworkChange */,
                false /* isIpv4AfterNetworkChange */);
    }

    @Test
    @SdkSuppress(minSdkVersion = 31, codeName = "S")
    public void testSetNetworkLocalRekeyState() throws Exception {
        // Start IKE Session + transition to Idle
        IkeNetworkCallbackBase callback =
                verifyMobikeEnabled(true /* doesPeerSupportMobike */, mMockDefaultNetwork);
        mIkeSessionStateMachine.sendMessage(
                IkeSessionStateMachine.CMD_FORCE_TRANSITION, mIkeSessionStateMachine.mIdle);

        verifyRekeyIkeLocalCreateHandlesResponse();

        verifySetNetwork(
                callback,
                mIkeSessionStateMachine.mLocalInitNewIkeSaRecord,
                mIkeSessionStateMachine.mRekeyIkeLocalDelete);
    }

    @Test
    @SdkSuppress(minSdkVersion = 31, codeName = "S")
    public void testSetNetworkRemoteRekeyState() throws Exception {
        // Start IKE Session + transition to remote rekey
        IkeNetworkCallbackBase callback =
                verifyMobikeEnabled(true /* doesPeerSupportMobike */, mMockDefaultNetwork);

        mIkeSessionStateMachine.mRemoteInitNewIkeSaRecord = mSpyRemoteInitIkeSaRecord;
        mIkeSessionStateMachine.addIkeSaRecord(mSpyRemoteInitIkeSaRecord);
        mIkeSessionStateMachine.sendMessage(
                IkeSessionStateMachine.CMD_FORCE_TRANSITION,
                mIkeSessionStateMachine.mRekeyIkeRemoteDelete);
        mLooper.dispatchAll();

        verifySetNetwork(
                callback,
                mIkeSessionStateMachine.mRemoteInitNewIkeSaRecord,
                mIkeSessionStateMachine.mRekeyIkeRemoteDelete);
    }

    private void verifyRcvDeviceIdentityCheckReqAndReply() throws Exception {
        // Receive a Information req with DEVICE_IDENTITY payload
        ReceivedIkePacket dummyRequest = makeDeviceIdentityIkeRequest();
        mIkeSessionStateMachine.sendMessage(
                IkeSessionStateMachine.CMD_RECEIVE_IKE_PACKET, dummyRequest);
        mLooper.dispatchAll();

        IkeMessage resp = verifyAndGetOutboundInformationalResp();

        List<IkeNotifyPayload> notifyPayloads =
                resp.getPayloadListForType(PAYLOAD_TYPE_NOTIFY, IkeNotifyPayload.class);
        assertEquals(1, notifyPayloads.size());
        IkeNotifyPayload deviceIdentity = notifyPayloads.get(0);
        assertEquals(NOTIFY_TYPE_DEVICE_IDENTITY, deviceIdentity.notifyType);
        assertArrayEquals(DEVICE_IDENTITY_PAYLOAD_IMEI, deviceIdentity.notifyData);
    }

    private void verifyRcvRoutabilityCheckReqAndReply() throws Exception {
        // Receive a routability check request
        ReceivedIkePacket dummyRequest = makeRoutabilityCheckIkeRequest();
        mIkeSessionStateMachine.sendMessage(
                IkeSessionStateMachine.CMD_RECEIVE_IKE_PACKET, dummyRequest);
        mLooper.dispatchAll();

        IkeMessage resp = verifyAndGetOutboundInformationalResp();

        List<IkeNotifyPayload> notifyPayloads =
                resp.getPayloadListForType(PAYLOAD_TYPE_NOTIFY, IkeNotifyPayload.class);
        assertEquals(1, notifyPayloads.size());
        IkeNotifyPayload cookie2 = notifyPayloads.get(0);
        assertEquals(NOTIFY_TYPE_COOKIE2, cookie2.notifyType);
        assertArrayEquals(COOKIE2_DATA, cookie2.notifyData);
    }

    @Test
    public void testRcvRoutabilityCheckReqInIdle() throws Exception {
        setupIdleStateMachine();

        verifyRcvRoutabilityCheckReqAndReply();
        assertTrue(
                mIkeSessionStateMachine.getCurrentState() instanceof IkeSessionStateMachine.Idle);
    }

    @Test
    public void testRcvRoutabilityCheckReqInDpd() throws Exception {
        executeAndVerifySendLocalDPD();
        verifyRcvRoutabilityCheckReqAndReply();
        assertTrue(
                mIkeSessionStateMachine.getCurrentState()
                        instanceof IkeSessionStateMachine.DpdIkeLocalInfo);
    }

    @Test
    public void testRcvRoutabilityCheckReqInChildProcedureOngoing() throws Exception {
        setupIdleStateMachine();

        mIkeSessionStateMachine.sendMessage(
                IkeSessionStateMachine.CMD_EXECUTE_LOCAL_REQ,
                mLocalRequestFactory.getChildLocalRequest(
                        IkeSessionStateMachine.CMD_LOCAL_REQUEST_DELETE_CHILD,
                        mMockChildSessionCallback,
                        null /*childParams*/));
        mLooper.dispatchAll();

        // For conveniency to verify outbound routability check response, reset IkeMessageHelper to
        // forget sending Delete Child request
        resetMockIkeMessageHelper();

        verifyRcvRoutabilityCheckReqAndReply();
        assertTrue(
                mIkeSessionStateMachine.getCurrentState()
                        instanceof IkeSessionStateMachine.ChildProcedureOngoing);
    }

    @Test
    public void testRcvRoutabilityCheckReqInLocalRekeyIkeCreate() throws Exception {
        setupIdleStateMachine();

        // Send Rekey-Create request
        mIkeSessionStateMachine.sendMessage(
                IkeSessionStateMachine.CMD_EXECUTE_LOCAL_REQ,
                mLocalRequestFactory.getIkeLocalRequest(
                        IkeSessionStateMachine.CMD_LOCAL_REQUEST_REKEY_IKE));
        mLooper.dispatchAll();

        // For conveniency to verify outbound routability check response, reset IkeMessageHelper to
        // forget sending Rekey Create request
        resetMockIkeMessageHelper();

        verifyRcvRoutabilityCheckReqAndReply();
        assertTrue(
                mIkeSessionStateMachine.getCurrentState()
                        instanceof IkeSessionStateMachine.RekeyIkeLocalCreate);
    }

    private void verifyMobikeLocalInfoSendsRequest(
            boolean migrateToIpv4,
            boolean natSupported,
            boolean natDetected,
            boolean expectNatDetection)
            throws Exception {
        // IKE Session is set up with IPv4 address and with NAT detected
        setupIdleStateMachineWithMobike();

        if (natSupported) {
            mSpyIkeConnectionCtrl.setNatDetected(natDetected);
        } else {
            mSpyIkeConnectionCtrl.markSeverNattUnsupported();
        }

        if (!migrateToIpv4) {
            mSpyIkeConnectionCtrl.setLocalAddress(LOCAL_ADDRESS_V6);
            mSpyIkeConnectionCtrl.setRemoteAddress(REMOTE_ADDRESS_V6);
        }

        mIkeSessionStateMachine.sendMessage(
                CMD_FORCE_TRANSITION, mIkeSessionStateMachine.mMobikeLocalInfo);
        mLooper.dispatchAll();

        verifyUpdateSaAddressesReq(expectNatDetection);
    }

    @Test
    @SdkSuppress(minSdkVersion = 31, codeName = "S")
    public void testMobikeLocalInfoSendsRequestNatDetectedIpv4() throws Exception {
        verifyMobikeLocalInfoSendsRequest(
                true /* migrateToIpv4 */,
                true /* natSupported */,
                true /* natDetected */,
                true /* expectNatDetection */);
    }

    @Test
    @SdkSuppress(minSdkVersion = 31, codeName = "S")
    public void testMobikeLocalInfoSendsRequestNatNotDetectedIpv4() throws Exception {
        verifyMobikeLocalInfoSendsRequest(
                true /* migrateToIpv4 */,
                true /* natSupported */,
                false /* natDetected */,
                true /* expectNatDetection */);
    }

    @Test
    @SdkSuppress(minSdkVersion = 31, codeName = "S")
    public void testMobikeLocalInfoSendsRequestNattUnsupportedIpv4() throws Exception {
        verifyMobikeLocalInfoSendsRequest(
                true /* migrateToIpv4 */,
                false /* natSupported */,
                false /* natDetected */,
                false /* expectNatDetection */);
    }

    @Test
    @SdkSuppress(minSdkVersion = 31, codeName = "S")
    public void testMobikeLocalInfoSendsRequestNatDetectedIpv6() throws Exception {
        verifyMobikeLocalInfoSendsRequest(
                false /* migrateToIpv4 */,
                true /* natSupported */,
                true /* natDetected */,
                true /* expectNatDetection */);
    }

    @Test
    @SdkSuppress(minSdkVersion = 31, codeName = "S")
    public void testMobikeLocalInfoSendsRequestNatNotDetectedIpv6() throws Exception {
        verifyMobikeLocalInfoSendsRequest(
                false /* migrateToIpv4 */,
                true /* natSupported */,
                false /* natDetected */,
                false /* expectNatDetection */);
    }

    @Test
    @SdkSuppress(minSdkVersion = 31, codeName = "S")
    public void testMobikeLocalInfoSendsRequestNattUnsupportedIpv6() throws Exception {
        verifyMobikeLocalInfoSendsRequest(
                false /* migrateToIpv4 */,
                false /* natSupported */,
                false /* natDetected */,
                false /* expectNatDetection */);
    }

    @Test
    @SdkSuppress(minSdkVersion = 31, codeName = "S")
    public void testMobikeLocalInfoHandlesResponseWithNatDetection() throws Exception {
        setupIdleStateMachineWithMobike();

        mIkeSessionStateMachine.sendMessage(
                CMD_FORCE_TRANSITION, mIkeSessionStateMachine.mMobikeLocalInfo);
        mLooper.dispatchAll();

        verifyUpdateSaAddressesResp(
                true /* expectNatDetected */,
                mSpyIkeConnectionCtrl.getNetwork(),
                mSpyIkeConnectionCtrl.getLocalAddress(),
                mSpyIkeConnectionCtrl.getRemoteAddress());
    }

    @Test
    @SdkSuppress(minSdkVersion = 31, codeName = "S")
    public void testMobikeLocalInfoHandlesResponseWithoutNatDetection() throws Exception {
        setupIdleStateMachineWithMobike();
        mSpyIkeConnectionCtrl.markSeverNattUnsupported();

        mIkeSessionStateMachine.sendMessage(
                CMD_FORCE_TRANSITION, mIkeSessionStateMachine.mMobikeLocalInfo);
        mLooper.dispatchAll();

        verifyUpdateSaAddressesResp(
                false /* expectNatDetected */,
                mSpyIkeConnectionCtrl.getNetwork(),
                mSpyIkeConnectionCtrl.getLocalAddress(),
                mSpyIkeConnectionCtrl.getRemoteAddress());
    }

    @Test
    @SdkSuppress(minSdkVersion = 31, codeName = "S")
    public void testMobikeLocalInfoHandlesResponseWithNatDetectedIpv6() throws Exception {
        setupIdleStateMachineWithMobike();

        // Migrate to Ipv6
        mSpyIkeConnectionCtrl.setLocalAddress(LOCAL_ADDRESS_V6);
        mSpyIkeConnectionCtrl.setRemoteAddress(REMOTE_ADDRESS_V6);

        mIkeSessionStateMachine.sendMessage(
                CMD_FORCE_TRANSITION, mIkeSessionStateMachine.mMobikeLocalInfo);
        mLooper.dispatchAll();

        // Send response with NAT_DETECTION payloads
        List<Integer> respPayloadTypeList = new ArrayList<>();
        List<String> respPayloadHexStringList = new ArrayList<>();
        respPayloadTypeList.add(PAYLOAD_TYPE_NOTIFY);
        respPayloadTypeList.add(PAYLOAD_TYPE_NOTIFY);
        respPayloadHexStringList.add(NAT_DETECTION_SOURCE_PAYLOAD_HEX_STRING);
        respPayloadHexStringList.add(NAT_DETECTION_DESTINATION_PAYLOAD_HEX_STRING);

        ReceivedIkePacket respIkePacket =
                makeDummyEncryptedReceivedIkePacket(
                        mSpyCurrentIkeSaRecord,
                        EXCHANGE_TYPE_INFORMATIONAL,
                        true /* isResp */,
                        respPayloadTypeList,
                        respPayloadHexStringList);
        mIkeSessionStateMachine.sendMessage(CMD_RECEIVE_IKE_PACKET, respIkePacket);
        mLooper.dispatchAll();

        // Verify IKE Session was closed properly
        assertNull(mIkeSessionStateMachine.getCurrentState());
        verify(mMockIkeSessionCallback).onClosedWithException(any(IkeInternalException.class));
    }

    private void verifyUpdateSaAddressesReq(boolean expectNatDetection) throws Exception {
        List<IkePayload> reqPayloadList = verifyOutInfoMsgHeaderAndGetPayloads(false /* isResp */);
        int expectedPayloads = expectNatDetection ? 3 : 1;
        assertEquals(expectedPayloads, reqPayloadList.size());
        assertTrue(isNotifyExist(reqPayloadList, NOTIFY_TYPE_UPDATE_SA_ADDRESSES));

        if (expectNatDetection) {
            assertTrue(isNotifyExist(reqPayloadList, NOTIFY_TYPE_NAT_DETECTION_SOURCE_IP));
            assertTrue(isNotifyExist(reqPayloadList, NOTIFY_TYPE_NAT_DETECTION_DESTINATION_IP));
        }
    }

    private void verifyUpdateSaAddressesResp(
            boolean expectNatDetected,
            Network expectedNetwork,
            InetAddress expectedLocalAddr,
            InetAddress expectedRemoteAddr)
            throws Exception {
        List<Integer> respPayloadTypeList = new ArrayList<>();
        List<String> respPayloadHexStringList = new ArrayList<>();

        // For simplicity, if the test tries to verify a case when there is not NAT detected, just
        // do not include NAT Detection payload in the response
        if (!expectNatDetected) {
            respPayloadTypeList.add(PAYLOAD_TYPE_NOTIFY);
            respPayloadHexStringList.add(NAT_DETECTION_SOURCE_PAYLOAD_HEX_STRING);

            respPayloadTypeList.add(PAYLOAD_TYPE_NOTIFY);
            respPayloadHexStringList.add(NAT_DETECTION_DESTINATION_PAYLOAD_HEX_STRING);
        }

        ReceivedIkePacket respIkePacket =
                makeDummyEncryptedReceivedIkePacket(
                        mSpyCurrentIkeSaRecord,
                        EXCHANGE_TYPE_INFORMATIONAL,
                        true /* isResp */,
                        respPayloadTypeList,
                        respPayloadHexStringList);
        mIkeSessionStateMachine.sendMessage(CMD_RECEIVE_IKE_PACKET, respIkePacket);
        mLooper.dispatchAll();

        int expectedNatStatus = expectNatDetected ? NAT_DETECTED : NAT_TRAVERSAL_UNSUPPORTED;
        assertEquals(expectedNatStatus, mSpyIkeConnectionCtrl.getNatStatus());

        ArgumentCaptor<IkeSessionConnectionInfo> connectionInfoCaptor =
                ArgumentCaptor.forClass(IkeSessionConnectionInfo.class);
        verify(mMockIkeSessionCallback)
                .onIkeSessionConnectionInfoChanged(connectionInfoCaptor.capture());

        IkeSessionConnectionInfo newConnectionInfo = connectionInfoCaptor.getValue();
        assertEquals(expectedNetwork, newConnectionInfo.getNetwork());
        assertEquals(expectedLocalAddr, newConnectionInfo.getLocalAddress());
        assertEquals(expectedRemoteAddr, newConnectionInfo.getRemoteAddress());

        // TODO(b/172015298): verify IPsec SAs migrated instead of rekey when kernel supports it

        // Verify that Child Rekey (MOBIKE) initiated after successful UPDATE_SA_ADDRESSES resp
        assertTrue(
                mIkeSessionStateMachine.getCurrentState()
                        instanceof IkeSessionStateMachine.ChildProcedureOngoing);
        verify(mMockChildSessionStateMachine)
                .rekeyChildSessionForMobike(eq(expectedLocalAddr), eq(expectedRemoteAddr), any());
    }

    @Test
    @SdkSuppress(minSdkVersion = 31, codeName = "S")
    public void testNattKeepaliveStoppedDuringMobilityEvent() throws Exception {
        // IKE Session established with IPv4 address and a NAT detected
        IkeNetworkCallbackBase callback = setupIdleStateMachineWithMobike();

        verifySetNetwork(
                callback,
                null /* rekeySaRecord */,
                mIkeSessionStateMachine.mMobikeLocalInfo,
                false /* isIpv4 */);

        // Keepalive for the old UDP encap socket stopped
        verify(mMockIkeNattKeepalive).stop();

        // Keepalive is no longer needed since IKE Session switches to IPv6
        assertNull(mSpyIkeConnectionCtrl.getIkeNattKeepalive());
    }

    @Test
    @SdkSuppress(minSdkVersion = 31, codeName = "S")
    public void testMobikeLocalInfoHandlesDeleteRequest() throws Exception {
        setupIdleStateMachineWithMobike();

        mIkeSessionStateMachine.sendMessage(
                CMD_FORCE_TRANSITION, mIkeSessionStateMachine.mMobikeLocalInfo);
        mLooper.dispatchAll();

        // Reset to ignore UPDATE_SA_ADDRESSES req sent when entering MobikeLocalInfo
        resetMockIkeMessageHelper();

        // Reset to ignore IkeSessionCallback#onOpened from setting up the state machine
        resetSpyUserCbExecutor();

        verifyIkeDeleteRequestHandled();
    }

    @Test
    @SdkSuppress(minSdkVersion = 31, codeName = "S")
    public void testMobikeLocalInfoHandlesNonDeleteRequest() throws Exception {
        setupIdleStateMachineWithMobike();

        mIkeSessionStateMachine.sendMessage(
                CMD_FORCE_TRANSITION, mIkeSessionStateMachine.mMobikeLocalInfo);
        mLooper.dispatchAll();

        // Reset to ignore UPDATE_SA_ADDRESSES req sent when entering MobikeLocalInfo
        resetMockIkeMessageHelper();

        mIkeSessionStateMachine.sendMessage(
                CMD_RECEIVE_IKE_PACKET, makeRoutabilityCheckIkeRequest());
        mLooper.dispatchAll();

        verifyIncrementRemoteReqMsgId();

        List<IkePayload> respPayloads = verifyOutInfoMsgHeaderAndGetPayloads(true /* isResp */);
        assertEquals(1, respPayloads.size());
        IkeNotifyPayload notifyPayload = (IkeNotifyPayload) respPayloads.get(0);
        assertEquals(ERROR_TYPE_TEMPORARY_FAILURE, notifyPayload.notifyType);

        assertEquals(
                mIkeSessionStateMachine.mMobikeLocalInfo,
                mIkeSessionStateMachine.getCurrentState());
    }

    private void setupAndVerifyDnsLookupsOnSetNetwork(
            int dnsLookupsForSuccess, int expectedDnsLookups, boolean expectSessionClosed)
            throws Exception {
        final IkeNetworkCallbackBase callback = setupIdleStateMachineWithMobike();

        final Network newNetwork =
                mockNewNetworkAndAddress(
                        false /* isIpv4 */,
                        UPDATED_LOCAL_ADDRESS_V6,
                        REMOTE_ADDRESS_V6,
                        dnsLookupsForSuccess);

        mIkeSessionStateMachine.setNetwork(newNetwork);
        mLooper.dispatchAll();

        verify(newNetwork, times(expectedDnsLookups)).getAllByName(REMOTE_HOSTNAME);
        if (expectSessionClosed) {
            assertNull(mIkeSessionStateMachine.getCurrentState());
            verify(mMockIkeSessionCallback)
                    .onClosedWithException(
                            argThat(
                                    e ->
                                            e instanceof IkeInternalException
                                                    && e.getCause() instanceof IOException));
        } else {
            assertTrue(mSpyIkeConnectionCtrl.getAllRemoteIpv4Addresses().isEmpty());
            assertEquals(
                    Arrays.asList(REMOTE_ADDRESS_V6),
                    mSpyIkeConnectionCtrl.getAllRemoteIpv6Addresses());
            verifyNetworkAndLocalAddressUpdated(
                    newNetwork, UPDATED_LOCAL_ADDRESS_V6, REMOTE_ADDRESS_V6, callback);
        }
    }

    @Test
    @SdkSuppress(minSdkVersion = 31, codeName = "S")
    public void testDnsLookupOnSetNetwork() throws Exception {
        setupAndVerifyDnsLookupsOnSetNetwork(
                1 /* dnsLookupsForSuccess */,
                1 /* expectedDnsLookups */,
                false /* expectSessionClosed */);
    }

    @Test
    @SdkSuppress(minSdkVersion = 31, codeName = "S")
    public void testDnsLookupOnSetNetworkWithDnsRetries() throws Exception {
        setupAndVerifyDnsLookupsOnSetNetwork(
                2 /* dnsLookupsForSuccess */,
                2 /* expectedDnsLookups */,
                false /* expectSessionClosed */);
    }

    @Test
    @SdkSuppress(minSdkVersion = 31, codeName = "S")
    public void testDnsLookupOnSetNetworkWithDnsFailure() throws Exception {
        // Require more lookups for successful DNS than IKE allows to force failure
        setupAndVerifyDnsLookupsOnSetNetwork(
                4 /* dnsLookupsForSuccess */,
                3 /* expectedDnsLookups */,
                true /* expectSessionClosed */);
    }

    @Test
    public void testNattKeepaliveStarts() throws Exception {
        IkeSessionParams sessionParams =
                buildIkeSessionParamsCommon()
                        .setAuthPsk(mPsk)
                        .setNattKeepAliveDelaySeconds(NATT_KEEPALIVE_DELAY)
                        .build();

        // Restart IkeSessionStateMachine with NATT Keepalive delay configured
        setupFirstIkeSa();
        mIkeSessionStateMachine.quitNow();

        mIkeSessionStateMachine = makeAndStartIkeSession(sessionParams);
        mIkeSessionStateMachine.openSession();
        mLooper.dispatchAll();

        mIkeSessionStateMachine.sendMessage(CMD_RECEIVE_IKE_PACKET, makeIkeInitResponse());
        mLooper.dispatchAll();

        verify(mMockIkeNattKeepalive).start();
    }
}<|MERGE_RESOLUTION|>--- conflicted
+++ resolved
@@ -3644,11 +3644,7 @@
         IEapCallback callback = verifyEapAuthenticatorCreatedAndGetCallback(mEapSessionConfig);
 
         EapAkaInfo eapInfo =
-<<<<<<< HEAD
-                new EapAkaInfo.Builder().setReauthId(REAUTH_ID_BYTES).build();
-=======
                 new EapAkaInfo.Builder(EAP_TYPE_AKA).setReauthId(REAUTH_ID_BYTES).build();
->>>>>>> 4a1fab8a
 
         callback.onSuccess(mPsk, new byte[0], eapInfo); // use mPsk as MSK, eMSK does not matter
         mLooper.dispatchAll();
@@ -3727,11 +3723,7 @@
                 .mockIkeInitAndTransitionToIkeAuth();
 
         EapAkaInfo eapInfo =
-<<<<<<< HEAD
-                new EapAkaInfo.Builder().setReauthId(REAUTH_ID_BYTES).build();
-=======
                 new EapAkaInfo.Builder(EAP_TYPE_AKA).setReauthId(REAUTH_ID_BYTES).build();
->>>>>>> 4a1fab8a
         mIkeSessionStateMachine.mCreateIkeLocalIkeAuthPostEap.setEapInfo(eapInfo);
         mIkeSessionStateMachine.sendMessage(IkeSessionStateMachine.CMD_EAP_FINISH_EAP_AUTH, mPsk);
         mLooper.dispatchAll();
