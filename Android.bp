--- conflicted
+++ resolved
@@ -114,10 +114,7 @@
     name: "android.net.ipsec.ike.stubs.module_libs_api",
     srcs: [":android.net.ipsec.ike.stubs.sources.module_libs_api"],
     defaults: ["framework-module-stubs-lib-defaults-module_libs_api"],
-<<<<<<< HEAD
     dist: { dest: "android.net.ipsec.ike.jar" },
-}
-=======
 }
 
 // Implicitly references by android.net.ipsec.ike.stubs.module_libs_api
@@ -143,4 +140,3 @@
       "api/test-removed.txt"
   ]
 }
->>>>>>> deac5776
